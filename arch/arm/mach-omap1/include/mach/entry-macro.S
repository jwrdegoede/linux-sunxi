--- conflicted
+++ resolved
@@ -14,11 +14,8 @@
 #include <mach/io.h>
 #include <mach/irqs.h>
 
-<<<<<<< HEAD
-=======
 #include "../../iomap.h"
 
->>>>>>> f4e2467b
 		.macro  get_irqnr_preamble, base, tmp
 		.endm
 
