#ifndef _ASM_X86_EFI_H
#define _ASM_X86_EFI_H

#include <asm/fpu/api.h>
#include <asm/pgtable.h>

/*
 * We map the EFI regions needed for runtime services non-contiguously,
 * with preserved alignment on virtual addresses starting from -4G down
 * for a total max space of 64G. This way, we provide for stable runtime
 * services addresses across kernels so that a kexec'd kernel can still
 * use them.
 *
 * This is the main reason why we're doing stable VA mappings for RT
 * services.
 *
 * This flag is used in conjuction with a chicken bit called
 * "efi=old_map" which can be used as a fallback to the old runtime
 * services mapping method in case there's some b0rkage with a
 * particular EFI implementation (haha, it is hard to hold up the
 * sarcasm here...).
 */
#define EFI_OLD_MEMMAP		EFI_ARCH_1

#define EFI32_LOADER_SIGNATURE	"EL32"
#define EFI64_LOADER_SIGNATURE	"EL64"

#ifdef CONFIG_X86_32


extern unsigned long asmlinkage efi_call_phys(void *, ...);

/*
 * Wrap all the virtual calls in a way that forces the parameters on the stack.
 */

/* Use this macro if your virtual returns a non-void value */
#define efi_call_virt(f, args...) \
({									\
	efi_status_t __s;						\
	kernel_fpu_begin();						\
	__s = ((efi_##f##_t __attribute__((regparm(0)))*)		\
		efi.systab->runtime->f)(args);				\
	kernel_fpu_end();						\
	__s;								\
})

/* Use this macro if your virtual call does not return any value */
#define __efi_call_virt(f, args...) \
({									\
	kernel_fpu_begin();						\
	((efi_##f##_t __attribute__((regparm(0)))*)			\
		efi.systab->runtime->f)(args);				\
	kernel_fpu_end();						\
})

#define efi_ioremap(addr, size, type, attr)	ioremap_cache(addr, size)

#else /* !CONFIG_X86_32 */

#define EFI_LOADER_SIGNATURE	"EL64"

extern u64 asmlinkage efi_call(void *fp, ...);

#define efi_call_phys(f, args...)		efi_call((f), args)

#define efi_call_virt(f, ...)						\
({									\
	efi_status_t __s;						\
									\
	efi_sync_low_kernel_mappings();					\
	preempt_disable();						\
	__kernel_fpu_begin();						\
	__s = efi_call((void *)efi.systab->runtime->f, __VA_ARGS__);	\
	__kernel_fpu_end();						\
	preempt_enable();						\
	__s;								\
})

/*
 * All X86_64 virt calls return non-void values. Thus, use non-void call for
 * virt calls that would be void on X86_32.
 */
#define __efi_call_virt(f, args...) efi_call_virt(f, args)

extern void __iomem *__init efi_ioremap(unsigned long addr, unsigned long size,
					u32 type, u64 attribute);

<<<<<<< HEAD
=======
#ifdef CONFIG_KASAN
>>>>>>> 601d6295
/*
 * CONFIG_KASAN may redefine memset to __memset.  __memset function is present
 * only in kernel binary.  Since the EFI stub linked into a separate binary it
 * doesn't have __memset().  So we should use standard memset from
 * arch/x86/boot/compressed/string.c.  The same applies to memcpy and memmove.
 */
#undef memcpy
#undef memset
#undef memmove
<<<<<<< HEAD
=======
#endif
>>>>>>> 601d6295

#endif /* CONFIG_X86_32 */

extern struct efi_scratch efi_scratch;
extern void __init efi_set_executable(efi_memory_desc_t *md, bool executable);
extern int __init efi_memblock_x86_reserve_range(void);
extern pgd_t * __init efi_call_phys_prolog(void);
extern void __init efi_call_phys_epilog(pgd_t *save_pgd);
extern void __init efi_unmap_memmap(void);
extern void __init efi_memory_uc(u64 addr, unsigned long size);
extern void __init efi_map_region(efi_memory_desc_t *md);
extern void __init efi_map_region_fixed(efi_memory_desc_t *md);
extern void efi_sync_low_kernel_mappings(void);
extern int __init efi_setup_page_tables(unsigned long pa_memmap, unsigned num_pages);
extern void __init efi_cleanup_page_tables(unsigned long pa_memmap, unsigned num_pages);
extern void __init old_map_region(efi_memory_desc_t *md);
extern void __init runtime_code_page_mkexec(void);
extern void __init efi_runtime_mkexec(void);
extern void __init efi_dump_pagetable(void);
extern void __init efi_apply_memmap_quirks(void);
extern int __init efi_reuse_config(u64 tables, int nr_tables);
extern void efi_delete_dummy_variable(void);

struct efi_setup_data {
	u64 fw_vendor;
	u64 runtime;
	u64 tables;
	u64 smbios;
	u64 reserved[8];
};

extern u64 efi_setup;

#ifdef CONFIG_EFI

static inline bool efi_is_native(void)
{
	return IS_ENABLED(CONFIG_X86_64) == efi_enabled(EFI_64BIT);
}

static inline bool efi_runtime_supported(void)
{
	if (efi_is_native())
		return true;

	if (IS_ENABLED(CONFIG_EFI_MIXED) && !efi_enabled(EFI_OLD_MEMMAP))
		return true;

	return false;
}

extern struct console early_efi_console;
extern void parse_efi_setup(u64 phys_addr, u32 data_len);

#ifdef CONFIG_EFI_MIXED
extern void efi_thunk_runtime_setup(void);
extern efi_status_t efi_thunk_set_virtual_address_map(
	void *phys_set_virtual_address_map,
	unsigned long memory_map_size,
	unsigned long descriptor_size,
	u32 descriptor_version,
	efi_memory_desc_t *virtual_map);
#else
static inline void efi_thunk_runtime_setup(void) {}
static inline efi_status_t efi_thunk_set_virtual_address_map(
	void *phys_set_virtual_address_map,
	unsigned long memory_map_size,
	unsigned long descriptor_size,
	u32 descriptor_version,
	efi_memory_desc_t *virtual_map)
{
	return EFI_SUCCESS;
}
#endif /* CONFIG_EFI_MIXED */


/* arch specific definitions used by the stub code */

struct efi_config {
	u64 image_handle;
	u64 table;
	u64 allocate_pool;
	u64 allocate_pages;
	u64 get_memory_map;
	u64 free_pool;
	u64 free_pages;
	u64 locate_handle;
	u64 handle_protocol;
	u64 exit_boot_services;
	u64 text_output;
	efi_status_t (*call)(unsigned long, ...);
	bool is64;
} __packed;

__pure const struct efi_config *__efi_early(void);

#define efi_call_early(f, ...)						\
	__efi_early()->call(__efi_early()->f, __VA_ARGS__);

extern bool efi_reboot_required(void);

#else
static inline void parse_efi_setup(u64 phys_addr, u32 data_len) {}
static inline bool efi_reboot_required(void)
{
	return false;
}
#endif /* CONFIG_EFI */

#endif /* _ASM_X86_EFI_H */<|MERGE_RESOLUTION|>--- conflicted
+++ resolved
@@ -86,10 +86,7 @@
 extern void __iomem *__init efi_ioremap(unsigned long addr, unsigned long size,
 					u32 type, u64 attribute);
 
-<<<<<<< HEAD
-=======
 #ifdef CONFIG_KASAN
->>>>>>> 601d6295
 /*
  * CONFIG_KASAN may redefine memset to __memset.  __memset function is present
  * only in kernel binary.  Since the EFI stub linked into a separate binary it
@@ -99,10 +96,7 @@
 #undef memcpy
 #undef memset
 #undef memmove
-<<<<<<< HEAD
-=======
 #endif
->>>>>>> 601d6295
 
 #endif /* CONFIG_X86_32 */
 
