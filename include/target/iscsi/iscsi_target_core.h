--- conflicted
+++ resolved
@@ -595,10 +595,7 @@
 	int			bitmap_id;
 	int			rx_thread_active;
 	struct task_struct	*rx_thread;
-<<<<<<< HEAD
-=======
 	struct completion	rx_login_comp;
->>>>>>> 2c6625cd
 	int			tx_thread_active;
 	struct task_struct	*tx_thread;
 	/* list_head for session connection list */
