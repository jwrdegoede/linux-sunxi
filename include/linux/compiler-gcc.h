--- conflicted
+++ resolved
@@ -79,23 +79,6 @@
 #define __noretpoline __attribute__((indirect_branch("keep")))
 #endif
 
-<<<<<<< HEAD
-/*
- * it doesn't make sense on ARM (currently the only user of __naked)
- * to trace naked functions because then mcount is called without
- * stack and frame pointer being set up and there is no chance to
- * restore the lr register to the value before mcount was called.
- *
- * The asm() bodies of naked functions often depend on standard calling
- * conventions, therefore they must be noinline and noclone.
- *
- * GCC 4.[56] currently fail to enforce this, so we must do so ourselves.
- * See GCC PR44290.
- */
-#define __naked		__attribute__((naked)) noinline __noclone notrace
-
-=======
->>>>>>> 23e542e5
 #define __UNIQUE_ID(prefix) __PASTE(__PASTE(__UNIQUE_ID_, prefix), __COUNTER__)
 
 #define __optimize(level)	__attribute__((__optimize__(level)))
