/*
 *	Definitions for the 'struct sk_buff' memory handlers.
 *
 *	Authors:
 *		Alan Cox, <gw4pts@gw4pts.ampr.org>
 *		Florian La Roche, <rzsfl@rz.uni-sb.de>
 *
 *	This program is free software; you can redistribute it and/or
 *	modify it under the terms of the GNU General Public License
 *	as published by the Free Software Foundation; either version
 *	2 of the License, or (at your option) any later version.
 */

#ifndef _LINUX_SKBUFF_H
#define _LINUX_SKBUFF_H

#include <linux/kernel.h>
#include <linux/kmemcheck.h>
#include <linux/compiler.h>
#include <linux/time.h>
#include <linux/bug.h>
#include <linux/cache.h>
#include <linux/rbtree.h>
#include <linux/socket.h>

#include <linux/atomic.h>
#include <asm/types.h>
#include <linux/spinlock.h>
#include <linux/net.h>
#include <linux/textsearch.h>
#include <net/checksum.h>
#include <linux/rcupdate.h>
#include <linux/hrtimer.h>
#include <linux/dma-mapping.h>
#include <linux/netdev_features.h>
#include <linux/sched.h>
#include <net/flow_dissector.h>
#include <linux/splice.h>
#include <linux/in6.h>
#include <net/flow.h>

/* A. Checksumming of received packets by device.
 *
 * CHECKSUM_NONE:
 *
 *   Device failed to checksum this packet e.g. due to lack of capabilities.
 *   The packet contains full (though not verified) checksum in packet but
 *   not in skb->csum. Thus, skb->csum is undefined in this case.
 *
 * CHECKSUM_UNNECESSARY:
 *
 *   The hardware you're dealing with doesn't calculate the full checksum
 *   (as in CHECKSUM_COMPLETE), but it does parse headers and verify checksums
 *   for specific protocols. For such packets it will set CHECKSUM_UNNECESSARY
 *   if their checksums are okay. skb->csum is still undefined in this case
 *   though. It is a bad option, but, unfortunately, nowadays most vendors do
 *   this. Apparently with the secret goal to sell you new devices, when you
 *   will add new protocol to your host, f.e. IPv6 8)
 *
 *   CHECKSUM_UNNECESSARY is applicable to following protocols:
 *     TCP: IPv6 and IPv4.
 *     UDP: IPv4 and IPv6. A device may apply CHECKSUM_UNNECESSARY to a
 *       zero UDP checksum for either IPv4 or IPv6, the networking stack
 *       may perform further validation in this case.
 *     GRE: only if the checksum is present in the header.
 *     SCTP: indicates the CRC in SCTP header has been validated.
 *
 *   skb->csum_level indicates the number of consecutive checksums found in
 *   the packet minus one that have been verified as CHECKSUM_UNNECESSARY.
 *   For instance if a device receives an IPv6->UDP->GRE->IPv4->TCP packet
 *   and a device is able to verify the checksums for UDP (possibly zero),
 *   GRE (checksum flag is set), and TCP-- skb->csum_level would be set to
 *   two. If the device were only able to verify the UDP checksum and not
 *   GRE, either because it doesn't support GRE checksum of because GRE
 *   checksum is bad, skb->csum_level would be set to zero (TCP checksum is
 *   not considered in this case).
 *
 * CHECKSUM_COMPLETE:
 *
 *   This is the most generic way. The device supplied checksum of the _whole_
 *   packet as seen by netif_rx() and fills out in skb->csum. Meaning, the
 *   hardware doesn't need to parse L3/L4 headers to implement this.
 *
 *   Note: Even if device supports only some protocols, but is able to produce
 *   skb->csum, it MUST use CHECKSUM_COMPLETE, not CHECKSUM_UNNECESSARY.
 *
 * CHECKSUM_PARTIAL:
 *
 *   A checksum is set up to be offloaded to a device as described in the
 *   output description for CHECKSUM_PARTIAL. This may occur on a packet
 *   received directly from another Linux OS, e.g., a virtualized Linux kernel
 *   on the same host, or it may be set in the input path in GRO or remote
 *   checksum offload. For the purposes of checksum verification, the checksum
 *   referred to by skb->csum_start + skb->csum_offset and any preceding
 *   checksums in the packet are considered verified. Any checksums in the
 *   packet that are after the checksum being offloaded are not considered to
 *   be verified.
 *
 * B. Checksumming on output.
 *
 * CHECKSUM_NONE:
 *
 *   The skb was already checksummed by the protocol, or a checksum is not
 *   required.
 *
 * CHECKSUM_PARTIAL:
 *
 *   The device is required to checksum the packet as seen by hard_start_xmit()
 *   from skb->csum_start up to the end, and to record/write the checksum at
 *   offset skb->csum_start + skb->csum_offset.
 *
 *   The device must show its capabilities in dev->features, set up at device
 *   setup time, e.g. netdev_features.h:
 *
 *	NETIF_F_HW_CSUM	- It's a clever device, it's able to checksum everything.
 *	NETIF_F_IP_CSUM - Device is dumb, it's able to checksum only TCP/UDP over
 *			  IPv4. Sigh. Vendors like this way for an unknown reason.
 *			  Though, see comment above about CHECKSUM_UNNECESSARY. 8)
 *	NETIF_F_IPV6_CSUM - About as dumb as the last one but does IPv6 instead.
 *	NETIF_F_...     - Well, you get the picture.
 *
 * CHECKSUM_UNNECESSARY:
 *
 *   Normally, the device will do per protocol specific checksumming. Protocol
 *   implementations that do not want the NIC to perform the checksum
 *   calculation should use this flag in their outgoing skbs.
 *
 *	NETIF_F_FCOE_CRC - This indicates that the device can do FCoE FC CRC
 *			   offload. Correspondingly, the FCoE protocol driver
 *			   stack should use CHECKSUM_UNNECESSARY.
 *
 * Any questions? No questions, good.		--ANK
 */

/* Don't change this without changing skb_csum_unnecessary! */
#define CHECKSUM_NONE		0
#define CHECKSUM_UNNECESSARY	1
#define CHECKSUM_COMPLETE	2
#define CHECKSUM_PARTIAL	3

/* Maximum value in skb->csum_level */
#define SKB_MAX_CSUM_LEVEL	3

#define SKB_DATA_ALIGN(X)	ALIGN(X, SMP_CACHE_BYTES)
#define SKB_WITH_OVERHEAD(X)	\
	((X) - SKB_DATA_ALIGN(sizeof(struct skb_shared_info)))
#define SKB_MAX_ORDER(X, ORDER) \
	SKB_WITH_OVERHEAD((PAGE_SIZE << (ORDER)) - (X))
#define SKB_MAX_HEAD(X)		(SKB_MAX_ORDER((X), 0))
#define SKB_MAX_ALLOC		(SKB_MAX_ORDER(0, 2))

/* return minimum truesize of one skb containing X bytes of data */
#define SKB_TRUESIZE(X) ((X) +						\
			 SKB_DATA_ALIGN(sizeof(struct sk_buff)) +	\
			 SKB_DATA_ALIGN(sizeof(struct skb_shared_info)))

struct net_device;
struct scatterlist;
struct pipe_inode_info;
struct iov_iter;
struct napi_struct;

#if defined(CONFIG_NF_CONNTRACK) || defined(CONFIG_NF_CONNTRACK_MODULE)
struct nf_conntrack {
	atomic_t use;
};
#endif

#if IS_ENABLED(CONFIG_BRIDGE_NETFILTER)
struct nf_bridge_info {
	atomic_t		use;
	enum {
		BRNF_PROTO_UNCHANGED,
		BRNF_PROTO_8021Q,
		BRNF_PROTO_PPPOE
	} orig_proto:8;
	u8			pkt_otherhost:1;
	u8			in_prerouting:1;
	u8			bridged_dnat:1;
	__u16			frag_max_size;
	struct net_device	*physindev;

	/* always valid & non-NULL from FORWARD on, for physdev match */
	struct net_device	*physoutdev;
	union {
		/* prerouting: detect dnat in orig/reply direction */
		__be32          ipv4_daddr;
		struct in6_addr ipv6_daddr;

		/* after prerouting + nat detected: store original source
		 * mac since neigh resolution overwrites it, only used while
		 * skb is out in neigh layer.
		 */
		char neigh_header[8];
	};
};
#endif

struct sk_buff_head {
	/* These two members must be first. */
	struct sk_buff	*next;
	struct sk_buff	*prev;

	__u32		qlen;
	spinlock_t	lock;
};

struct sk_buff;

/* To allow 64K frame to be packed as single skb without frag_list we
 * require 64K/PAGE_SIZE pages plus 1 additional page to allow for
 * buffers which do not start on a page boundary.
 *
 * Since GRO uses frags we allocate at least 16 regardless of page
 * size.
 */
#if (65536/PAGE_SIZE + 1) < 16
#define MAX_SKB_FRAGS 16UL
#else
#define MAX_SKB_FRAGS (65536/PAGE_SIZE + 1)
#endif

typedef struct skb_frag_struct skb_frag_t;

struct skb_frag_struct {
	struct {
		struct page *p;
	} page;
#if (BITS_PER_LONG > 32) || (PAGE_SIZE >= 65536)
	__u32 page_offset;
	__u32 size;
#else
	__u16 page_offset;
	__u16 size;
#endif
};

static inline unsigned int skb_frag_size(const skb_frag_t *frag)
{
	return frag->size;
}

static inline void skb_frag_size_set(skb_frag_t *frag, unsigned int size)
{
	frag->size = size;
}

static inline void skb_frag_size_add(skb_frag_t *frag, int delta)
{
	frag->size += delta;
}

static inline void skb_frag_size_sub(skb_frag_t *frag, int delta)
{
	frag->size -= delta;
}

#define HAVE_HW_TIME_STAMP

/**
 * struct skb_shared_hwtstamps - hardware time stamps
 * @hwtstamp:	hardware time stamp transformed into duration
 *		since arbitrary point in time
 *
 * Software time stamps generated by ktime_get_real() are stored in
 * skb->tstamp.
 *
 * hwtstamps can only be compared against other hwtstamps from
 * the same device.
 *
 * This structure is attached to packets as part of the
 * &skb_shared_info. Use skb_hwtstamps() to get a pointer.
 */
struct skb_shared_hwtstamps {
	ktime_t	hwtstamp;
};

/* Definitions for tx_flags in struct skb_shared_info */
enum {
	/* generate hardware time stamp */
	SKBTX_HW_TSTAMP = 1 << 0,

	/* generate software time stamp when queueing packet to NIC */
	SKBTX_SW_TSTAMP = 1 << 1,

	/* device driver is going to provide hardware time stamp */
	SKBTX_IN_PROGRESS = 1 << 2,

	/* device driver supports TX zero-copy buffers */
	SKBTX_DEV_ZEROCOPY = 1 << 3,

	/* generate wifi status information (where possible) */
	SKBTX_WIFI_STATUS = 1 << 4,

	/* This indicates at least one fragment might be overwritten
	 * (as in vmsplice(), sendfile() ...)
	 * If we need to compute a TX checksum, we'll need to copy
	 * all frags to avoid possible bad checksum
	 */
	SKBTX_SHARED_FRAG = 1 << 5,

	/* generate software time stamp when entering packet scheduling */
	SKBTX_SCHED_TSTAMP = 1 << 6,

	/* generate software timestamp on peer data acknowledgment */
	SKBTX_ACK_TSTAMP = 1 << 7,
};

#define SKBTX_ANY_SW_TSTAMP	(SKBTX_SW_TSTAMP    | \
				 SKBTX_SCHED_TSTAMP | \
				 SKBTX_ACK_TSTAMP)
#define SKBTX_ANY_TSTAMP	(SKBTX_HW_TSTAMP | SKBTX_ANY_SW_TSTAMP)

/*
 * The callback notifies userspace to release buffers when skb DMA is done in
 * lower device, the skb last reference should be 0 when calling this.
 * The zerocopy_success argument is true if zero copy transmit occurred,
 * false on data copy or out of memory error caused by data copy attempt.
 * The ctx field is used to track device context.
 * The desc field is used to track userspace buffer index.
 */
struct ubuf_info {
	void (*callback)(struct ubuf_info *, bool zerocopy_success);
	void *ctx;
	unsigned long desc;
};

/* This data is invariant across clones and lives at
 * the end of the header data, ie. at skb->end.
 */
struct skb_shared_info {
	unsigned char	nr_frags;
	__u8		tx_flags;
	unsigned short	gso_size;
	/* Warning: this field is not always filled in (UFO)! */
	unsigned short	gso_segs;
	unsigned short  gso_type;
	struct sk_buff	*frag_list;
	struct skb_shared_hwtstamps hwtstamps;
	u32		tskey;
	__be32          ip6_frag_id;

	/*
	 * Warning : all fields before dataref are cleared in __alloc_skb()
	 */
	atomic_t	dataref;

	/* Intermediate layers must ensure that destructor_arg
	 * remains valid until skb destructor */
	void *		destructor_arg;

	/* must be last field, see pskb_expand_head() */
	skb_frag_t	frags[MAX_SKB_FRAGS];
};

/* We divide dataref into two halves.  The higher 16 bits hold references
 * to the payload part of skb->data.  The lower 16 bits hold references to
 * the entire skb->data.  A clone of a headerless skb holds the length of
 * the header in skb->hdr_len.
 *
 * All users must obey the rule that the skb->data reference count must be
 * greater than or equal to the payload reference count.
 *
 * Holding a reference to the payload part means that the user does not
 * care about modifications to the header part of skb->data.
 */
#define SKB_DATAREF_SHIFT 16
#define SKB_DATAREF_MASK ((1 << SKB_DATAREF_SHIFT) - 1)


enum {
	SKB_FCLONE_UNAVAILABLE,	/* skb has no fclone (from head_cache) */
	SKB_FCLONE_ORIG,	/* orig skb (from fclone_cache) */
	SKB_FCLONE_CLONE,	/* companion fclone skb (from fclone_cache) */
};

enum {
	SKB_GSO_TCPV4 = 1 << 0,
	SKB_GSO_UDP = 1 << 1,

	/* This indicates the skb is from an untrusted source. */
	SKB_GSO_DODGY = 1 << 2,

	/* This indicates the tcp segment has CWR set. */
	SKB_GSO_TCP_ECN = 1 << 3,

	SKB_GSO_TCPV6 = 1 << 4,

	SKB_GSO_FCOE = 1 << 5,

	SKB_GSO_GRE = 1 << 6,

	SKB_GSO_GRE_CSUM = 1 << 7,

	SKB_GSO_IPIP = 1 << 8,

	SKB_GSO_SIT = 1 << 9,

	SKB_GSO_UDP_TUNNEL = 1 << 10,

	SKB_GSO_UDP_TUNNEL_CSUM = 1 << 11,

	SKB_GSO_TUNNEL_REMCSUM = 1 << 12,
};

#if BITS_PER_LONG > 32
#define NET_SKBUFF_DATA_USES_OFFSET 1
#endif

#ifdef NET_SKBUFF_DATA_USES_OFFSET
typedef unsigned int sk_buff_data_t;
#else
typedef unsigned char *sk_buff_data_t;
#endif

/**
 * struct skb_mstamp - multi resolution time stamps
 * @stamp_us: timestamp in us resolution
 * @stamp_jiffies: timestamp in jiffies
 */
struct skb_mstamp {
	union {
		u64		v64;
		struct {
			u32	stamp_us;
			u32	stamp_jiffies;
		};
	};
};

/**
 * skb_mstamp_get - get current timestamp
 * @cl: place to store timestamps
 */
static inline void skb_mstamp_get(struct skb_mstamp *cl)
{
	u64 val = local_clock();

	do_div(val, NSEC_PER_USEC);
	cl->stamp_us = (u32)val;
	cl->stamp_jiffies = (u32)jiffies;
}

/**
 * skb_mstamp_delta - compute the difference in usec between two skb_mstamp
 * @t1: pointer to newest sample
 * @t0: pointer to oldest sample
 */
static inline u32 skb_mstamp_us_delta(const struct skb_mstamp *t1,
				      const struct skb_mstamp *t0)
{
	s32 delta_us = t1->stamp_us - t0->stamp_us;
	u32 delta_jiffies = t1->stamp_jiffies - t0->stamp_jiffies;

	/* If delta_us is negative, this might be because interval is too big,
	 * or local_clock() drift is too big : fallback using jiffies.
	 */
	if (delta_us <= 0 ||
	    delta_jiffies >= (INT_MAX / (USEC_PER_SEC / HZ)))

		delta_us = jiffies_to_usecs(delta_jiffies);

	return delta_us;
}


/** 
 *	struct sk_buff - socket buffer
 *	@next: Next buffer in list
 *	@prev: Previous buffer in list
 *	@tstamp: Time we arrived/left
 *	@rbnode: RB tree node, alternative to next/prev for netem/tcp
 *	@sk: Socket we are owned by
 *	@dev: Device we arrived on/are leaving by
 *	@cb: Control buffer. Free for use by every layer. Put private vars here
 *	@_skb_refdst: destination entry (with norefcount bit)
 *	@sp: the security path, used for xfrm
 *	@len: Length of actual data
 *	@data_len: Data length
 *	@mac_len: Length of link layer header
 *	@hdr_len: writable header length of cloned skb
 *	@csum: Checksum (must include start/offset pair)
 *	@csum_start: Offset from skb->head where checksumming should start
 *	@csum_offset: Offset from csum_start where checksum should be stored
 *	@priority: Packet queueing priority
 *	@ignore_df: allow local fragmentation
 *	@cloned: Head may be cloned (check refcnt to be sure)
 *	@ip_summed: Driver fed us an IP checksum
 *	@nohdr: Payload reference only, must not modify header
 *	@nfctinfo: Relationship of this skb to the connection
 *	@pkt_type: Packet class
 *	@fclone: skbuff clone status
 *	@ipvs_property: skbuff is owned by ipvs
 *	@peeked: this packet has been seen already, so stats have been
 *		done for it, don't do them again
 *	@nf_trace: netfilter packet trace flag
 *	@protocol: Packet protocol from driver
 *	@destructor: Destruct function
 *	@nfct: Associated connection, if any
 *	@nf_bridge: Saved data about a bridged frame - see br_netfilter.c
 *	@skb_iif: ifindex of device we arrived on
 *	@tc_index: Traffic control index
 *	@tc_verd: traffic control verdict
 *	@hash: the packet hash
 *	@queue_mapping: Queue mapping for multiqueue devices
 *	@xmit_more: More SKBs are pending for this queue
 *	@ndisc_nodetype: router type (from link layer)
 *	@ooo_okay: allow the mapping of a socket to a queue to be changed
 *	@l4_hash: indicate hash is a canonical 4-tuple hash over transport
 *		ports.
 *	@sw_hash: indicates hash was computed in software stack
 *	@wifi_acked_valid: wifi_acked was set
 *	@wifi_acked: whether frame was acked on wifi or not
 *	@no_fcs:  Request NIC to treat last 4 bytes as Ethernet FCS
  *	@napi_id: id of the NAPI struct this skb came from
 *	@secmark: security marking
 *	@offload_fwd_mark: fwding offload mark
 *	@mark: Generic packet mark
 *	@vlan_proto: vlan encapsulation protocol
 *	@vlan_tci: vlan tag control information
 *	@inner_protocol: Protocol (encapsulation)
 *	@inner_transport_header: Inner transport layer header (encapsulation)
 *	@inner_network_header: Network layer header (encapsulation)
 *	@inner_mac_header: Link layer header (encapsulation)
 *	@transport_header: Transport layer header
 *	@network_header: Network layer header
 *	@mac_header: Link layer header
 *	@tail: Tail pointer
 *	@end: End pointer
 *	@head: Head of buffer
 *	@data: Data head pointer
 *	@truesize: Buffer size
 *	@users: User count - see {datagram,tcp}.c
 */

struct sk_buff {
	union {
		struct {
			/* These two members must be first. */
			struct sk_buff		*next;
			struct sk_buff		*prev;

			union {
				ktime_t		tstamp;
				struct skb_mstamp skb_mstamp;
			};
		};
		struct rb_node	rbnode; /* used in netem & tcp stack */
	};
	struct sock		*sk;
	struct net_device	*dev;

	/*
	 * This is the control buffer. It is free to use for every
	 * layer. Please put your private variables there. If you
	 * want to keep them across layers you have to do a skb_clone()
	 * first. This is owned by whoever has the skb queued ATM.
	 */
	char			cb[48] __aligned(8);

	unsigned long		_skb_refdst;
	void			(*destructor)(struct sk_buff *skb);
#ifdef CONFIG_XFRM
	struct	sec_path	*sp;
#endif
#if defined(CONFIG_NF_CONNTRACK) || defined(CONFIG_NF_CONNTRACK_MODULE)
	struct nf_conntrack	*nfct;
#endif
#if IS_ENABLED(CONFIG_BRIDGE_NETFILTER)
	struct nf_bridge_info	*nf_bridge;
#endif
	unsigned int		len,
				data_len;
	__u16			mac_len,
				hdr_len;

	/* Following fields are _not_ copied in __copy_skb_header()
	 * Note that queue_mapping is here mostly to fill a hole.
	 */
	kmemcheck_bitfield_begin(flags1);
	__u16			queue_mapping;
	__u8			cloned:1,
				nohdr:1,
				fclone:2,
				peeked:1,
				head_frag:1,
				xmit_more:1;
	/* one bit hole */
	kmemcheck_bitfield_end(flags1);

	/* fields enclosed in headers_start/headers_end are copied
	 * using a single memcpy() in __copy_skb_header()
	 */
	/* private: */
	__u32			headers_start[0];
	/* public: */

/* if you move pkt_type around you also must adapt those constants */
#ifdef __BIG_ENDIAN_BITFIELD
#define PKT_TYPE_MAX	(7 << 5)
#else
#define PKT_TYPE_MAX	7
#endif
#define PKT_TYPE_OFFSET()	offsetof(struct sk_buff, __pkt_type_offset)

	__u8			__pkt_type_offset[0];
	__u8			pkt_type:3;
	__u8			pfmemalloc:1;
	__u8			ignore_df:1;
	__u8			nfctinfo:3;

	__u8			nf_trace:1;
	__u8			ip_summed:2;
	__u8			ooo_okay:1;
	__u8			l4_hash:1;
	__u8			sw_hash:1;
	__u8			wifi_acked_valid:1;
	__u8			wifi_acked:1;

	__u8			no_fcs:1;
	/* Indicates the inner headers are valid in the skbuff. */
	__u8			encapsulation:1;
	__u8			encap_hdr_csum:1;
	__u8			csum_valid:1;
	__u8			csum_complete_sw:1;
	__u8			csum_level:2;
	__u8			csum_bad:1;

#ifdef CONFIG_IPV6_NDISC_NODETYPE
	__u8			ndisc_nodetype:2;
#endif
	__u8			ipvs_property:1;
	__u8			inner_protocol_type:1;
	__u8			remcsum_offload:1;
	/* 3 or 5 bit hole */

#ifdef CONFIG_NET_SCHED
	__u16			tc_index;	/* traffic control index */
#ifdef CONFIG_NET_CLS_ACT
	__u16			tc_verd;	/* traffic control verdict */
#endif
#endif

	union {
		__wsum		csum;
		struct {
			__u16	csum_start;
			__u16	csum_offset;
		};
	};
	__u32			priority;
	int			skb_iif;
	__u32			hash;
	__be16			vlan_proto;
	__u16			vlan_tci;
#if defined(CONFIG_NET_RX_BUSY_POLL) || defined(CONFIG_XPS)
	union {
		unsigned int	napi_id;
		unsigned int	sender_cpu;
	};
#endif
	union {
#ifdef CONFIG_NETWORK_SECMARK
		__u32		secmark;
#endif
#ifdef CONFIG_NET_SWITCHDEV
		__u32		offload_fwd_mark;
#endif
	};

	union {
		__u32		mark;
		__u32		reserved_tailroom;
	};

	union {
		__be16		inner_protocol;
		__u8		inner_ipproto;
	};

	__u16			inner_transport_header;
	__u16			inner_network_header;
	__u16			inner_mac_header;

	__be16			protocol;
	__u16			transport_header;
	__u16			network_header;
	__u16			mac_header;

	/* private: */
	__u32			headers_end[0];
	/* public: */

	/* These elements must be at the end, see alloc_skb() for details.  */
	sk_buff_data_t		tail;
	sk_buff_data_t		end;
	unsigned char		*head,
				*data;
	unsigned int		truesize;
	atomic_t		users;
};

#ifdef __KERNEL__
/*
 *	Handling routines are only of interest to the kernel
 */
#include <linux/slab.h>


#define SKB_ALLOC_FCLONE	0x01
#define SKB_ALLOC_RX		0x02
#define SKB_ALLOC_NAPI		0x04

/* Returns true if the skb was allocated from PFMEMALLOC reserves */
static inline bool skb_pfmemalloc(const struct sk_buff *skb)
{
	return unlikely(skb->pfmemalloc);
}

/*
 * skb might have a dst pointer attached, refcounted or not.
 * _skb_refdst low order bit is set if refcount was _not_ taken
 */
#define SKB_DST_NOREF	1UL
#define SKB_DST_PTRMASK	~(SKB_DST_NOREF)

/**
 * skb_dst - returns skb dst_entry
 * @skb: buffer
 *
 * Returns skb dst_entry, regardless of reference taken or not.
 */
static inline struct dst_entry *skb_dst(const struct sk_buff *skb)
{
	/* If refdst was not refcounted, check we still are in a 
	 * rcu_read_lock section
	 */
	WARN_ON((skb->_skb_refdst & SKB_DST_NOREF) &&
		!rcu_read_lock_held() &&
		!rcu_read_lock_bh_held());
	return (struct dst_entry *)(skb->_skb_refdst & SKB_DST_PTRMASK);
}

/**
 * skb_dst_set - sets skb dst
 * @skb: buffer
 * @dst: dst entry
 *
 * Sets skb dst, assuming a reference was taken on dst and should
 * be released by skb_dst_drop()
 */
static inline void skb_dst_set(struct sk_buff *skb, struct dst_entry *dst)
{
	skb->_skb_refdst = (unsigned long)dst;
}

/**
 * skb_dst_set_noref - sets skb dst, hopefully, without taking reference
 * @skb: buffer
 * @dst: dst entry
 *
 * Sets skb dst, assuming a reference was not taken on dst.
 * If dst entry is cached, we do not take reference and dst_release
 * will be avoided by refdst_drop. If dst entry is not cached, we take
 * reference, so that last dst_release can destroy the dst immediately.
 */
static inline void skb_dst_set_noref(struct sk_buff *skb, struct dst_entry *dst)
{
	WARN_ON(!rcu_read_lock_held() && !rcu_read_lock_bh_held());
	skb->_skb_refdst = (unsigned long)dst | SKB_DST_NOREF;
}

/**
 * skb_dst_is_noref - Test if skb dst isn't refcounted
 * @skb: buffer
 */
static inline bool skb_dst_is_noref(const struct sk_buff *skb)
{
	return (skb->_skb_refdst & SKB_DST_NOREF) && skb_dst(skb);
}

static inline struct rtable *skb_rtable(const struct sk_buff *skb)
{
	return (struct rtable *)skb_dst(skb);
}

void kfree_skb(struct sk_buff *skb);
void kfree_skb_list(struct sk_buff *segs);
void skb_tx_error(struct sk_buff *skb);
void consume_skb(struct sk_buff *skb);
void  __kfree_skb(struct sk_buff *skb);
extern struct kmem_cache *skbuff_head_cache;

void kfree_skb_partial(struct sk_buff *skb, bool head_stolen);
bool skb_try_coalesce(struct sk_buff *to, struct sk_buff *from,
		      bool *fragstolen, int *delta_truesize);

struct sk_buff *__alloc_skb(unsigned int size, gfp_t priority, int flags,
			    int node);
struct sk_buff *__build_skb(void *data, unsigned int frag_size);
struct sk_buff *build_skb(void *data, unsigned int frag_size);
static inline struct sk_buff *alloc_skb(unsigned int size,
					gfp_t priority)
{
	return __alloc_skb(size, priority, 0, NUMA_NO_NODE);
}

struct sk_buff *alloc_skb_with_frags(unsigned long header_len,
				     unsigned long data_len,
				     int max_page_order,
				     int *errcode,
				     gfp_t gfp_mask);

/* Layout of fast clones : [skb1][skb2][fclone_ref] */
struct sk_buff_fclones {
	struct sk_buff	skb1;

	struct sk_buff	skb2;

	atomic_t	fclone_ref;
};

/**
 *	skb_fclone_busy - check if fclone is busy
 *	@skb: buffer
 *
 * Returns true is skb is a fast clone, and its clone is not freed.
 * Some drivers call skb_orphan() in their ndo_start_xmit(),
 * so we also check that this didnt happen.
 */
static inline bool skb_fclone_busy(const struct sock *sk,
				   const struct sk_buff *skb)
{
	const struct sk_buff_fclones *fclones;

	fclones = container_of(skb, struct sk_buff_fclones, skb1);

	return skb->fclone == SKB_FCLONE_ORIG &&
	       atomic_read(&fclones->fclone_ref) > 1 &&
	       fclones->skb2.sk == sk;
}

static inline struct sk_buff *alloc_skb_fclone(unsigned int size,
					       gfp_t priority)
{
	return __alloc_skb(size, priority, SKB_ALLOC_FCLONE, NUMA_NO_NODE);
}

struct sk_buff *__alloc_skb_head(gfp_t priority, int node);
static inline struct sk_buff *alloc_skb_head(gfp_t priority)
{
	return __alloc_skb_head(priority, -1);
}

struct sk_buff *skb_morph(struct sk_buff *dst, struct sk_buff *src);
int skb_copy_ubufs(struct sk_buff *skb, gfp_t gfp_mask);
struct sk_buff *skb_clone(struct sk_buff *skb, gfp_t priority);
struct sk_buff *skb_copy(const struct sk_buff *skb, gfp_t priority);
struct sk_buff *__pskb_copy_fclone(struct sk_buff *skb, int headroom,
				   gfp_t gfp_mask, bool fclone);
static inline struct sk_buff *__pskb_copy(struct sk_buff *skb, int headroom,
					  gfp_t gfp_mask)
{
	return __pskb_copy_fclone(skb, headroom, gfp_mask, false);
}

int pskb_expand_head(struct sk_buff *skb, int nhead, int ntail, gfp_t gfp_mask);
struct sk_buff *skb_realloc_headroom(struct sk_buff *skb,
				     unsigned int headroom);
struct sk_buff *skb_copy_expand(const struct sk_buff *skb, int newheadroom,
				int newtailroom, gfp_t priority);
int skb_to_sgvec_nomark(struct sk_buff *skb, struct scatterlist *sg,
			int offset, int len);
int skb_to_sgvec(struct sk_buff *skb, struct scatterlist *sg, int offset,
		 int len);
int skb_cow_data(struct sk_buff *skb, int tailbits, struct sk_buff **trailer);
int skb_pad(struct sk_buff *skb, int pad);
#define dev_kfree_skb(a)	consume_skb(a)

int skb_append_datato_frags(struct sock *sk, struct sk_buff *skb,
			    int getfrag(void *from, char *to, int offset,
					int len, int odd, struct sk_buff *skb),
			    void *from, int length);

int skb_append_pagefrags(struct sk_buff *skb, struct page *page,
			 int offset, size_t size);

struct skb_seq_state {
	__u32		lower_offset;
	__u32		upper_offset;
	__u32		frag_idx;
	__u32		stepped_offset;
	struct sk_buff	*root_skb;
	struct sk_buff	*cur_skb;
	__u8		*frag_data;
};

void skb_prepare_seq_read(struct sk_buff *skb, unsigned int from,
			  unsigned int to, struct skb_seq_state *st);
unsigned int skb_seq_read(unsigned int consumed, const u8 **data,
			  struct skb_seq_state *st);
void skb_abort_seq_read(struct skb_seq_state *st);

unsigned int skb_find_text(struct sk_buff *skb, unsigned int from,
			   unsigned int to, struct ts_config *config);

/*
 * Packet hash types specify the type of hash in skb_set_hash.
 *
 * Hash types refer to the protocol layer addresses which are used to
 * construct a packet's hash. The hashes are used to differentiate or identify
 * flows of the protocol layer for the hash type. Hash types are either
 * layer-2 (L2), layer-3 (L3), or layer-4 (L4).
 *
 * Properties of hashes:
 *
 * 1) Two packets in different flows have different hash values
 * 2) Two packets in the same flow should have the same hash value
 *
 * A hash at a higher layer is considered to be more specific. A driver should
 * set the most specific hash possible.
 *
 * A driver cannot indicate a more specific hash than the layer at which a hash
 * was computed. For instance an L3 hash cannot be set as an L4 hash.
 *
 * A driver may indicate a hash level which is less specific than the
 * actual layer the hash was computed on. For instance, a hash computed
 * at L4 may be considered an L3 hash. This should only be done if the
 * driver can't unambiguously determine that the HW computed the hash at
 * the higher layer. Note that the "should" in the second property above
 * permits this.
 */
enum pkt_hash_types {
	PKT_HASH_TYPE_NONE,	/* Undefined type */
	PKT_HASH_TYPE_L2,	/* Input: src_MAC, dest_MAC */
	PKT_HASH_TYPE_L3,	/* Input: src_IP, dst_IP */
	PKT_HASH_TYPE_L4,	/* Input: src_IP, dst_IP, src_port, dst_port */
};

static inline void skb_clear_hash(struct sk_buff *skb)
{
	skb->hash = 0;
	skb->sw_hash = 0;
	skb->l4_hash = 0;
}

static inline void skb_clear_hash_if_not_l4(struct sk_buff *skb)
{
	if (!skb->l4_hash)
		skb_clear_hash(skb);
}

static inline void
__skb_set_hash(struct sk_buff *skb, __u32 hash, bool is_sw, bool is_l4)
{
	skb->l4_hash = is_l4;
	skb->sw_hash = is_sw;
	skb->hash = hash;
}

static inline void
skb_set_hash(struct sk_buff *skb, __u32 hash, enum pkt_hash_types type)
{
	/* Used by drivers to set hash from HW */
	__skb_set_hash(skb, hash, false, type == PKT_HASH_TYPE_L4);
}

static inline void
__skb_set_sw_hash(struct sk_buff *skb, __u32 hash, bool is_l4)
{
	__skb_set_hash(skb, hash, true, is_l4);
}

void __skb_get_hash(struct sk_buff *skb);
u32 skb_get_poff(const struct sk_buff *skb);
u32 __skb_get_poff(const struct sk_buff *skb, void *data,
		   const struct flow_keys *keys, int hlen);
__be32 __skb_flow_get_ports(const struct sk_buff *skb, int thoff, u8 ip_proto,
			    void *data, int hlen_proto);

static inline __be32 skb_flow_get_ports(const struct sk_buff *skb,
					int thoff, u8 ip_proto)
{
	return __skb_flow_get_ports(skb, thoff, ip_proto, NULL, 0);
}

void skb_flow_dissector_init(struct flow_dissector *flow_dissector,
			     const struct flow_dissector_key *key,
			     unsigned int key_count);

bool __skb_flow_dissect(const struct sk_buff *skb,
			struct flow_dissector *flow_dissector,
			void *target_container,
			void *data, __be16 proto, int nhoff, int hlen,
			unsigned int flags);

static inline bool skb_flow_dissect(const struct sk_buff *skb,
				    struct flow_dissector *flow_dissector,
				    void *target_container, unsigned int flags)
{
	return __skb_flow_dissect(skb, flow_dissector, target_container,
				  NULL, 0, 0, 0, flags);
}

static inline bool skb_flow_dissect_flow_keys(const struct sk_buff *skb,
					      struct flow_keys *flow,
					      unsigned int flags)
{
	memset(flow, 0, sizeof(*flow));
	return __skb_flow_dissect(skb, &flow_keys_dissector, flow,
				  NULL, 0, 0, 0, flags);
}

static inline bool skb_flow_dissect_flow_keys_buf(struct flow_keys *flow,
						  void *data, __be16 proto,
						  int nhoff, int hlen,
						  unsigned int flags)
{
	memset(flow, 0, sizeof(*flow));
	return __skb_flow_dissect(NULL, &flow_keys_buf_dissector, flow,
				  data, proto, nhoff, hlen, flags);
}

static inline __u32 skb_get_hash(struct sk_buff *skb)
{
	if (!skb->l4_hash && !skb->sw_hash)
		__skb_get_hash(skb);

	return skb->hash;
}

__u32 __skb_get_hash_flowi6(struct sk_buff *skb, const struct flowi6 *fl6);

static inline __u32 skb_get_hash_flowi6(struct sk_buff *skb, const struct flowi6 *fl6)
{
	if (!skb->l4_hash && !skb->sw_hash) {
		struct flow_keys keys;
		__u32 hash = __get_hash_from_flowi6(fl6, &keys);

		__skb_set_sw_hash(skb, hash, flow_keys_have_l4(&keys));
	}

	return skb->hash;
}

__u32 __skb_get_hash_flowi4(struct sk_buff *skb, const struct flowi4 *fl);

static inline __u32 skb_get_hash_flowi4(struct sk_buff *skb, const struct flowi4 *fl4)
{
	if (!skb->l4_hash && !skb->sw_hash) {
		struct flow_keys keys;
		__u32 hash = __get_hash_from_flowi4(fl4, &keys);

		__skb_set_sw_hash(skb, hash, flow_keys_have_l4(&keys));
	}

	return skb->hash;
}

__u32 skb_get_hash_perturb(const struct sk_buff *skb, u32 perturb);

static inline __u32 skb_get_hash_raw(const struct sk_buff *skb)
{
	return skb->hash;
}

static inline void skb_copy_hash(struct sk_buff *to, const struct sk_buff *from)
{
	to->hash = from->hash;
	to->sw_hash = from->sw_hash;
	to->l4_hash = from->l4_hash;
};

static inline void skb_sender_cpu_clear(struct sk_buff *skb)
{
#ifdef CONFIG_XPS
	skb->sender_cpu = 0;
#endif
}

#ifdef NET_SKBUFF_DATA_USES_OFFSET
static inline unsigned char *skb_end_pointer(const struct sk_buff *skb)
{
	return skb->head + skb->end;
}

static inline unsigned int skb_end_offset(const struct sk_buff *skb)
{
	return skb->end;
}
#else
static inline unsigned char *skb_end_pointer(const struct sk_buff *skb)
{
	return skb->end;
}

static inline unsigned int skb_end_offset(const struct sk_buff *skb)
{
	return skb->end - skb->head;
}
#endif

/* Internal */
#define skb_shinfo(SKB)	((struct skb_shared_info *)(skb_end_pointer(SKB)))

static inline struct skb_shared_hwtstamps *skb_hwtstamps(struct sk_buff *skb)
{
	return &skb_shinfo(skb)->hwtstamps;
}

/**
 *	skb_queue_empty - check if a queue is empty
 *	@list: queue head
 *
 *	Returns true if the queue is empty, false otherwise.
 */
static inline int skb_queue_empty(const struct sk_buff_head *list)
{
	return list->next == (const struct sk_buff *) list;
}

/**
 *	skb_queue_is_last - check if skb is the last entry in the queue
 *	@list: queue head
 *	@skb: buffer
 *
 *	Returns true if @skb is the last buffer on the list.
 */
static inline bool skb_queue_is_last(const struct sk_buff_head *list,
				     const struct sk_buff *skb)
{
	return skb->next == (const struct sk_buff *) list;
}

/**
 *	skb_queue_is_first - check if skb is the first entry in the queue
 *	@list: queue head
 *	@skb: buffer
 *
 *	Returns true if @skb is the first buffer on the list.
 */
static inline bool skb_queue_is_first(const struct sk_buff_head *list,
				      const struct sk_buff *skb)
{
	return skb->prev == (const struct sk_buff *) list;
}

/**
 *	skb_queue_next - return the next packet in the queue
 *	@list: queue head
 *	@skb: current buffer
 *
 *	Return the next packet in @list after @skb.  It is only valid to
 *	call this if skb_queue_is_last() evaluates to false.
 */
static inline struct sk_buff *skb_queue_next(const struct sk_buff_head *list,
					     const struct sk_buff *skb)
{
	/* This BUG_ON may seem severe, but if we just return then we
	 * are going to dereference garbage.
	 */
	BUG_ON(skb_queue_is_last(list, skb));
	return skb->next;
}

/**
 *	skb_queue_prev - return the prev packet in the queue
 *	@list: queue head
 *	@skb: current buffer
 *
 *	Return the prev packet in @list before @skb.  It is only valid to
 *	call this if skb_queue_is_first() evaluates to false.
 */
static inline struct sk_buff *skb_queue_prev(const struct sk_buff_head *list,
					     const struct sk_buff *skb)
{
	/* This BUG_ON may seem severe, but if we just return then we
	 * are going to dereference garbage.
	 */
	BUG_ON(skb_queue_is_first(list, skb));
	return skb->prev;
}

/**
 *	skb_get - reference buffer
 *	@skb: buffer to reference
 *
 *	Makes another reference to a socket buffer and returns a pointer
 *	to the buffer.
 */
static inline struct sk_buff *skb_get(struct sk_buff *skb)
{
	atomic_inc(&skb->users);
	return skb;
}

/*
 * If users == 1, we are the only owner and are can avoid redundant
 * atomic change.
 */

/**
 *	skb_cloned - is the buffer a clone
 *	@skb: buffer to check
 *
 *	Returns true if the buffer was generated with skb_clone() and is
 *	one of multiple shared copies of the buffer. Cloned buffers are
 *	shared data so must not be written to under normal circumstances.
 */
static inline int skb_cloned(const struct sk_buff *skb)
{
	return skb->cloned &&
	       (atomic_read(&skb_shinfo(skb)->dataref) & SKB_DATAREF_MASK) != 1;
}

static inline int skb_unclone(struct sk_buff *skb, gfp_t pri)
{
	might_sleep_if(pri & __GFP_WAIT);

	if (skb_cloned(skb))
		return pskb_expand_head(skb, 0, 0, pri);

	return 0;
}

/**
 *	skb_header_cloned - is the header a clone
 *	@skb: buffer to check
 *
 *	Returns true if modifying the header part of the buffer requires
 *	the data to be copied.
 */
static inline int skb_header_cloned(const struct sk_buff *skb)
{
	int dataref;

	if (!skb->cloned)
		return 0;

	dataref = atomic_read(&skb_shinfo(skb)->dataref);
	dataref = (dataref & SKB_DATAREF_MASK) - (dataref >> SKB_DATAREF_SHIFT);
	return dataref != 1;
}

/**
 *	skb_header_release - release reference to header
 *	@skb: buffer to operate on
 *
 *	Drop a reference to the header part of the buffer.  This is done
 *	by acquiring a payload reference.  You must not read from the header
 *	part of skb->data after this.
 *	Note : Check if you can use __skb_header_release() instead.
 */
static inline void skb_header_release(struct sk_buff *skb)
{
	BUG_ON(skb->nohdr);
	skb->nohdr = 1;
	atomic_add(1 << SKB_DATAREF_SHIFT, &skb_shinfo(skb)->dataref);
}

/**
 *	__skb_header_release - release reference to header
 *	@skb: buffer to operate on
 *
 *	Variant of skb_header_release() assuming skb is private to caller.
 *	We can avoid one atomic operation.
 */
static inline void __skb_header_release(struct sk_buff *skb)
{
	skb->nohdr = 1;
	atomic_set(&skb_shinfo(skb)->dataref, 1 + (1 << SKB_DATAREF_SHIFT));
}


/**
 *	skb_shared - is the buffer shared
 *	@skb: buffer to check
 *
 *	Returns true if more than one person has a reference to this
 *	buffer.
 */
static inline int skb_shared(const struct sk_buff *skb)
{
	return atomic_read(&skb->users) != 1;
}

/**
 *	skb_share_check - check if buffer is shared and if so clone it
 *	@skb: buffer to check
 *	@pri: priority for memory allocation
 *
 *	If the buffer is shared the buffer is cloned and the old copy
 *	drops a reference. A new clone with a single reference is returned.
 *	If the buffer is not shared the original buffer is returned. When
 *	being called from interrupt status or with spinlocks held pri must
 *	be GFP_ATOMIC.
 *
 *	NULL is returned on a memory allocation failure.
 */
static inline struct sk_buff *skb_share_check(struct sk_buff *skb, gfp_t pri)
{
	might_sleep_if(pri & __GFP_WAIT);
	if (skb_shared(skb)) {
		struct sk_buff *nskb = skb_clone(skb, pri);

		if (likely(nskb))
			consume_skb(skb);
		else
			kfree_skb(skb);
		skb = nskb;
	}
	return skb;
}

/*
 *	Copy shared buffers into a new sk_buff. We effectively do COW on
 *	packets to handle cases where we have a local reader and forward
 *	and a couple of other messy ones. The normal one is tcpdumping
 *	a packet thats being forwarded.
 */

/**
 *	skb_unshare - make a copy of a shared buffer
 *	@skb: buffer to check
 *	@pri: priority for memory allocation
 *
 *	If the socket buffer is a clone then this function creates a new
 *	copy of the data, drops a reference count on the old copy and returns
 *	the new copy with the reference count at 1. If the buffer is not a clone
 *	the original buffer is returned. When called with a spinlock held or
 *	from interrupt state @pri must be %GFP_ATOMIC
 *
 *	%NULL is returned on a memory allocation failure.
 */
static inline struct sk_buff *skb_unshare(struct sk_buff *skb,
					  gfp_t pri)
{
	might_sleep_if(pri & __GFP_WAIT);
	if (skb_cloned(skb)) {
		struct sk_buff *nskb = skb_copy(skb, pri);

		/* Free our shared copy */
		if (likely(nskb))
			consume_skb(skb);
		else
			kfree_skb(skb);
		skb = nskb;
	}
	return skb;
}

/**
 *	skb_peek - peek at the head of an &sk_buff_head
 *	@list_: list to peek at
 *
 *	Peek an &sk_buff. Unlike most other operations you _MUST_
 *	be careful with this one. A peek leaves the buffer on the
 *	list and someone else may run off with it. You must hold
 *	the appropriate locks or have a private queue to do this.
 *
 *	Returns %NULL for an empty list or a pointer to the head element.
 *	The reference count is not incremented and the reference is therefore
 *	volatile. Use with caution.
 */
static inline struct sk_buff *skb_peek(const struct sk_buff_head *list_)
{
	struct sk_buff *skb = list_->next;

	if (skb == (struct sk_buff *)list_)
		skb = NULL;
	return skb;
}

/**
 *	skb_peek_next - peek skb following the given one from a queue
 *	@skb: skb to start from
 *	@list_: list to peek at
 *
 *	Returns %NULL when the end of the list is met or a pointer to the
 *	next element. The reference count is not incremented and the
 *	reference is therefore volatile. Use with caution.
 */
static inline struct sk_buff *skb_peek_next(struct sk_buff *skb,
		const struct sk_buff_head *list_)
{
	struct sk_buff *next = skb->next;

	if (next == (struct sk_buff *)list_)
		next = NULL;
	return next;
}

/**
 *	skb_peek_tail - peek at the tail of an &sk_buff_head
 *	@list_: list to peek at
 *
 *	Peek an &sk_buff. Unlike most other operations you _MUST_
 *	be careful with this one. A peek leaves the buffer on the
 *	list and someone else may run off with it. You must hold
 *	the appropriate locks or have a private queue to do this.
 *
 *	Returns %NULL for an empty list or a pointer to the tail element.
 *	The reference count is not incremented and the reference is therefore
 *	volatile. Use with caution.
 */
static inline struct sk_buff *skb_peek_tail(const struct sk_buff_head *list_)
{
	struct sk_buff *skb = list_->prev;

	if (skb == (struct sk_buff *)list_)
		skb = NULL;
	return skb;

}

/**
 *	skb_queue_len	- get queue length
 *	@list_: list to measure
 *
 *	Return the length of an &sk_buff queue.
 */
static inline __u32 skb_queue_len(const struct sk_buff_head *list_)
{
	return list_->qlen;
}

/**
 *	__skb_queue_head_init - initialize non-spinlock portions of sk_buff_head
 *	@list: queue to initialize
 *
 *	This initializes only the list and queue length aspects of
 *	an sk_buff_head object.  This allows to initialize the list
 *	aspects of an sk_buff_head without reinitializing things like
 *	the spinlock.  It can also be used for on-stack sk_buff_head
 *	objects where the spinlock is known to not be used.
 */
static inline void __skb_queue_head_init(struct sk_buff_head *list)
{
	list->prev = list->next = (struct sk_buff *)list;
	list->qlen = 0;
}

/*
 * This function creates a split out lock class for each invocation;
 * this is needed for now since a whole lot of users of the skb-queue
 * infrastructure in drivers have different locking usage (in hardirq)
 * than the networking core (in softirq only). In the long run either the
 * network layer or drivers should need annotation to consolidate the
 * main types of usage into 3 classes.
 */
static inline void skb_queue_head_init(struct sk_buff_head *list)
{
	spin_lock_init(&list->lock);
	__skb_queue_head_init(list);
}

static inline void skb_queue_head_init_class(struct sk_buff_head *list,
		struct lock_class_key *class)
{
	skb_queue_head_init(list);
	lockdep_set_class(&list->lock, class);
}

/*
 *	Insert an sk_buff on a list.
 *
 *	The "__skb_xxxx()" functions are the non-atomic ones that
 *	can only be called with interrupts disabled.
 */
void skb_insert(struct sk_buff *old, struct sk_buff *newsk,
		struct sk_buff_head *list);
static inline void __skb_insert(struct sk_buff *newsk,
				struct sk_buff *prev, struct sk_buff *next,
				struct sk_buff_head *list)
{
	newsk->next = next;
	newsk->prev = prev;
	next->prev  = prev->next = newsk;
	list->qlen++;
}

static inline void __skb_queue_splice(const struct sk_buff_head *list,
				      struct sk_buff *prev,
				      struct sk_buff *next)
{
	struct sk_buff *first = list->next;
	struct sk_buff *last = list->prev;

	first->prev = prev;
	prev->next = first;

	last->next = next;
	next->prev = last;
}

/**
 *	skb_queue_splice - join two skb lists, this is designed for stacks
 *	@list: the new list to add
 *	@head: the place to add it in the first list
 */
static inline void skb_queue_splice(const struct sk_buff_head *list,
				    struct sk_buff_head *head)
{
	if (!skb_queue_empty(list)) {
		__skb_queue_splice(list, (struct sk_buff *) head, head->next);
		head->qlen += list->qlen;
	}
}

/**
 *	skb_queue_splice_init - join two skb lists and reinitialise the emptied list
 *	@list: the new list to add
 *	@head: the place to add it in the first list
 *
 *	The list at @list is reinitialised
 */
static inline void skb_queue_splice_init(struct sk_buff_head *list,
					 struct sk_buff_head *head)
{
	if (!skb_queue_empty(list)) {
		__skb_queue_splice(list, (struct sk_buff *) head, head->next);
		head->qlen += list->qlen;
		__skb_queue_head_init(list);
	}
}

/**
 *	skb_queue_splice_tail - join two skb lists, each list being a queue
 *	@list: the new list to add
 *	@head: the place to add it in the first list
 */
static inline void skb_queue_splice_tail(const struct sk_buff_head *list,
					 struct sk_buff_head *head)
{
	if (!skb_queue_empty(list)) {
		__skb_queue_splice(list, head->prev, (struct sk_buff *) head);
		head->qlen += list->qlen;
	}
}

/**
 *	skb_queue_splice_tail_init - join two skb lists and reinitialise the emptied list
 *	@list: the new list to add
 *	@head: the place to add it in the first list
 *
 *	Each of the lists is a queue.
 *	The list at @list is reinitialised
 */
static inline void skb_queue_splice_tail_init(struct sk_buff_head *list,
					      struct sk_buff_head *head)
{
	if (!skb_queue_empty(list)) {
		__skb_queue_splice(list, head->prev, (struct sk_buff *) head);
		head->qlen += list->qlen;
		__skb_queue_head_init(list);
	}
}

/**
 *	__skb_queue_after - queue a buffer at the list head
 *	@list: list to use
 *	@prev: place after this buffer
 *	@newsk: buffer to queue
 *
 *	Queue a buffer int the middle of a list. This function takes no locks
 *	and you must therefore hold required locks before calling it.
 *
 *	A buffer cannot be placed on two lists at the same time.
 */
static inline void __skb_queue_after(struct sk_buff_head *list,
				     struct sk_buff *prev,
				     struct sk_buff *newsk)
{
	__skb_insert(newsk, prev, prev->next, list);
}

void skb_append(struct sk_buff *old, struct sk_buff *newsk,
		struct sk_buff_head *list);

static inline void __skb_queue_before(struct sk_buff_head *list,
				      struct sk_buff *next,
				      struct sk_buff *newsk)
{
	__skb_insert(newsk, next->prev, next, list);
}

/**
 *	__skb_queue_head - queue a buffer at the list head
 *	@list: list to use
 *	@newsk: buffer to queue
 *
 *	Queue a buffer at the start of a list. This function takes no locks
 *	and you must therefore hold required locks before calling it.
 *
 *	A buffer cannot be placed on two lists at the same time.
 */
void skb_queue_head(struct sk_buff_head *list, struct sk_buff *newsk);
static inline void __skb_queue_head(struct sk_buff_head *list,
				    struct sk_buff *newsk)
{
	__skb_queue_after(list, (struct sk_buff *)list, newsk);
}

/**
 *	__skb_queue_tail - queue a buffer at the list tail
 *	@list: list to use
 *	@newsk: buffer to queue
 *
 *	Queue a buffer at the end of a list. This function takes no locks
 *	and you must therefore hold required locks before calling it.
 *
 *	A buffer cannot be placed on two lists at the same time.
 */
void skb_queue_tail(struct sk_buff_head *list, struct sk_buff *newsk);
static inline void __skb_queue_tail(struct sk_buff_head *list,
				   struct sk_buff *newsk)
{
	__skb_queue_before(list, (struct sk_buff *)list, newsk);
}

/*
 * remove sk_buff from list. _Must_ be called atomically, and with
 * the list known..
 */
void skb_unlink(struct sk_buff *skb, struct sk_buff_head *list);
static inline void __skb_unlink(struct sk_buff *skb, struct sk_buff_head *list)
{
	struct sk_buff *next, *prev;

	list->qlen--;
	next	   = skb->next;
	prev	   = skb->prev;
	skb->next  = skb->prev = NULL;
	next->prev = prev;
	prev->next = next;
}

/**
 *	__skb_dequeue - remove from the head of the queue
 *	@list: list to dequeue from
 *
 *	Remove the head of the list. This function does not take any locks
 *	so must be used with appropriate locks held only. The head item is
 *	returned or %NULL if the list is empty.
 */
struct sk_buff *skb_dequeue(struct sk_buff_head *list);
static inline struct sk_buff *__skb_dequeue(struct sk_buff_head *list)
{
	struct sk_buff *skb = skb_peek(list);
	if (skb)
		__skb_unlink(skb, list);
	return skb;
}

/**
 *	__skb_dequeue_tail - remove from the tail of the queue
 *	@list: list to dequeue from
 *
 *	Remove the tail of the list. This function does not take any locks
 *	so must be used with appropriate locks held only. The tail item is
 *	returned or %NULL if the list is empty.
 */
struct sk_buff *skb_dequeue_tail(struct sk_buff_head *list);
static inline struct sk_buff *__skb_dequeue_tail(struct sk_buff_head *list)
{
	struct sk_buff *skb = skb_peek_tail(list);
	if (skb)
		__skb_unlink(skb, list);
	return skb;
}


static inline bool skb_is_nonlinear(const struct sk_buff *skb)
{
	return skb->data_len;
}

static inline unsigned int skb_headlen(const struct sk_buff *skb)
{
	return skb->len - skb->data_len;
}

static inline int skb_pagelen(const struct sk_buff *skb)
{
	int i, len = 0;

	for (i = (int)skb_shinfo(skb)->nr_frags - 1; i >= 0; i--)
		len += skb_frag_size(&skb_shinfo(skb)->frags[i]);
	return len + skb_headlen(skb);
}

/**
 * __skb_fill_page_desc - initialise a paged fragment in an skb
 * @skb: buffer containing fragment to be initialised
 * @i: paged fragment index to initialise
 * @page: the page to use for this fragment
 * @off: the offset to the data with @page
 * @size: the length of the data
 *
 * Initialises the @i'th fragment of @skb to point to &size bytes at
 * offset @off within @page.
 *
 * Does not take any additional reference on the fragment.
 */
static inline void __skb_fill_page_desc(struct sk_buff *skb, int i,
					struct page *page, int off, int size)
{
	skb_frag_t *frag = &skb_shinfo(skb)->frags[i];

	/*
	 * Propagate page pfmemalloc to the skb if we can. The problem is
	 * that not all callers have unique ownership of the page but rely
	 * on page_is_pfmemalloc doing the right thing(tm).
	 */
	frag->page.p		  = page;
	frag->page_offset	  = off;
	skb_frag_size_set(frag, size);

	page = compound_head(page);
	if (page_is_pfmemalloc(page))
		skb->pfmemalloc	= true;
}

/**
 * skb_fill_page_desc - initialise a paged fragment in an skb
 * @skb: buffer containing fragment to be initialised
 * @i: paged fragment index to initialise
 * @page: the page to use for this fragment
 * @off: the offset to the data with @page
 * @size: the length of the data
 *
 * As per __skb_fill_page_desc() -- initialises the @i'th fragment of
 * @skb to point to @size bytes at offset @off within @page. In
 * addition updates @skb such that @i is the last fragment.
 *
 * Does not take any additional reference on the fragment.
 */
static inline void skb_fill_page_desc(struct sk_buff *skb, int i,
				      struct page *page, int off, int size)
{
	__skb_fill_page_desc(skb, i, page, off, size);
	skb_shinfo(skb)->nr_frags = i + 1;
}

void skb_add_rx_frag(struct sk_buff *skb, int i, struct page *page, int off,
		     int size, unsigned int truesize);

void skb_coalesce_rx_frag(struct sk_buff *skb, int i, int size,
			  unsigned int truesize);

#define SKB_PAGE_ASSERT(skb) 	BUG_ON(skb_shinfo(skb)->nr_frags)
#define SKB_FRAG_ASSERT(skb) 	BUG_ON(skb_has_frag_list(skb))
#define SKB_LINEAR_ASSERT(skb)  BUG_ON(skb_is_nonlinear(skb))

#ifdef NET_SKBUFF_DATA_USES_OFFSET
static inline unsigned char *skb_tail_pointer(const struct sk_buff *skb)
{
	return skb->head + skb->tail;
}

static inline void skb_reset_tail_pointer(struct sk_buff *skb)
{
	skb->tail = skb->data - skb->head;
}

static inline void skb_set_tail_pointer(struct sk_buff *skb, const int offset)
{
	skb_reset_tail_pointer(skb);
	skb->tail += offset;
}

#else /* NET_SKBUFF_DATA_USES_OFFSET */
static inline unsigned char *skb_tail_pointer(const struct sk_buff *skb)
{
	return skb->tail;
}

static inline void skb_reset_tail_pointer(struct sk_buff *skb)
{
	skb->tail = skb->data;
}

static inline void skb_set_tail_pointer(struct sk_buff *skb, const int offset)
{
	skb->tail = skb->data + offset;
}

#endif /* NET_SKBUFF_DATA_USES_OFFSET */

/*
 *	Add data to an sk_buff
 */
unsigned char *pskb_put(struct sk_buff *skb, struct sk_buff *tail, int len);
unsigned char *skb_put(struct sk_buff *skb, unsigned int len);
static inline unsigned char *__skb_put(struct sk_buff *skb, unsigned int len)
{
	unsigned char *tmp = skb_tail_pointer(skb);
	SKB_LINEAR_ASSERT(skb);
	skb->tail += len;
	skb->len  += len;
	return tmp;
}

unsigned char *skb_push(struct sk_buff *skb, unsigned int len);
static inline unsigned char *__skb_push(struct sk_buff *skb, unsigned int len)
{
	skb->data -= len;
	skb->len  += len;
	return skb->data;
}

unsigned char *skb_pull(struct sk_buff *skb, unsigned int len);
static inline unsigned char *__skb_pull(struct sk_buff *skb, unsigned int len)
{
	skb->len -= len;
	BUG_ON(skb->len < skb->data_len);
	return skb->data += len;
}

static inline unsigned char *skb_pull_inline(struct sk_buff *skb, unsigned int len)
{
	return unlikely(len > skb->len) ? NULL : __skb_pull(skb, len);
}

unsigned char *__pskb_pull_tail(struct sk_buff *skb, int delta);

static inline unsigned char *__pskb_pull(struct sk_buff *skb, unsigned int len)
{
	if (len > skb_headlen(skb) &&
	    !__pskb_pull_tail(skb, len - skb_headlen(skb)))
		return NULL;
	skb->len -= len;
	return skb->data += len;
}

static inline unsigned char *pskb_pull(struct sk_buff *skb, unsigned int len)
{
	return unlikely(len > skb->len) ? NULL : __pskb_pull(skb, len);
}

static inline int pskb_may_pull(struct sk_buff *skb, unsigned int len)
{
	if (likely(len <= skb_headlen(skb)))
		return 1;
	if (unlikely(len > skb->len))
		return 0;
	return __pskb_pull_tail(skb, len - skb_headlen(skb)) != NULL;
}

/**
 *	skb_headroom - bytes at buffer head
 *	@skb: buffer to check
 *
 *	Return the number of bytes of free space at the head of an &sk_buff.
 */
static inline unsigned int skb_headroom(const struct sk_buff *skb)
{
	return skb->data - skb->head;
}

/**
 *	skb_tailroom - bytes at buffer end
 *	@skb: buffer to check
 *
 *	Return the number of bytes of free space at the tail of an sk_buff
 */
static inline int skb_tailroom(const struct sk_buff *skb)
{
	return skb_is_nonlinear(skb) ? 0 : skb->end - skb->tail;
}

/**
 *	skb_availroom - bytes at buffer end
 *	@skb: buffer to check
 *
 *	Return the number of bytes of free space at the tail of an sk_buff
 *	allocated by sk_stream_alloc()
 */
static inline int skb_availroom(const struct sk_buff *skb)
{
	if (skb_is_nonlinear(skb))
		return 0;

	return skb->end - skb->tail - skb->reserved_tailroom;
}

/**
 *	skb_reserve - adjust headroom
 *	@skb: buffer to alter
 *	@len: bytes to move
 *
 *	Increase the headroom of an empty &sk_buff by reducing the tail
 *	room. This is only allowed for an empty buffer.
 */
static inline void skb_reserve(struct sk_buff *skb, int len)
{
	skb->data += len;
	skb->tail += len;
}

#define ENCAP_TYPE_ETHER	0
#define ENCAP_TYPE_IPPROTO	1

static inline void skb_set_inner_protocol(struct sk_buff *skb,
					  __be16 protocol)
{
	skb->inner_protocol = protocol;
	skb->inner_protocol_type = ENCAP_TYPE_ETHER;
}

static inline void skb_set_inner_ipproto(struct sk_buff *skb,
					 __u8 ipproto)
{
	skb->inner_ipproto = ipproto;
	skb->inner_protocol_type = ENCAP_TYPE_IPPROTO;
}

static inline void skb_reset_inner_headers(struct sk_buff *skb)
{
	skb->inner_mac_header = skb->mac_header;
	skb->inner_network_header = skb->network_header;
	skb->inner_transport_header = skb->transport_header;
}

static inline void skb_reset_mac_len(struct sk_buff *skb)
{
	skb->mac_len = skb->network_header - skb->mac_header;
}

static inline unsigned char *skb_inner_transport_header(const struct sk_buff
							*skb)
{
	return skb->head + skb->inner_transport_header;
}

static inline void skb_reset_inner_transport_header(struct sk_buff *skb)
{
	skb->inner_transport_header = skb->data - skb->head;
}

static inline void skb_set_inner_transport_header(struct sk_buff *skb,
						   const int offset)
{
	skb_reset_inner_transport_header(skb);
	skb->inner_transport_header += offset;
}

static inline unsigned char *skb_inner_network_header(const struct sk_buff *skb)
{
	return skb->head + skb->inner_network_header;
}

static inline void skb_reset_inner_network_header(struct sk_buff *skb)
{
	skb->inner_network_header = skb->data - skb->head;
}

static inline void skb_set_inner_network_header(struct sk_buff *skb,
						const int offset)
{
	skb_reset_inner_network_header(skb);
	skb->inner_network_header += offset;
}

static inline unsigned char *skb_inner_mac_header(const struct sk_buff *skb)
{
	return skb->head + skb->inner_mac_header;
}

static inline void skb_reset_inner_mac_header(struct sk_buff *skb)
{
	skb->inner_mac_header = skb->data - skb->head;
}

static inline void skb_set_inner_mac_header(struct sk_buff *skb,
					    const int offset)
{
	skb_reset_inner_mac_header(skb);
	skb->inner_mac_header += offset;
}
static inline bool skb_transport_header_was_set(const struct sk_buff *skb)
{
	return skb->transport_header != (typeof(skb->transport_header))~0U;
}

static inline unsigned char *skb_transport_header(const struct sk_buff *skb)
{
	return skb->head + skb->transport_header;
}

static inline void skb_reset_transport_header(struct sk_buff *skb)
{
	skb->transport_header = skb->data - skb->head;
}

static inline void skb_set_transport_header(struct sk_buff *skb,
					    const int offset)
{
	skb_reset_transport_header(skb);
	skb->transport_header += offset;
}

static inline unsigned char *skb_network_header(const struct sk_buff *skb)
{
	return skb->head + skb->network_header;
}

static inline void skb_reset_network_header(struct sk_buff *skb)
{
	skb->network_header = skb->data - skb->head;
}

static inline void skb_set_network_header(struct sk_buff *skb, const int offset)
{
	skb_reset_network_header(skb);
	skb->network_header += offset;
}

static inline unsigned char *skb_mac_header(const struct sk_buff *skb)
{
	return skb->head + skb->mac_header;
}

static inline int skb_mac_header_was_set(const struct sk_buff *skb)
{
	return skb->mac_header != (typeof(skb->mac_header))~0U;
}

static inline void skb_reset_mac_header(struct sk_buff *skb)
{
	skb->mac_header = skb->data - skb->head;
}

static inline void skb_set_mac_header(struct sk_buff *skb, const int offset)
{
	skb_reset_mac_header(skb);
	skb->mac_header += offset;
}

static inline void skb_pop_mac_header(struct sk_buff *skb)
{
	skb->mac_header = skb->network_header;
}

static inline void skb_probe_transport_header(struct sk_buff *skb,
					      const int offset_hint)
{
	struct flow_keys keys;

	if (skb_transport_header_was_set(skb))
		return;
	else if (skb_flow_dissect_flow_keys(skb, &keys, 0))
		skb_set_transport_header(skb, keys.control.thoff);
	else
		skb_set_transport_header(skb, offset_hint);
}

static inline void skb_mac_header_rebuild(struct sk_buff *skb)
{
	if (skb_mac_header_was_set(skb)) {
		const unsigned char *old_mac = skb_mac_header(skb);

		skb_set_mac_header(skb, -skb->mac_len);
		memmove(skb_mac_header(skb), old_mac, skb->mac_len);
	}
}

static inline int skb_checksum_start_offset(const struct sk_buff *skb)
{
	return skb->csum_start - skb_headroom(skb);
}

static inline int skb_transport_offset(const struct sk_buff *skb)
{
	return skb_transport_header(skb) - skb->data;
}

static inline u32 skb_network_header_len(const struct sk_buff *skb)
{
	return skb->transport_header - skb->network_header;
}

static inline u32 skb_inner_network_header_len(const struct sk_buff *skb)
{
	return skb->inner_transport_header - skb->inner_network_header;
}

static inline int skb_network_offset(const struct sk_buff *skb)
{
	return skb_network_header(skb) - skb->data;
}

static inline int skb_inner_network_offset(const struct sk_buff *skb)
{
	return skb_inner_network_header(skb) - skb->data;
}

static inline int pskb_network_may_pull(struct sk_buff *skb, unsigned int len)
{
	return pskb_may_pull(skb, skb_network_offset(skb) + len);
}

/*
 * CPUs often take a performance hit when accessing unaligned memory
 * locations. The actual performance hit varies, it can be small if the
 * hardware handles it or large if we have to take an exception and fix it
 * in software.
 *
 * Since an ethernet header is 14 bytes network drivers often end up with
 * the IP header at an unaligned offset. The IP header can be aligned by
 * shifting the start of the packet by 2 bytes. Drivers should do this
 * with:
 *
 * skb_reserve(skb, NET_IP_ALIGN);
 *
 * The downside to this alignment of the IP header is that the DMA is now
 * unaligned. On some architectures the cost of an unaligned DMA is high
 * and this cost outweighs the gains made by aligning the IP header.
 *
 * Since this trade off varies between architectures, we allow NET_IP_ALIGN
 * to be overridden.
 */
#ifndef NET_IP_ALIGN
#define NET_IP_ALIGN	2
#endif

/*
 * The networking layer reserves some headroom in skb data (via
 * dev_alloc_skb). This is used to avoid having to reallocate skb data when
 * the header has to grow. In the default case, if the header has to grow
 * 32 bytes or less we avoid the reallocation.
 *
 * Unfortunately this headroom changes the DMA alignment of the resulting
 * network packet. As for NET_IP_ALIGN, this unaligned DMA is expensive
 * on some architectures. An architecture can override this value,
 * perhaps setting it to a cacheline in size (since that will maintain
 * cacheline alignment of the DMA). It must be a power of 2.
 *
 * Various parts of the networking layer expect at least 32 bytes of
 * headroom, you should not reduce this.
 *
 * Using max(32, L1_CACHE_BYTES) makes sense (especially with RPS)
 * to reduce average number of cache lines per packet.
 * get_rps_cpus() for example only access one 64 bytes aligned block :
 * NET_IP_ALIGN(2) + ethernet_header(14) + IP_header(20/40) + ports(8)
 */
#ifndef NET_SKB_PAD
#define NET_SKB_PAD	max(32, L1_CACHE_BYTES)
#endif

int ___pskb_trim(struct sk_buff *skb, unsigned int len);

static inline void __skb_trim(struct sk_buff *skb, unsigned int len)
{
	if (unlikely(skb_is_nonlinear(skb))) {
		WARN_ON(1);
		return;
	}
	skb->len = len;
	skb_set_tail_pointer(skb, len);
}

void skb_trim(struct sk_buff *skb, unsigned int len);

static inline int __pskb_trim(struct sk_buff *skb, unsigned int len)
{
	if (skb->data_len)
		return ___pskb_trim(skb, len);
	__skb_trim(skb, len);
	return 0;
}

static inline int pskb_trim(struct sk_buff *skb, unsigned int len)
{
	return (len < skb->len) ? __pskb_trim(skb, len) : 0;
}

/**
 *	pskb_trim_unique - remove end from a paged unique (not cloned) buffer
 *	@skb: buffer to alter
 *	@len: new length
 *
 *	This is identical to pskb_trim except that the caller knows that
 *	the skb is not cloned so we should never get an error due to out-
 *	of-memory.
 */
static inline void pskb_trim_unique(struct sk_buff *skb, unsigned int len)
{
	int err = pskb_trim(skb, len);
	BUG_ON(err);
}

/**
 *	skb_orphan - orphan a buffer
 *	@skb: buffer to orphan
 *
 *	If a buffer currently has an owner then we call the owner's
 *	destructor function and make the @skb unowned. The buffer continues
 *	to exist but is no longer charged to its former owner.
 */
static inline void skb_orphan(struct sk_buff *skb)
{
	if (skb->destructor) {
		skb->destructor(skb);
		skb->destructor = NULL;
		skb->sk		= NULL;
	} else {
		BUG_ON(skb->sk);
	}
}

/**
 *	skb_orphan_frags - orphan the frags contained in a buffer
 *	@skb: buffer to orphan frags from
 *	@gfp_mask: allocation mask for replacement pages
 *
 *	For each frag in the SKB which needs a destructor (i.e. has an
 *	owner) create a copy of that frag and release the original
 *	page by calling the destructor.
 */
static inline int skb_orphan_frags(struct sk_buff *skb, gfp_t gfp_mask)
{
	if (likely(!(skb_shinfo(skb)->tx_flags & SKBTX_DEV_ZEROCOPY)))
		return 0;
	return skb_copy_ubufs(skb, gfp_mask);
}

/**
 *	__skb_queue_purge - empty a list
 *	@list: list to empty
 *
 *	Delete all buffers on an &sk_buff list. Each buffer is removed from
 *	the list and one reference dropped. This function does not take the
 *	list lock and the caller must hold the relevant locks to use it.
 */
void skb_queue_purge(struct sk_buff_head *list);
static inline void __skb_queue_purge(struct sk_buff_head *list)
{
	struct sk_buff *skb;
	while ((skb = __skb_dequeue(list)) != NULL)
		kfree_skb(skb);
}

void *netdev_alloc_frag(unsigned int fragsz);

struct sk_buff *__netdev_alloc_skb(struct net_device *dev, unsigned int length,
				   gfp_t gfp_mask);

/**
 *	netdev_alloc_skb - allocate an skbuff for rx on a specific device
 *	@dev: network device to receive on
 *	@length: length to allocate
 *
 *	Allocate a new &sk_buff and assign it a usage count of one. The
 *	buffer has unspecified headroom built in. Users should allocate
 *	the headroom they think they need without accounting for the
 *	built in space. The built in space is used for optimisations.
 *
 *	%NULL is returned if there is no free memory. Although this function
 *	allocates memory it can be called from an interrupt.
 */
static inline struct sk_buff *netdev_alloc_skb(struct net_device *dev,
					       unsigned int length)
{
	return __netdev_alloc_skb(dev, length, GFP_ATOMIC);
}

/* legacy helper around __netdev_alloc_skb() */
static inline struct sk_buff *__dev_alloc_skb(unsigned int length,
					      gfp_t gfp_mask)
{
	return __netdev_alloc_skb(NULL, length, gfp_mask);
}

/* legacy helper around netdev_alloc_skb() */
static inline struct sk_buff *dev_alloc_skb(unsigned int length)
{
	return netdev_alloc_skb(NULL, length);
}


static inline struct sk_buff *__netdev_alloc_skb_ip_align(struct net_device *dev,
		unsigned int length, gfp_t gfp)
{
	struct sk_buff *skb = __netdev_alloc_skb(dev, length + NET_IP_ALIGN, gfp);

	if (NET_IP_ALIGN && skb)
		skb_reserve(skb, NET_IP_ALIGN);
	return skb;
}

static inline struct sk_buff *netdev_alloc_skb_ip_align(struct net_device *dev,
		unsigned int length)
{
	return __netdev_alloc_skb_ip_align(dev, length, GFP_ATOMIC);
}

static inline void skb_free_frag(void *addr)
{
	__free_page_frag(addr);
}

void *napi_alloc_frag(unsigned int fragsz);
struct sk_buff *__napi_alloc_skb(struct napi_struct *napi,
				 unsigned int length, gfp_t gfp_mask);
static inline struct sk_buff *napi_alloc_skb(struct napi_struct *napi,
					     unsigned int length)
{
	return __napi_alloc_skb(napi, length, GFP_ATOMIC);
}

/**
 * __dev_alloc_pages - allocate page for network Rx
 * @gfp_mask: allocation priority. Set __GFP_NOMEMALLOC if not for network Rx
 * @order: size of the allocation
 *
 * Allocate a new page.
 *
 * %NULL is returned if there is no free memory.
*/
static inline struct page *__dev_alloc_pages(gfp_t gfp_mask,
					     unsigned int order)
{
	/* This piece of code contains several assumptions.
	 * 1.  This is for device Rx, therefor a cold page is preferred.
	 * 2.  The expectation is the user wants a compound page.
	 * 3.  If requesting a order 0 page it will not be compound
	 *     due to the check to see if order has a value in prep_new_page
	 * 4.  __GFP_MEMALLOC is ignored if __GFP_NOMEMALLOC is set due to
	 *     code in gfp_to_alloc_flags that should be enforcing this.
	 */
	gfp_mask |= __GFP_COLD | __GFP_COMP | __GFP_MEMALLOC;

	return alloc_pages_node(NUMA_NO_NODE, gfp_mask, order);
}

static inline struct page *dev_alloc_pages(unsigned int order)
{
	return __dev_alloc_pages(GFP_ATOMIC, order);
}

/**
 * __dev_alloc_page - allocate a page for network Rx
 * @gfp_mask: allocation priority. Set __GFP_NOMEMALLOC if not for network Rx
 *
 * Allocate a new page.
 *
 * %NULL is returned if there is no free memory.
 */
static inline struct page *__dev_alloc_page(gfp_t gfp_mask)
{
	return __dev_alloc_pages(gfp_mask, 0);
}

static inline struct page *dev_alloc_page(void)
{
	return __dev_alloc_page(GFP_ATOMIC);
}

/**
 *	skb_propagate_pfmemalloc - Propagate pfmemalloc if skb is allocated after RX page
 *	@page: The page that was allocated from skb_alloc_page
 *	@skb: The skb that may need pfmemalloc set
 */
static inline void skb_propagate_pfmemalloc(struct page *page,
					     struct sk_buff *skb)
{
	if (page_is_pfmemalloc(page))
		skb->pfmemalloc = true;
}

/**
 * skb_frag_page - retrieve the page referred to by a paged fragment
 * @frag: the paged fragment
 *
 * Returns the &struct page associated with @frag.
 */
static inline struct page *skb_frag_page(const skb_frag_t *frag)
{
	return frag->page.p;
}

/**
 * __skb_frag_ref - take an addition reference on a paged fragment.
 * @frag: the paged fragment
 *
 * Takes an additional reference on the paged fragment @frag.
 */
static inline void __skb_frag_ref(skb_frag_t *frag)
{
	get_page(skb_frag_page(frag));
}

/**
 * skb_frag_ref - take an addition reference on a paged fragment of an skb.
 * @skb: the buffer
 * @f: the fragment offset.
 *
 * Takes an additional reference on the @f'th paged fragment of @skb.
 */
static inline void skb_frag_ref(struct sk_buff *skb, int f)
{
	__skb_frag_ref(&skb_shinfo(skb)->frags[f]);
}

/**
 * __skb_frag_unref - release a reference on a paged fragment.
 * @frag: the paged fragment
 *
 * Releases a reference on the paged fragment @frag.
 */
static inline void __skb_frag_unref(skb_frag_t *frag)
{
	put_page(skb_frag_page(frag));
}

/**
 * skb_frag_unref - release a reference on a paged fragment of an skb.
 * @skb: the buffer
 * @f: the fragment offset
 *
 * Releases a reference on the @f'th paged fragment of @skb.
 */
static inline void skb_frag_unref(struct sk_buff *skb, int f)
{
	__skb_frag_unref(&skb_shinfo(skb)->frags[f]);
}

/**
 * skb_frag_address - gets the address of the data contained in a paged fragment
 * @frag: the paged fragment buffer
 *
 * Returns the address of the data within @frag. The page must already
 * be mapped.
 */
static inline void *skb_frag_address(const skb_frag_t *frag)
{
	return page_address(skb_frag_page(frag)) + frag->page_offset;
}

/**
 * skb_frag_address_safe - gets the address of the data contained in a paged fragment
 * @frag: the paged fragment buffer
 *
 * Returns the address of the data within @frag. Checks that the page
 * is mapped and returns %NULL otherwise.
 */
static inline void *skb_frag_address_safe(const skb_frag_t *frag)
{
	void *ptr = page_address(skb_frag_page(frag));
	if (unlikely(!ptr))
		return NULL;

	return ptr + frag->page_offset;
}

/**
 * __skb_frag_set_page - sets the page contained in a paged fragment
 * @frag: the paged fragment
 * @page: the page to set
 *
 * Sets the fragment @frag to contain @page.
 */
static inline void __skb_frag_set_page(skb_frag_t *frag, struct page *page)
{
	frag->page.p = page;
}

/**
 * skb_frag_set_page - sets the page contained in a paged fragment of an skb
 * @skb: the buffer
 * @f: the fragment offset
 * @page: the page to set
 *
 * Sets the @f'th fragment of @skb to contain @page.
 */
static inline void skb_frag_set_page(struct sk_buff *skb, int f,
				     struct page *page)
{
	__skb_frag_set_page(&skb_shinfo(skb)->frags[f], page);
}

bool skb_page_frag_refill(unsigned int sz, struct page_frag *pfrag, gfp_t prio);

/**
 * skb_frag_dma_map - maps a paged fragment via the DMA API
 * @dev: the device to map the fragment to
 * @frag: the paged fragment to map
 * @offset: the offset within the fragment (starting at the
 *          fragment's own offset)
 * @size: the number of bytes to map
 * @dir: the direction of the mapping (%PCI_DMA_*)
 *
 * Maps the page associated with @frag to @device.
 */
static inline dma_addr_t skb_frag_dma_map(struct device *dev,
					  const skb_frag_t *frag,
					  size_t offset, size_t size,
					  enum dma_data_direction dir)
{
	return dma_map_page(dev, skb_frag_page(frag),
			    frag->page_offset + offset, size, dir);
}

static inline struct sk_buff *pskb_copy(struct sk_buff *skb,
					gfp_t gfp_mask)
{
	return __pskb_copy(skb, skb_headroom(skb), gfp_mask);
}


static inline struct sk_buff *pskb_copy_for_clone(struct sk_buff *skb,
						  gfp_t gfp_mask)
{
	return __pskb_copy_fclone(skb, skb_headroom(skb), gfp_mask, true);
}


/**
 *	skb_clone_writable - is the header of a clone writable
 *	@skb: buffer to check
 *	@len: length up to which to write
 *
 *	Returns true if modifying the header part of the cloned buffer
 *	does not requires the data to be copied.
 */
static inline int skb_clone_writable(const struct sk_buff *skb, unsigned int len)
{
	return !skb_header_cloned(skb) &&
	       skb_headroom(skb) + len <= skb->hdr_len;
}

static inline int __skb_cow(struct sk_buff *skb, unsigned int headroom,
			    int cloned)
{
	int delta = 0;

	if (headroom > skb_headroom(skb))
		delta = headroom - skb_headroom(skb);

	if (delta || cloned)
		return pskb_expand_head(skb, ALIGN(delta, NET_SKB_PAD), 0,
					GFP_ATOMIC);
	return 0;
}

/**
 *	skb_cow - copy header of skb when it is required
 *	@skb: buffer to cow
 *	@headroom: needed headroom
 *
 *	If the skb passed lacks sufficient headroom or its data part
 *	is shared, data is reallocated. If reallocation fails, an error
 *	is returned and original skb is not changed.
 *
 *	The result is skb with writable area skb->head...skb->tail
 *	and at least @headroom of space at head.
 */
static inline int skb_cow(struct sk_buff *skb, unsigned int headroom)
{
	return __skb_cow(skb, headroom, skb_cloned(skb));
}

/**
 *	skb_cow_head - skb_cow but only making the head writable
 *	@skb: buffer to cow
 *	@headroom: needed headroom
 *
 *	This function is identical to skb_cow except that we replace the
 *	skb_cloned check by skb_header_cloned.  It should be used when
 *	you only need to push on some header and do not need to modify
 *	the data.
 */
static inline int skb_cow_head(struct sk_buff *skb, unsigned int headroom)
{
	return __skb_cow(skb, headroom, skb_header_cloned(skb));
}

/**
 *	skb_padto	- pad an skbuff up to a minimal size
 *	@skb: buffer to pad
 *	@len: minimal length
 *
 *	Pads up a buffer to ensure the trailing bytes exist and are
 *	blanked. If the buffer already contains sufficient data it
 *	is untouched. Otherwise it is extended. Returns zero on
 *	success. The skb is freed on error.
 */
static inline int skb_padto(struct sk_buff *skb, unsigned int len)
{
	unsigned int size = skb->len;
	if (likely(size >= len))
		return 0;
	return skb_pad(skb, len - size);
}

/**
 *	skb_put_padto - increase size and pad an skbuff up to a minimal size
 *	@skb: buffer to pad
 *	@len: minimal length
 *
 *	Pads up a buffer to ensure the trailing bytes exist and are
 *	blanked. If the buffer already contains sufficient data it
 *	is untouched. Otherwise it is extended. Returns zero on
 *	success. The skb is freed on error.
 */
static inline int skb_put_padto(struct sk_buff *skb, unsigned int len)
{
	unsigned int size = skb->len;

	if (unlikely(size < len)) {
		len -= size;
		if (skb_pad(skb, len))
			return -ENOMEM;
		__skb_put(skb, len);
	}
	return 0;
}

static inline int skb_add_data(struct sk_buff *skb,
			       struct iov_iter *from, int copy)
{
	const int off = skb->len;

	if (skb->ip_summed == CHECKSUM_NONE) {
		__wsum csum = 0;
		if (csum_and_copy_from_iter(skb_put(skb, copy), copy,
					    &csum, from) == copy) {
			skb->csum = csum_block_add(skb->csum, csum, off);
			return 0;
		}
	} else if (copy_from_iter(skb_put(skb, copy), copy, from) == copy)
		return 0;

	__skb_trim(skb, off);
	return -EFAULT;
}

static inline bool skb_can_coalesce(struct sk_buff *skb, int i,
				    const struct page *page, int off)
{
	if (i) {
		const struct skb_frag_struct *frag = &skb_shinfo(skb)->frags[i - 1];

		return page == skb_frag_page(frag) &&
		       off == frag->page_offset + skb_frag_size(frag);
	}
	return false;
}

static inline int __skb_linearize(struct sk_buff *skb)
{
	return __pskb_pull_tail(skb, skb->data_len) ? 0 : -ENOMEM;
}

/**
 *	skb_linearize - convert paged skb to linear one
 *	@skb: buffer to linarize
 *
 *	If there is no free memory -ENOMEM is returned, otherwise zero
 *	is returned and the old skb data released.
 */
static inline int skb_linearize(struct sk_buff *skb)
{
	return skb_is_nonlinear(skb) ? __skb_linearize(skb) : 0;
}

/**
 * skb_has_shared_frag - can any frag be overwritten
 * @skb: buffer to test
 *
 * Return true if the skb has at least one frag that might be modified
 * by an external entity (as in vmsplice()/sendfile())
 */
static inline bool skb_has_shared_frag(const struct sk_buff *skb)
{
	return skb_is_nonlinear(skb) &&
	       skb_shinfo(skb)->tx_flags & SKBTX_SHARED_FRAG;
}

/**
 *	skb_linearize_cow - make sure skb is linear and writable
 *	@skb: buffer to process
 *
 *	If there is no free memory -ENOMEM is returned, otherwise zero
 *	is returned and the old skb data released.
 */
static inline int skb_linearize_cow(struct sk_buff *skb)
{
	return skb_is_nonlinear(skb) || skb_cloned(skb) ?
	       __skb_linearize(skb) : 0;
}

/**
 *	skb_postpull_rcsum - update checksum for received skb after pull
 *	@skb: buffer to update
 *	@start: start of data before pull
 *	@len: length of data pulled
 *
 *	After doing a pull on a received packet, you need to call this to
 *	update the CHECKSUM_COMPLETE checksum, or set ip_summed to
 *	CHECKSUM_NONE so that it can be recomputed from scratch.
 */

static inline void skb_postpull_rcsum(struct sk_buff *skb,
				      const void *start, unsigned int len)
{
	if (skb->ip_summed == CHECKSUM_COMPLETE)
		skb->csum = csum_sub(skb->csum, csum_partial(start, len, 0));
	else if (skb->ip_summed == CHECKSUM_PARTIAL &&
<<<<<<< HEAD
		 skb_checksum_start_offset(skb) <= len)
=======
		 skb_checksum_start_offset(skb) < 0)
>>>>>>> 601d6295
		skb->ip_summed = CHECKSUM_NONE;
}

unsigned char *skb_pull_rcsum(struct sk_buff *skb, unsigned int len);

/**
 *	pskb_trim_rcsum - trim received skb and update checksum
 *	@skb: buffer to trim
 *	@len: new length
 *
 *	This is exactly the same as pskb_trim except that it ensures the
 *	checksum of received packets are still valid after the operation.
 */

static inline int pskb_trim_rcsum(struct sk_buff *skb, unsigned int len)
{
	if (likely(len >= skb->len))
		return 0;
	if (skb->ip_summed == CHECKSUM_COMPLETE)
		skb->ip_summed = CHECKSUM_NONE;
	return __pskb_trim(skb, len);
}

#define skb_queue_walk(queue, skb) \
		for (skb = (queue)->next;					\
		     skb != (struct sk_buff *)(queue);				\
		     skb = skb->next)

#define skb_queue_walk_safe(queue, skb, tmp)					\
		for (skb = (queue)->next, tmp = skb->next;			\
		     skb != (struct sk_buff *)(queue);				\
		     skb = tmp, tmp = skb->next)

#define skb_queue_walk_from(queue, skb)						\
		for (; skb != (struct sk_buff *)(queue);			\
		     skb = skb->next)

#define skb_queue_walk_from_safe(queue, skb, tmp)				\
		for (tmp = skb->next;						\
		     skb != (struct sk_buff *)(queue);				\
		     skb = tmp, tmp = skb->next)

#define skb_queue_reverse_walk(queue, skb) \
		for (skb = (queue)->prev;					\
		     skb != (struct sk_buff *)(queue);				\
		     skb = skb->prev)

#define skb_queue_reverse_walk_safe(queue, skb, tmp)				\
		for (skb = (queue)->prev, tmp = skb->prev;			\
		     skb != (struct sk_buff *)(queue);				\
		     skb = tmp, tmp = skb->prev)

#define skb_queue_reverse_walk_from_safe(queue, skb, tmp)			\
		for (tmp = skb->prev;						\
		     skb != (struct sk_buff *)(queue);				\
		     skb = tmp, tmp = skb->prev)

static inline bool skb_has_frag_list(const struct sk_buff *skb)
{
	return skb_shinfo(skb)->frag_list != NULL;
}

static inline void skb_frag_list_init(struct sk_buff *skb)
{
	skb_shinfo(skb)->frag_list = NULL;
}

#define skb_walk_frags(skb, iter)	\
	for (iter = skb_shinfo(skb)->frag_list; iter; iter = iter->next)

struct sk_buff *__skb_recv_datagram(struct sock *sk, unsigned flags,
				    int *peeked, int *off, int *err);
struct sk_buff *skb_recv_datagram(struct sock *sk, unsigned flags, int noblock,
				  int *err);
unsigned int datagram_poll(struct file *file, struct socket *sock,
			   struct poll_table_struct *wait);
int skb_copy_datagram_iter(const struct sk_buff *from, int offset,
			   struct iov_iter *to, int size);
static inline int skb_copy_datagram_msg(const struct sk_buff *from, int offset,
					struct msghdr *msg, int size)
{
	return skb_copy_datagram_iter(from, offset, &msg->msg_iter, size);
}
int skb_copy_and_csum_datagram_msg(struct sk_buff *skb, int hlen,
				   struct msghdr *msg);
int skb_copy_datagram_from_iter(struct sk_buff *skb, int offset,
				 struct iov_iter *from, int len);
int zerocopy_sg_from_iter(struct sk_buff *skb, struct iov_iter *frm);
void skb_free_datagram(struct sock *sk, struct sk_buff *skb);
void skb_free_datagram_locked(struct sock *sk, struct sk_buff *skb);
int skb_kill_datagram(struct sock *sk, struct sk_buff *skb, unsigned int flags);
int skb_copy_bits(const struct sk_buff *skb, int offset, void *to, int len);
int skb_store_bits(struct sk_buff *skb, int offset, const void *from, int len);
__wsum skb_copy_and_csum_bits(const struct sk_buff *skb, int offset, u8 *to,
			      int len, __wsum csum);
ssize_t skb_socket_splice(struct sock *sk,
			  struct pipe_inode_info *pipe,
			  struct splice_pipe_desc *spd);
int skb_splice_bits(struct sk_buff *skb, struct sock *sk, unsigned int offset,
		    struct pipe_inode_info *pipe, unsigned int len,
		    unsigned int flags,
		    ssize_t (*splice_cb)(struct sock *,
					 struct pipe_inode_info *,
					 struct splice_pipe_desc *));
void skb_copy_and_csum_dev(const struct sk_buff *skb, u8 *to);
unsigned int skb_zerocopy_headlen(const struct sk_buff *from);
int skb_zerocopy(struct sk_buff *to, struct sk_buff *from,
		 int len, int hlen);
void skb_split(struct sk_buff *skb, struct sk_buff *skb1, const u32 len);
int skb_shift(struct sk_buff *tgt, struct sk_buff *skb, int shiftlen);
void skb_scrub_packet(struct sk_buff *skb, bool xnet);
unsigned int skb_gso_transport_seglen(const struct sk_buff *skb);
struct sk_buff *skb_segment(struct sk_buff *skb, netdev_features_t features);
struct sk_buff *skb_vlan_untag(struct sk_buff *skb);
int skb_ensure_writable(struct sk_buff *skb, int write_len);
int skb_vlan_pop(struct sk_buff *skb);
int skb_vlan_push(struct sk_buff *skb, __be16 vlan_proto, u16 vlan_tci);

static inline int memcpy_from_msg(void *data, struct msghdr *msg, int len)
{
	return copy_from_iter(data, len, &msg->msg_iter) == len ? 0 : -EFAULT;
}

static inline int memcpy_to_msg(struct msghdr *msg, void *data, int len)
{
	return copy_to_iter(data, len, &msg->msg_iter) == len ? 0 : -EFAULT;
}

struct skb_checksum_ops {
	__wsum (*update)(const void *mem, int len, __wsum wsum);
	__wsum (*combine)(__wsum csum, __wsum csum2, int offset, int len);
};

__wsum __skb_checksum(const struct sk_buff *skb, int offset, int len,
		      __wsum csum, const struct skb_checksum_ops *ops);
__wsum skb_checksum(const struct sk_buff *skb, int offset, int len,
		    __wsum csum);

static inline void * __must_check
__skb_header_pointer(const struct sk_buff *skb, int offset,
		     int len, void *data, int hlen, void *buffer)
{
	if (hlen - offset >= len)
		return data + offset;

	if (!skb ||
	    skb_copy_bits(skb, offset, buffer, len) < 0)
		return NULL;

	return buffer;
}

static inline void * __must_check
skb_header_pointer(const struct sk_buff *skb, int offset, int len, void *buffer)
{
	return __skb_header_pointer(skb, offset, len, skb->data,
				    skb_headlen(skb), buffer);
}

/**
 *	skb_needs_linearize - check if we need to linearize a given skb
 *			      depending on the given device features.
 *	@skb: socket buffer to check
 *	@features: net device features
 *
 *	Returns true if either:
 *	1. skb has frag_list and the device doesn't support FRAGLIST, or
 *	2. skb is fragmented and the device does not support SG.
 */
static inline bool skb_needs_linearize(struct sk_buff *skb,
				       netdev_features_t features)
{
	return skb_is_nonlinear(skb) &&
	       ((skb_has_frag_list(skb) && !(features & NETIF_F_FRAGLIST)) ||
		(skb_shinfo(skb)->nr_frags && !(features & NETIF_F_SG)));
}

static inline void skb_copy_from_linear_data(const struct sk_buff *skb,
					     void *to,
					     const unsigned int len)
{
	memcpy(to, skb->data, len);
}

static inline void skb_copy_from_linear_data_offset(const struct sk_buff *skb,
						    const int offset, void *to,
						    const unsigned int len)
{
	memcpy(to, skb->data + offset, len);
}

static inline void skb_copy_to_linear_data(struct sk_buff *skb,
					   const void *from,
					   const unsigned int len)
{
	memcpy(skb->data, from, len);
}

static inline void skb_copy_to_linear_data_offset(struct sk_buff *skb,
						  const int offset,
						  const void *from,
						  const unsigned int len)
{
	memcpy(skb->data + offset, from, len);
}

void skb_init(void);

static inline ktime_t skb_get_ktime(const struct sk_buff *skb)
{
	return skb->tstamp;
}

/**
 *	skb_get_timestamp - get timestamp from a skb
 *	@skb: skb to get stamp from
 *	@stamp: pointer to struct timeval to store stamp in
 *
 *	Timestamps are stored in the skb as offsets to a base timestamp.
 *	This function converts the offset back to a struct timeval and stores
 *	it in stamp.
 */
static inline void skb_get_timestamp(const struct sk_buff *skb,
				     struct timeval *stamp)
{
	*stamp = ktime_to_timeval(skb->tstamp);
}

static inline void skb_get_timestampns(const struct sk_buff *skb,
				       struct timespec *stamp)
{
	*stamp = ktime_to_timespec(skb->tstamp);
}

static inline void __net_timestamp(struct sk_buff *skb)
{
	skb->tstamp = ktime_get_real();
}

static inline ktime_t net_timedelta(ktime_t t)
{
	return ktime_sub(ktime_get_real(), t);
}

static inline ktime_t net_invalid_timestamp(void)
{
	return ktime_set(0, 0);
}

struct sk_buff *skb_clone_sk(struct sk_buff *skb);

#ifdef CONFIG_NETWORK_PHY_TIMESTAMPING

void skb_clone_tx_timestamp(struct sk_buff *skb);
bool skb_defer_rx_timestamp(struct sk_buff *skb);

#else /* CONFIG_NETWORK_PHY_TIMESTAMPING */

static inline void skb_clone_tx_timestamp(struct sk_buff *skb)
{
}

static inline bool skb_defer_rx_timestamp(struct sk_buff *skb)
{
	return false;
}

#endif /* !CONFIG_NETWORK_PHY_TIMESTAMPING */

/**
 * skb_complete_tx_timestamp() - deliver cloned skb with tx timestamps
 *
 * PHY drivers may accept clones of transmitted packets for
 * timestamping via their phy_driver.txtstamp method. These drivers
 * must call this function to return the skb back to the stack with a
 * timestamp.
 *
 * @skb: clone of the the original outgoing packet
 * @hwtstamps: hardware time stamps
 *
 */
void skb_complete_tx_timestamp(struct sk_buff *skb,
			       struct skb_shared_hwtstamps *hwtstamps);

void __skb_tstamp_tx(struct sk_buff *orig_skb,
		     struct skb_shared_hwtstamps *hwtstamps,
		     struct sock *sk, int tstype);

/**
 * skb_tstamp_tx - queue clone of skb with send time stamps
 * @orig_skb:	the original outgoing packet
 * @hwtstamps:	hardware time stamps, may be NULL if not available
 *
 * If the skb has a socket associated, then this function clones the
 * skb (thus sharing the actual data and optional structures), stores
 * the optional hardware time stamping information (if non NULL) or
 * generates a software time stamp (otherwise), then queues the clone
 * to the error queue of the socket.  Errors are silently ignored.
 */
void skb_tstamp_tx(struct sk_buff *orig_skb,
		   struct skb_shared_hwtstamps *hwtstamps);

static inline void sw_tx_timestamp(struct sk_buff *skb)
{
	if (skb_shinfo(skb)->tx_flags & SKBTX_SW_TSTAMP &&
	    !(skb_shinfo(skb)->tx_flags & SKBTX_IN_PROGRESS))
		skb_tstamp_tx(skb, NULL);
}

/**
 * skb_tx_timestamp() - Driver hook for transmit timestamping
 *
 * Ethernet MAC Drivers should call this function in their hard_xmit()
 * function immediately before giving the sk_buff to the MAC hardware.
 *
 * Specifically, one should make absolutely sure that this function is
 * called before TX completion of this packet can trigger.  Otherwise
 * the packet could potentially already be freed.
 *
 * @skb: A socket buffer.
 */
static inline void skb_tx_timestamp(struct sk_buff *skb)
{
	skb_clone_tx_timestamp(skb);
	sw_tx_timestamp(skb);
}

/**
 * skb_complete_wifi_ack - deliver skb with wifi status
 *
 * @skb: the original outgoing packet
 * @acked: ack status
 *
 */
void skb_complete_wifi_ack(struct sk_buff *skb, bool acked);

__sum16 __skb_checksum_complete_head(struct sk_buff *skb, int len);
__sum16 __skb_checksum_complete(struct sk_buff *skb);

static inline int skb_csum_unnecessary(const struct sk_buff *skb)
{
	return ((skb->ip_summed == CHECKSUM_UNNECESSARY) ||
		skb->csum_valid ||
		(skb->ip_summed == CHECKSUM_PARTIAL &&
		 skb_checksum_start_offset(skb) >= 0));
}

/**
 *	skb_checksum_complete - Calculate checksum of an entire packet
 *	@skb: packet to process
 *
 *	This function calculates the checksum over the entire packet plus
 *	the value of skb->csum.  The latter can be used to supply the
 *	checksum of a pseudo header as used by TCP/UDP.  It returns the
 *	checksum.
 *
 *	For protocols that contain complete checksums such as ICMP/TCP/UDP,
 *	this function can be used to verify that checksum on received
 *	packets.  In that case the function should return zero if the
 *	checksum is correct.  In particular, this function will return zero
 *	if skb->ip_summed is CHECKSUM_UNNECESSARY which indicates that the
 *	hardware has already verified the correctness of the checksum.
 */
static inline __sum16 skb_checksum_complete(struct sk_buff *skb)
{
	return skb_csum_unnecessary(skb) ?
	       0 : __skb_checksum_complete(skb);
}

static inline void __skb_decr_checksum_unnecessary(struct sk_buff *skb)
{
	if (skb->ip_summed == CHECKSUM_UNNECESSARY) {
		if (skb->csum_level == 0)
			skb->ip_summed = CHECKSUM_NONE;
		else
			skb->csum_level--;
	}
}

static inline void __skb_incr_checksum_unnecessary(struct sk_buff *skb)
{
	if (skb->ip_summed == CHECKSUM_UNNECESSARY) {
		if (skb->csum_level < SKB_MAX_CSUM_LEVEL)
			skb->csum_level++;
	} else if (skb->ip_summed == CHECKSUM_NONE) {
		skb->ip_summed = CHECKSUM_UNNECESSARY;
		skb->csum_level = 0;
	}
}

static inline void __skb_mark_checksum_bad(struct sk_buff *skb)
{
	/* Mark current checksum as bad (typically called from GRO
	 * path). In the case that ip_summed is CHECKSUM_NONE
	 * this must be the first checksum encountered in the packet.
	 * When ip_summed is CHECKSUM_UNNECESSARY, this is the first
	 * checksum after the last one validated. For UDP, a zero
	 * checksum can not be marked as bad.
	 */

	if (skb->ip_summed == CHECKSUM_NONE ||
	    skb->ip_summed == CHECKSUM_UNNECESSARY)
		skb->csum_bad = 1;
}

/* Check if we need to perform checksum complete validation.
 *
 * Returns true if checksum complete is needed, false otherwise
 * (either checksum is unnecessary or zero checksum is allowed).
 */
static inline bool __skb_checksum_validate_needed(struct sk_buff *skb,
						  bool zero_okay,
						  __sum16 check)
{
	if (skb_csum_unnecessary(skb) || (zero_okay && !check)) {
		skb->csum_valid = 1;
		__skb_decr_checksum_unnecessary(skb);
		return false;
	}

	return true;
}

/* For small packets <= CHECKSUM_BREAK peform checksum complete directly
 * in checksum_init.
 */
#define CHECKSUM_BREAK 76

/* Unset checksum-complete
 *
 * Unset checksum complete can be done when packet is being modified
 * (uncompressed for instance) and checksum-complete value is
 * invalidated.
 */
static inline void skb_checksum_complete_unset(struct sk_buff *skb)
{
	if (skb->ip_summed == CHECKSUM_COMPLETE)
		skb->ip_summed = CHECKSUM_NONE;
}

/* Validate (init) checksum based on checksum complete.
 *
 * Return values:
 *   0: checksum is validated or try to in skb_checksum_complete. In the latter
 *	case the ip_summed will not be CHECKSUM_UNNECESSARY and the pseudo
 *	checksum is stored in skb->csum for use in __skb_checksum_complete
 *   non-zero: value of invalid checksum
 *
 */
static inline __sum16 __skb_checksum_validate_complete(struct sk_buff *skb,
						       bool complete,
						       __wsum psum)
{
	if (skb->ip_summed == CHECKSUM_COMPLETE) {
		if (!csum_fold(csum_add(psum, skb->csum))) {
			skb->csum_valid = 1;
			return 0;
		}
	} else if (skb->csum_bad) {
		/* ip_summed == CHECKSUM_NONE in this case */
		return (__force __sum16)1;
	}

	skb->csum = psum;

	if (complete || skb->len <= CHECKSUM_BREAK) {
		__sum16 csum;

		csum = __skb_checksum_complete(skb);
		skb->csum_valid = !csum;
		return csum;
	}

	return 0;
}

static inline __wsum null_compute_pseudo(struct sk_buff *skb, int proto)
{
	return 0;
}

/* Perform checksum validate (init). Note that this is a macro since we only
 * want to calculate the pseudo header which is an input function if necessary.
 * First we try to validate without any computation (checksum unnecessary) and
 * then calculate based on checksum complete calling the function to compute
 * pseudo header.
 *
 * Return values:
 *   0: checksum is validated or try to in skb_checksum_complete
 *   non-zero: value of invalid checksum
 */
#define __skb_checksum_validate(skb, proto, complete,			\
				zero_okay, check, compute_pseudo)	\
({									\
	__sum16 __ret = 0;						\
	skb->csum_valid = 0;						\
	if (__skb_checksum_validate_needed(skb, zero_okay, check))	\
		__ret = __skb_checksum_validate_complete(skb,		\
				complete, compute_pseudo(skb, proto));	\
	__ret;								\
})

#define skb_checksum_init(skb, proto, compute_pseudo)			\
	__skb_checksum_validate(skb, proto, false, false, 0, compute_pseudo)

#define skb_checksum_init_zero_check(skb, proto, check, compute_pseudo)	\
	__skb_checksum_validate(skb, proto, false, true, check, compute_pseudo)

#define skb_checksum_validate(skb, proto, compute_pseudo)		\
	__skb_checksum_validate(skb, proto, true, false, 0, compute_pseudo)

#define skb_checksum_validate_zero_check(skb, proto, check,		\
					 compute_pseudo)		\
	__skb_checksum_validate(skb, proto, true, true, check, compute_pseudo)

#define skb_checksum_simple_validate(skb)				\
	__skb_checksum_validate(skb, 0, true, false, 0, null_compute_pseudo)

static inline bool __skb_checksum_convert_check(struct sk_buff *skb)
{
	return (skb->ip_summed == CHECKSUM_NONE &&
		skb->csum_valid && !skb->csum_bad);
}

static inline void __skb_checksum_convert(struct sk_buff *skb,
					  __sum16 check, __wsum pseudo)
{
	skb->csum = ~pseudo;
	skb->ip_summed = CHECKSUM_COMPLETE;
}

#define skb_checksum_try_convert(skb, proto, check, compute_pseudo)	\
do {									\
	if (__skb_checksum_convert_check(skb))				\
		__skb_checksum_convert(skb, check,			\
				       compute_pseudo(skb, proto));	\
} while (0)

static inline void skb_remcsum_adjust_partial(struct sk_buff *skb, void *ptr,
					      u16 start, u16 offset)
{
	skb->ip_summed = CHECKSUM_PARTIAL;
	skb->csum_start = ((unsigned char *)ptr + start) - skb->head;
	skb->csum_offset = offset - start;
}

/* Update skbuf and packet to reflect the remote checksum offload operation.
 * When called, ptr indicates the starting point for skb->csum when
 * ip_summed is CHECKSUM_COMPLETE. If we need create checksum complete
 * here, skb_postpull_rcsum is done so skb->csum start is ptr.
 */
static inline void skb_remcsum_process(struct sk_buff *skb, void *ptr,
				       int start, int offset, bool nopartial)
{
	__wsum delta;

	if (!nopartial) {
		skb_remcsum_adjust_partial(skb, ptr, start, offset);
		return;
	}

	 if (unlikely(skb->ip_summed != CHECKSUM_COMPLETE)) {
		__skb_checksum_complete(skb);
		skb_postpull_rcsum(skb, skb->data, ptr - (void *)skb->data);
	}

	delta = remcsum_adjust(ptr, skb->csum, start, offset);

	/* Adjust skb->csum since we changed the packet */
	skb->csum = csum_add(skb->csum, delta);
}

#if defined(CONFIG_NF_CONNTRACK) || defined(CONFIG_NF_CONNTRACK_MODULE)
void nf_conntrack_destroy(struct nf_conntrack *nfct);
static inline void nf_conntrack_put(struct nf_conntrack *nfct)
{
	if (nfct && atomic_dec_and_test(&nfct->use))
		nf_conntrack_destroy(nfct);
}
static inline void nf_conntrack_get(struct nf_conntrack *nfct)
{
	if (nfct)
		atomic_inc(&nfct->use);
}
#endif
#if IS_ENABLED(CONFIG_BRIDGE_NETFILTER)
static inline void nf_bridge_put(struct nf_bridge_info *nf_bridge)
{
	if (nf_bridge && atomic_dec_and_test(&nf_bridge->use))
		kfree(nf_bridge);
}
static inline void nf_bridge_get(struct nf_bridge_info *nf_bridge)
{
	if (nf_bridge)
		atomic_inc(&nf_bridge->use);
}
#endif /* CONFIG_BRIDGE_NETFILTER */
static inline void nf_reset(struct sk_buff *skb)
{
#if defined(CONFIG_NF_CONNTRACK) || defined(CONFIG_NF_CONNTRACK_MODULE)
	nf_conntrack_put(skb->nfct);
	skb->nfct = NULL;
#endif
#if IS_ENABLED(CONFIG_BRIDGE_NETFILTER)
	nf_bridge_put(skb->nf_bridge);
	skb->nf_bridge = NULL;
#endif
}

static inline void nf_reset_trace(struct sk_buff *skb)
{
#if IS_ENABLED(CONFIG_NETFILTER_XT_TARGET_TRACE) || defined(CONFIG_NF_TABLES)
	skb->nf_trace = 0;
#endif
}

/* Note: This doesn't put any conntrack and bridge info in dst. */
static inline void __nf_copy(struct sk_buff *dst, const struct sk_buff *src,
			     bool copy)
{
#if defined(CONFIG_NF_CONNTRACK) || defined(CONFIG_NF_CONNTRACK_MODULE)
	dst->nfct = src->nfct;
	nf_conntrack_get(src->nfct);
	if (copy)
		dst->nfctinfo = src->nfctinfo;
#endif
#if IS_ENABLED(CONFIG_BRIDGE_NETFILTER)
	dst->nf_bridge  = src->nf_bridge;
	nf_bridge_get(src->nf_bridge);
#endif
#if IS_ENABLED(CONFIG_NETFILTER_XT_TARGET_TRACE) || defined(CONFIG_NF_TABLES)
	if (copy)
		dst->nf_trace = src->nf_trace;
#endif
}

static inline void nf_copy(struct sk_buff *dst, const struct sk_buff *src)
{
#if defined(CONFIG_NF_CONNTRACK) || defined(CONFIG_NF_CONNTRACK_MODULE)
	nf_conntrack_put(dst->nfct);
#endif
#if IS_ENABLED(CONFIG_BRIDGE_NETFILTER)
	nf_bridge_put(dst->nf_bridge);
#endif
	__nf_copy(dst, src, true);
}

#ifdef CONFIG_NETWORK_SECMARK
static inline void skb_copy_secmark(struct sk_buff *to, const struct sk_buff *from)
{
	to->secmark = from->secmark;
}

static inline void skb_init_secmark(struct sk_buff *skb)
{
	skb->secmark = 0;
}
#else
static inline void skb_copy_secmark(struct sk_buff *to, const struct sk_buff *from)
{ }

static inline void skb_init_secmark(struct sk_buff *skb)
{ }
#endif

static inline bool skb_irq_freeable(const struct sk_buff *skb)
{
	return !skb->destructor &&
#if IS_ENABLED(CONFIG_XFRM)
		!skb->sp &&
#endif
#if IS_ENABLED(CONFIG_NF_CONNTRACK)
		!skb->nfct &&
#endif
		!skb->_skb_refdst &&
		!skb_has_frag_list(skb);
}

static inline void skb_set_queue_mapping(struct sk_buff *skb, u16 queue_mapping)
{
	skb->queue_mapping = queue_mapping;
}

static inline u16 skb_get_queue_mapping(const struct sk_buff *skb)
{
	return skb->queue_mapping;
}

static inline void skb_copy_queue_mapping(struct sk_buff *to, const struct sk_buff *from)
{
	to->queue_mapping = from->queue_mapping;
}

static inline void skb_record_rx_queue(struct sk_buff *skb, u16 rx_queue)
{
	skb->queue_mapping = rx_queue + 1;
}

static inline u16 skb_get_rx_queue(const struct sk_buff *skb)
{
	return skb->queue_mapping - 1;
}

static inline bool skb_rx_queue_recorded(const struct sk_buff *skb)
{
	return skb->queue_mapping != 0;
}

static inline struct sec_path *skb_sec_path(struct sk_buff *skb)
{
#ifdef CONFIG_XFRM
	return skb->sp;
#else
	return NULL;
#endif
}

/* Keeps track of mac header offset relative to skb->head.
 * It is useful for TSO of Tunneling protocol. e.g. GRE.
 * For non-tunnel skb it points to skb_mac_header() and for
 * tunnel skb it points to outer mac header.
 * Keeps track of level of encapsulation of network headers.
 */
struct skb_gso_cb {
	int	mac_offset;
	int	encap_level;
	__u16	csum_start;
};
#define SKB_GSO_CB(skb) ((struct skb_gso_cb *)(skb)->cb)

static inline int skb_tnl_header_len(const struct sk_buff *inner_skb)
{
	return (skb_mac_header(inner_skb) - inner_skb->head) -
		SKB_GSO_CB(inner_skb)->mac_offset;
}

static inline int gso_pskb_expand_head(struct sk_buff *skb, int extra)
{
	int new_headroom, headroom;
	int ret;

	headroom = skb_headroom(skb);
	ret = pskb_expand_head(skb, extra, 0, GFP_ATOMIC);
	if (ret)
		return ret;

	new_headroom = skb_headroom(skb);
	SKB_GSO_CB(skb)->mac_offset += (new_headroom - headroom);
	return 0;
}

/* Compute the checksum for a gso segment. First compute the checksum value
 * from the start of transport header to SKB_GSO_CB(skb)->csum_start, and
 * then add in skb->csum (checksum from csum_start to end of packet).
 * skb->csum and csum_start are then updated to reflect the checksum of the
 * resultant packet starting from the transport header-- the resultant checksum
 * is in the res argument (i.e. normally zero or ~ of checksum of a pseudo
 * header.
 */
static inline __sum16 gso_make_checksum(struct sk_buff *skb, __wsum res)
{
	int plen = SKB_GSO_CB(skb)->csum_start - skb_headroom(skb) -
		   skb_transport_offset(skb);
	__wsum partial;

	partial = csum_partial(skb_transport_header(skb), plen, skb->csum);
	skb->csum = res;
	SKB_GSO_CB(skb)->csum_start -= plen;

	return csum_fold(partial);
}

static inline bool skb_is_gso(const struct sk_buff *skb)
{
	return skb_shinfo(skb)->gso_size;
}

/* Note: Should be called only if skb_is_gso(skb) is true */
static inline bool skb_is_gso_v6(const struct sk_buff *skb)
{
	return skb_shinfo(skb)->gso_type & SKB_GSO_TCPV6;
}

void __skb_warn_lro_forwarding(const struct sk_buff *skb);

static inline bool skb_warn_if_lro(const struct sk_buff *skb)
{
	/* LRO sets gso_size but not gso_type, whereas if GSO is really
	 * wanted then gso_type will be set. */
	const struct skb_shared_info *shinfo = skb_shinfo(skb);

	if (skb_is_nonlinear(skb) && shinfo->gso_size != 0 &&
	    unlikely(shinfo->gso_type == 0)) {
		__skb_warn_lro_forwarding(skb);
		return true;
	}
	return false;
}

static inline void skb_forward_csum(struct sk_buff *skb)
{
	/* Unfortunately we don't support this one.  Any brave souls? */
	if (skb->ip_summed == CHECKSUM_COMPLETE)
		skb->ip_summed = CHECKSUM_NONE;
}

/**
 * skb_checksum_none_assert - make sure skb ip_summed is CHECKSUM_NONE
 * @skb: skb to check
 *
 * fresh skbs have their ip_summed set to CHECKSUM_NONE.
 * Instead of forcing ip_summed to CHECKSUM_NONE, we can
 * use this helper, to document places where we make this assertion.
 */
static inline void skb_checksum_none_assert(const struct sk_buff *skb)
{
#ifdef DEBUG
	BUG_ON(skb->ip_summed != CHECKSUM_NONE);
#endif
}

bool skb_partial_csum_set(struct sk_buff *skb, u16 start, u16 off);

int skb_checksum_setup(struct sk_buff *skb, bool recalculate);
struct sk_buff *skb_checksum_trimmed(struct sk_buff *skb,
				     unsigned int transport_len,
				     __sum16(*skb_chkf)(struct sk_buff *skb));

/**
 * skb_head_is_locked - Determine if the skb->head is locked down
 * @skb: skb to check
 *
 * The head on skbs build around a head frag can be removed if they are
 * not cloned.  This function returns true if the skb head is locked down
 * due to either being allocated via kmalloc, or by being a clone with
 * multiple references to the head.
 */
static inline bool skb_head_is_locked(const struct sk_buff *skb)
{
	return !skb->head_frag || skb_cloned(skb);
}

/**
 * skb_gso_network_seglen - Return length of individual segments of a gso packet
 *
 * @skb: GSO skb
 *
 * skb_gso_network_seglen is used to determine the real size of the
 * individual segments, including Layer3 (IP, IPv6) and L4 headers (TCP/UDP).
 *
 * The MAC/L2 header is not accounted for.
 */
static inline unsigned int skb_gso_network_seglen(const struct sk_buff *skb)
{
	unsigned int hdr_len = skb_transport_header(skb) -
			       skb_network_header(skb);
	return hdr_len + skb_gso_transport_seglen(skb);
}

#endif	/* __KERNEL__ */
#endif	/* _LINUX_SKBUFF_H */<|MERGE_RESOLUTION|>--- conflicted
+++ resolved
@@ -2708,11 +2708,7 @@
 	if (skb->ip_summed == CHECKSUM_COMPLETE)
 		skb->csum = csum_sub(skb->csum, csum_partial(start, len, 0));
 	else if (skb->ip_summed == CHECKSUM_PARTIAL &&
-<<<<<<< HEAD
-		 skb_checksum_start_offset(skb) <= len)
-=======
 		 skb_checksum_start_offset(skb) < 0)
->>>>>>> 601d6295
 		skb->ip_summed = CHECKSUM_NONE;
 }
 
