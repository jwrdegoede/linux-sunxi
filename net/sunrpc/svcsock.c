/*
 * linux/net/sunrpc/svcsock.c
 *
 * These are the RPC server socket internals.
 *
 * The server scheduling algorithm does not always distribute the load
 * evenly when servicing a single client. May need to modify the
 * svc_xprt_enqueue procedure...
 *
 * TCP support is largely untested and may be a little slow. The problem
 * is that we currently do two separate recvfrom's, one for the 4-byte
 * record length, and the second for the actual record. This could possibly
 * be improved by always reading a minimum size of around 100 bytes and
 * tucking any superfluous bytes away in a temporary store. Still, that
 * leaves write requests out in the rain. An alternative may be to peek at
 * the first skb in the queue, and if it matches the next TCP sequence
 * number, to extract the record marker. Yuck.
 *
 * Copyright (C) 1995, 1996 Olaf Kirch <okir@monad.swb.de>
 */

#include <linux/kernel.h>
#include <linux/sched.h>
#include <linux/module.h>
#include <linux/errno.h>
#include <linux/fcntl.h>
#include <linux/net.h>
#include <linux/in.h>
#include <linux/inet.h>
#include <linux/udp.h>
#include <linux/tcp.h>
#include <linux/unistd.h>
#include <linux/slab.h>
#include <linux/netdevice.h>
#include <linux/skbuff.h>
#include <linux/file.h>
#include <linux/freezer.h>
#include <net/sock.h>
#include <net/checksum.h>
#include <net/ip.h>
#include <net/ipv6.h>
#include <net/udp.h>
#include <net/tcp.h>
#include <net/tcp_states.h>
#include <linux/uaccess.h>
#include <asm/ioctls.h>
#include <trace/events/skb.h>

#include <linux/sunrpc/types.h>
#include <linux/sunrpc/clnt.h>
#include <linux/sunrpc/xdr.h>
#include <linux/sunrpc/msg_prot.h>
#include <linux/sunrpc/svcsock.h>
#include <linux/sunrpc/stats.h>
#include <linux/sunrpc/xprt.h>

#include "sunrpc.h"

#define RPCDBG_FACILITY	RPCDBG_SVCXPRT


static struct svc_sock *svc_setup_socket(struct svc_serv *, struct socket *,
					 int flags);
static int		svc_udp_recvfrom(struct svc_rqst *);
static int		svc_udp_sendto(struct svc_rqst *);
static void		svc_sock_detach(struct svc_xprt *);
static void		svc_tcp_sock_detach(struct svc_xprt *);
static void		svc_sock_free(struct svc_xprt *);

static struct svc_xprt *svc_create_socket(struct svc_serv *, int,
					  struct net *, struct sockaddr *,
					  int, int);
#if defined(CONFIG_SUNRPC_BACKCHANNEL)
static struct svc_xprt *svc_bc_create_socket(struct svc_serv *, int,
					     struct net *, struct sockaddr *,
					     int, int);
static void svc_bc_sock_free(struct svc_xprt *xprt);
#endif /* CONFIG_SUNRPC_BACKCHANNEL */

#ifdef CONFIG_DEBUG_LOCK_ALLOC
static struct lock_class_key svc_key[2];
static struct lock_class_key svc_slock_key[2];

static void svc_reclassify_socket(struct socket *sock)
{
	struct sock *sk = sock->sk;

	if (WARN_ON_ONCE(!sock_allow_reclassification(sk)))
		return;

	switch (sk->sk_family) {
	case AF_INET:
		sock_lock_init_class_and_name(sk, "slock-AF_INET-NFSD",
					      &svc_slock_key[0],
					      "sk_xprt.xpt_lock-AF_INET-NFSD",
					      &svc_key[0]);
		break;

	case AF_INET6:
		sock_lock_init_class_and_name(sk, "slock-AF_INET6-NFSD",
					      &svc_slock_key[1],
					      "sk_xprt.xpt_lock-AF_INET6-NFSD",
					      &svc_key[1]);
		break;

	default:
		BUG();
	}
}
#else
static void svc_reclassify_socket(struct socket *sock)
{
}
#endif

/*
 * Release an skbuff after use
 */
static void svc_release_skb(struct svc_rqst *rqstp)
{
	struct sk_buff *skb = rqstp->rq_xprt_ctxt;

	if (skb) {
		struct svc_sock *svsk =
			container_of(rqstp->rq_xprt, struct svc_sock, sk_xprt);
		rqstp->rq_xprt_ctxt = NULL;

		dprintk("svc: service %p, releasing skb %p\n", rqstp, skb);
		skb_free_datagram_locked(svsk->sk_sk, skb);
	}
}

static void svc_release_udp_skb(struct svc_rqst *rqstp)
{
	struct sk_buff *skb = rqstp->rq_xprt_ctxt;

	if (skb) {
		rqstp->rq_xprt_ctxt = NULL;

		dprintk("svc: service %p, releasing skb %p\n", rqstp, skb);
		consume_skb(skb);
	}
}

union svc_pktinfo_u {
	struct in_pktinfo pkti;
	struct in6_pktinfo pkti6;
};
#define SVC_PKTINFO_SPACE \
	CMSG_SPACE(sizeof(union svc_pktinfo_u))

static void svc_set_cmsg_data(struct svc_rqst *rqstp, struct cmsghdr *cmh)
{
	struct svc_sock *svsk =
		container_of(rqstp->rq_xprt, struct svc_sock, sk_xprt);
	switch (svsk->sk_sk->sk_family) {
	case AF_INET: {
			struct in_pktinfo *pki = CMSG_DATA(cmh);

			cmh->cmsg_level = SOL_IP;
			cmh->cmsg_type = IP_PKTINFO;
			pki->ipi_ifindex = 0;
			pki->ipi_spec_dst.s_addr =
				 svc_daddr_in(rqstp)->sin_addr.s_addr;
			cmh->cmsg_len = CMSG_LEN(sizeof(*pki));
		}
		break;

	case AF_INET6: {
			struct in6_pktinfo *pki = CMSG_DATA(cmh);
			struct sockaddr_in6 *daddr = svc_daddr_in6(rqstp);

			cmh->cmsg_level = SOL_IPV6;
			cmh->cmsg_type = IPV6_PKTINFO;
			pki->ipi6_ifindex = daddr->sin6_scope_id;
			pki->ipi6_addr = daddr->sin6_addr;
			cmh->cmsg_len = CMSG_LEN(sizeof(*pki));
		}
		break;
	}
}

/*
 * send routine intended to be shared by the fore- and back-channel
 */
int svc_send_common(struct socket *sock, struct xdr_buf *xdr,
		    struct page *headpage, unsigned long headoffset,
		    struct page *tailpage, unsigned long tailoffset)
{
	int		result;
	int		size;
	struct page	**ppage = xdr->pages;
	size_t		base = xdr->page_base;
	unsigned int	pglen = xdr->page_len;
	unsigned int	flags = MSG_MORE | MSG_SENDPAGE_NOTLAST;
	int		slen;
	int		len = 0;

	slen = xdr->len;

	/* send head */
	if (slen == xdr->head[0].iov_len)
		flags = 0;
	len = kernel_sendpage(sock, headpage, headoffset,
				  xdr->head[0].iov_len, flags);
	if (len != xdr->head[0].iov_len)
		goto out;
	slen -= xdr->head[0].iov_len;
	if (slen == 0)
		goto out;

	/* send page data */
	size = PAGE_SIZE - base < pglen ? PAGE_SIZE - base : pglen;
	while (pglen > 0) {
		if (slen == size)
			flags = 0;
		result = kernel_sendpage(sock, *ppage, base, size, flags);
		if (result > 0)
			len += result;
		if (result != size)
			goto out;
		slen -= size;
		pglen -= size;
		size = PAGE_SIZE < pglen ? PAGE_SIZE : pglen;
		base = 0;
		ppage++;
	}

	/* send tail */
	if (xdr->tail[0].iov_len) {
		result = kernel_sendpage(sock, tailpage, tailoffset,
				   xdr->tail[0].iov_len, 0);
		if (result > 0)
			len += result;
	}

out:
	return len;
}


/*
 * Generic sendto routine
 */
static int svc_sendto(struct svc_rqst *rqstp, struct xdr_buf *xdr)
{
	struct svc_sock	*svsk =
		container_of(rqstp->rq_xprt, struct svc_sock, sk_xprt);
	struct socket	*sock = svsk->sk_sock;
	union {
		struct cmsghdr	hdr;
		long		all[SVC_PKTINFO_SPACE / sizeof(long)];
	} buffer;
	struct cmsghdr *cmh = &buffer.hdr;
	int		len = 0;
	unsigned long tailoff;
	unsigned long headoff;
	RPC_IFDEBUG(char buf[RPC_MAX_ADDRBUFLEN]);

	if (rqstp->rq_prot == IPPROTO_UDP) {
		struct msghdr msg = {
			.msg_name	= &rqstp->rq_addr,
			.msg_namelen	= rqstp->rq_addrlen,
			.msg_control	= cmh,
			.msg_controllen	= sizeof(buffer),
			.msg_flags	= MSG_MORE,
		};

		svc_set_cmsg_data(rqstp, cmh);

		if (sock_sendmsg(sock, &msg) < 0)
			goto out;
	}

	tailoff = ((unsigned long)xdr->tail[0].iov_base) & (PAGE_SIZE-1);
	headoff = 0;
	len = svc_send_common(sock, xdr, rqstp->rq_respages[0], headoff,
			       rqstp->rq_respages[0], tailoff);

out:
	dprintk("svc: socket %p sendto([%p %zu... ], %d) = %d (addr %s)\n",
		svsk, xdr->head[0].iov_base, xdr->head[0].iov_len,
		xdr->len, len, svc_print_addr(rqstp, buf, sizeof(buf)));

	return len;
}

/*
 * Report socket names for nfsdfs
 */
static int svc_one_sock_name(struct svc_sock *svsk, char *buf, int remaining)
{
	const struct sock *sk = svsk->sk_sk;
	const char *proto_name = sk->sk_protocol == IPPROTO_UDP ?
							"udp" : "tcp";
	int len;

	switch (sk->sk_family) {
	case PF_INET:
		len = snprintf(buf, remaining, "ipv4 %s %pI4 %d\n",
				proto_name,
				&inet_sk(sk)->inet_rcv_saddr,
				inet_sk(sk)->inet_num);
		break;
#if IS_ENABLED(CONFIG_IPV6)
	case PF_INET6:
		len = snprintf(buf, remaining, "ipv6 %s %pI6 %d\n",
				proto_name,
				&sk->sk_v6_rcv_saddr,
				inet_sk(sk)->inet_num);
		break;
#endif
	default:
		len = snprintf(buf, remaining, "*unknown-%d*\n",
				sk->sk_family);
	}

	if (len >= remaining) {
		*buf = '\0';
		return -ENAMETOOLONG;
	}
	return len;
}

/*
 * Generic recvfrom routine.
 */
static ssize_t svc_recvfrom(struct svc_rqst *rqstp, struct kvec *iov,
			    unsigned int nr, size_t buflen, unsigned int base)
{
	struct svc_sock *svsk =
		container_of(rqstp->rq_xprt, struct svc_sock, sk_xprt);
	struct msghdr msg = { NULL };
	ssize_t len;

	rqstp->rq_xprt_hlen = 0;

	clear_bit(XPT_DATA, &svsk->sk_xprt.xpt_flags);
<<<<<<< HEAD
	iov_iter_kvec(&msg.msg_iter, READ | ITER_KVEC, iov, nr, buflen);
	if (base != 0) {
		iov_iter_advance(&msg.msg_iter, base);
		buflen -= base;
	}
	len = sock_recvmsg(svsk->sk_sock, &msg, MSG_DONTWAIT);
=======
	iov_iter_kvec(&msg.msg_iter, READ, iov, nr, buflen);
	len = sock_recvmsg(svsk->sk_sock, &msg, msg.msg_flags);
>>>>>>> 0e9b4a82
	/* If we read a full record, then assume there may be more
	 * data to read (stream based sockets only!)
	 */
	if (len == buflen)
		set_bit(XPT_DATA, &svsk->sk_xprt.xpt_flags);

	dprintk("svc: socket %p recvfrom(%p, %zu) = %zd\n",
		svsk, iov[0].iov_base, iov[0].iov_len, len);
	return len;
}

/*
 * Set socket snd and rcv buffer lengths
 */
static void svc_sock_setbufsize(struct socket *sock, unsigned int snd,
				unsigned int rcv)
{
	lock_sock(sock->sk);
	sock->sk->sk_sndbuf = snd * 2;
	sock->sk->sk_rcvbuf = rcv * 2;
	sock->sk->sk_write_space(sock->sk);
	release_sock(sock->sk);
}

static void svc_sock_secure_port(struct svc_rqst *rqstp)
{
	if (svc_port_is_privileged(svc_addr(rqstp)))
		set_bit(RQ_SECURE, &rqstp->rq_flags);
	else
		clear_bit(RQ_SECURE, &rqstp->rq_flags);
}

/*
 * INET callback when data has been received on the socket.
 */
static void svc_data_ready(struct sock *sk)
{
	struct svc_sock	*svsk = (struct svc_sock *)sk->sk_user_data;

	if (svsk) {
		dprintk("svc: socket %p(inet %p), busy=%d\n",
			svsk, sk,
			test_bit(XPT_BUSY, &svsk->sk_xprt.xpt_flags));

		/* Refer to svc_setup_socket() for details. */
		rmb();
		svsk->sk_odata(sk);
		if (!test_and_set_bit(XPT_DATA, &svsk->sk_xprt.xpt_flags))
			svc_xprt_enqueue(&svsk->sk_xprt);
	}
}

/*
 * INET callback when space is newly available on the socket.
 */
static void svc_write_space(struct sock *sk)
{
	struct svc_sock	*svsk = (struct svc_sock *)(sk->sk_user_data);

	if (svsk) {
		dprintk("svc: socket %p(inet %p), write_space busy=%d\n",
			svsk, sk, test_bit(XPT_BUSY, &svsk->sk_xprt.xpt_flags));

		/* Refer to svc_setup_socket() for details. */
		rmb();
		svsk->sk_owspace(sk);
		svc_xprt_enqueue(&svsk->sk_xprt);
	}
}

static int svc_tcp_has_wspace(struct svc_xprt *xprt)
{
	struct svc_sock *svsk = container_of(xprt, struct svc_sock, sk_xprt);

	if (test_bit(XPT_LISTENER, &xprt->xpt_flags))
		return 1;
	return !test_bit(SOCK_NOSPACE, &svsk->sk_sock->flags);
}

static void svc_tcp_kill_temp_xprt(struct svc_xprt *xprt)
{
	struct svc_sock *svsk;
	struct socket *sock;
	struct linger no_linger = {
		.l_onoff = 1,
		.l_linger = 0,
	};

	svsk = container_of(xprt, struct svc_sock, sk_xprt);
	sock = svsk->sk_sock;
	kernel_setsockopt(sock, SOL_SOCKET, SO_LINGER,
			  (char *)&no_linger, sizeof(no_linger));
}

/*
 * See net/ipv6/ip_sockglue.c : ip_cmsg_recv_pktinfo
 */
static int svc_udp_get_dest_address4(struct svc_rqst *rqstp,
				     struct cmsghdr *cmh)
{
	struct in_pktinfo *pki = CMSG_DATA(cmh);
	struct sockaddr_in *daddr = svc_daddr_in(rqstp);

	if (cmh->cmsg_type != IP_PKTINFO)
		return 0;

	daddr->sin_family = AF_INET;
	daddr->sin_addr.s_addr = pki->ipi_spec_dst.s_addr;
	return 1;
}

/*
 * See net/ipv6/datagram.c : ip6_datagram_recv_ctl
 */
static int svc_udp_get_dest_address6(struct svc_rqst *rqstp,
				     struct cmsghdr *cmh)
{
	struct in6_pktinfo *pki = CMSG_DATA(cmh);
	struct sockaddr_in6 *daddr = svc_daddr_in6(rqstp);

	if (cmh->cmsg_type != IPV6_PKTINFO)
		return 0;

	daddr->sin6_family = AF_INET6;
	daddr->sin6_addr = pki->ipi6_addr;
	daddr->sin6_scope_id = pki->ipi6_ifindex;
	return 1;
}

/*
 * Copy the UDP datagram's destination address to the rqstp structure.
 * The 'destination' address in this case is the address to which the
 * peer sent the datagram, i.e. our local address. For multihomed
 * hosts, this can change from msg to msg. Note that only the IP
 * address changes, the port number should remain the same.
 */
static int svc_udp_get_dest_address(struct svc_rqst *rqstp,
				    struct cmsghdr *cmh)
{
	switch (cmh->cmsg_level) {
	case SOL_IP:
		return svc_udp_get_dest_address4(rqstp, cmh);
	case SOL_IPV6:
		return svc_udp_get_dest_address6(rqstp, cmh);
	}

	return 0;
}

/*
 * Receive a datagram from a UDP socket.
 */
static int svc_udp_recvfrom(struct svc_rqst *rqstp)
{
	struct svc_sock	*svsk =
		container_of(rqstp->rq_xprt, struct svc_sock, sk_xprt);
	struct svc_serv	*serv = svsk->sk_xprt.xpt_server;
	struct sk_buff	*skb;
	union {
		struct cmsghdr	hdr;
		long		all[SVC_PKTINFO_SPACE / sizeof(long)];
	} buffer;
	struct cmsghdr *cmh = &buffer.hdr;
	struct msghdr msg = {
		.msg_name = svc_addr(rqstp),
		.msg_control = cmh,
		.msg_controllen = sizeof(buffer),
		.msg_flags = MSG_DONTWAIT,
	};
	size_t len;
	int err;

	if (test_and_clear_bit(XPT_CHNGBUF, &svsk->sk_xprt.xpt_flags))
	    /* udp sockets need large rcvbuf as all pending
	     * requests are still in that buffer.  sndbuf must
	     * also be large enough that there is enough space
	     * for one reply per thread.  We count all threads
	     * rather than threads in a particular pool, which
	     * provides an upper bound on the number of threads
	     * which will access the socket.
	     */
	    svc_sock_setbufsize(svsk->sk_sock,
				(serv->sv_nrthreads+3) * serv->sv_max_mesg,
				(serv->sv_nrthreads+3) * serv->sv_max_mesg);

	clear_bit(XPT_DATA, &svsk->sk_xprt.xpt_flags);
	skb = NULL;
	err = kernel_recvmsg(svsk->sk_sock, &msg, NULL,
			     0, 0, MSG_PEEK | MSG_DONTWAIT);
	if (err >= 0)
		skb = skb_recv_udp(svsk->sk_sk, 0, 1, &err);

	if (skb == NULL) {
		if (err != -EAGAIN) {
			/* possibly an icmp error */
			dprintk("svc: recvfrom returned error %d\n", -err);
			set_bit(XPT_DATA, &svsk->sk_xprt.xpt_flags);
		}
		return 0;
	}
	len = svc_addr_len(svc_addr(rqstp));
	rqstp->rq_addrlen = len;
	if (skb->tstamp == 0) {
		skb->tstamp = ktime_get_real();
		/* Don't enable netstamp, sunrpc doesn't
		   need that much accuracy */
	}
	svsk->sk_sk->sk_stamp = skb->tstamp;
	set_bit(XPT_DATA, &svsk->sk_xprt.xpt_flags); /* there may be more data... */

	len  = skb->len;
	rqstp->rq_arg.len = len;

	rqstp->rq_prot = IPPROTO_UDP;

	if (!svc_udp_get_dest_address(rqstp, cmh)) {
		net_warn_ratelimited("svc: received unknown control message %d/%d; dropping RPC reply datagram\n",
				     cmh->cmsg_level, cmh->cmsg_type);
		goto out_free;
	}
	rqstp->rq_daddrlen = svc_addr_len(svc_daddr(rqstp));

	if (skb_is_nonlinear(skb)) {
		/* we have to copy */
		local_bh_disable();
		if (csum_partial_copy_to_xdr(&rqstp->rq_arg, skb)) {
			local_bh_enable();
			/* checksum error */
			goto out_free;
		}
		local_bh_enable();
		consume_skb(skb);
	} else {
		/* we can use it in-place */
		rqstp->rq_arg.head[0].iov_base = skb->data;
		rqstp->rq_arg.head[0].iov_len = len;
		if (skb_checksum_complete(skb))
			goto out_free;
		rqstp->rq_xprt_ctxt = skb;
	}

	rqstp->rq_arg.page_base = 0;
	if (len <= rqstp->rq_arg.head[0].iov_len) {
		rqstp->rq_arg.head[0].iov_len = len;
		rqstp->rq_arg.page_len = 0;
		rqstp->rq_respages = rqstp->rq_pages+1;
	} else {
		rqstp->rq_arg.page_len = len - rqstp->rq_arg.head[0].iov_len;
		rqstp->rq_respages = rqstp->rq_pages + 1 +
			DIV_ROUND_UP(rqstp->rq_arg.page_len, PAGE_SIZE);
	}
	rqstp->rq_next_page = rqstp->rq_respages+1;

	if (serv->sv_stats)
		serv->sv_stats->netudpcnt++;

	return len;
out_free:
	kfree_skb(skb);
	return 0;
}

static int
svc_udp_sendto(struct svc_rqst *rqstp)
{
	int		error;

	error = svc_sendto(rqstp, &rqstp->rq_res);
	if (error == -ECONNREFUSED)
		/* ICMP error on earlier request. */
		error = svc_sendto(rqstp, &rqstp->rq_res);

	return error;
}

static void svc_udp_prep_reply_hdr(struct svc_rqst *rqstp)
{
}

static int svc_udp_has_wspace(struct svc_xprt *xprt)
{
	struct svc_sock *svsk = container_of(xprt, struct svc_sock, sk_xprt);
	struct svc_serv	*serv = xprt->xpt_server;
	unsigned long required;

	/*
	 * Set the SOCK_NOSPACE flag before checking the available
	 * sock space.
	 */
	set_bit(SOCK_NOSPACE, &svsk->sk_sock->flags);
	required = atomic_read(&svsk->sk_xprt.xpt_reserved) + serv->sv_max_mesg;
	if (required*2 > sock_wspace(svsk->sk_sk))
		return 0;
	clear_bit(SOCK_NOSPACE, &svsk->sk_sock->flags);
	return 1;
}

static struct svc_xprt *svc_udp_accept(struct svc_xprt *xprt)
{
	BUG();
	return NULL;
}

static void svc_udp_kill_temp_xprt(struct svc_xprt *xprt)
{
}

static struct svc_xprt *svc_udp_create(struct svc_serv *serv,
				       struct net *net,
				       struct sockaddr *sa, int salen,
				       int flags)
{
	return svc_create_socket(serv, IPPROTO_UDP, net, sa, salen, flags);
}

static const struct svc_xprt_ops svc_udp_ops = {
	.xpo_create = svc_udp_create,
	.xpo_recvfrom = svc_udp_recvfrom,
	.xpo_sendto = svc_udp_sendto,
	.xpo_release_rqst = svc_release_udp_skb,
	.xpo_detach = svc_sock_detach,
	.xpo_free = svc_sock_free,
	.xpo_prep_reply_hdr = svc_udp_prep_reply_hdr,
	.xpo_has_wspace = svc_udp_has_wspace,
	.xpo_accept = svc_udp_accept,
	.xpo_secure_port = svc_sock_secure_port,
	.xpo_kill_temp_xprt = svc_udp_kill_temp_xprt,
};

static struct svc_xprt_class svc_udp_class = {
	.xcl_name = "udp",
	.xcl_owner = THIS_MODULE,
	.xcl_ops = &svc_udp_ops,
	.xcl_max_payload = RPCSVC_MAXPAYLOAD_UDP,
	.xcl_ident = XPRT_TRANSPORT_UDP,
};

static void svc_udp_init(struct svc_sock *svsk, struct svc_serv *serv)
{
	int err, level, optname, one = 1;

	svc_xprt_init(sock_net(svsk->sk_sock->sk), &svc_udp_class,
		      &svsk->sk_xprt, serv);
	clear_bit(XPT_CACHE_AUTH, &svsk->sk_xprt.xpt_flags);
	svsk->sk_sk->sk_data_ready = svc_data_ready;
	svsk->sk_sk->sk_write_space = svc_write_space;

	/* initialise setting must have enough space to
	 * receive and respond to one request.
	 * svc_udp_recvfrom will re-adjust if necessary
	 */
	svc_sock_setbufsize(svsk->sk_sock,
			    3 * svsk->sk_xprt.xpt_server->sv_max_mesg,
			    3 * svsk->sk_xprt.xpt_server->sv_max_mesg);

	/* data might have come in before data_ready set up */
	set_bit(XPT_DATA, &svsk->sk_xprt.xpt_flags);
	set_bit(XPT_CHNGBUF, &svsk->sk_xprt.xpt_flags);

	/* make sure we get destination address info */
	switch (svsk->sk_sk->sk_family) {
	case AF_INET:
		level = SOL_IP;
		optname = IP_PKTINFO;
		break;
	case AF_INET6:
		level = SOL_IPV6;
		optname = IPV6_RECVPKTINFO;
		break;
	default:
		BUG();
	}
	err = kernel_setsockopt(svsk->sk_sock, level, optname,
					(char *)&one, sizeof(one));
	dprintk("svc: kernel_setsockopt returned %d\n", err);
}

/*
 * A data_ready event on a listening socket means there's a connection
 * pending. Do not use state_change as a substitute for it.
 */
static void svc_tcp_listen_data_ready(struct sock *sk)
{
	struct svc_sock	*svsk = (struct svc_sock *)sk->sk_user_data;

	dprintk("svc: socket %p TCP (listen) state change %d\n",
		sk, sk->sk_state);

	if (svsk) {
		/* Refer to svc_setup_socket() for details. */
		rmb();
		svsk->sk_odata(sk);
	}

	/*
	 * This callback may called twice when a new connection
	 * is established as a child socket inherits everything
	 * from a parent LISTEN socket.
	 * 1) data_ready method of the parent socket will be called
	 *    when one of child sockets become ESTABLISHED.
	 * 2) data_ready method of the child socket may be called
	 *    when it receives data before the socket is accepted.
	 * In case of 2, we should ignore it silently.
	 */
	if (sk->sk_state == TCP_LISTEN) {
		if (svsk) {
			set_bit(XPT_CONN, &svsk->sk_xprt.xpt_flags);
			svc_xprt_enqueue(&svsk->sk_xprt);
		} else
			printk("svc: socket %p: no user data\n", sk);
	}
}

/*
 * A state change on a connected socket means it's dying or dead.
 */
static void svc_tcp_state_change(struct sock *sk)
{
	struct svc_sock	*svsk = (struct svc_sock *)sk->sk_user_data;

	dprintk("svc: socket %p TCP (connected) state change %d (svsk %p)\n",
		sk, sk->sk_state, sk->sk_user_data);

	if (!svsk)
		printk("svc: socket %p: no user data\n", sk);
	else {
		/* Refer to svc_setup_socket() for details. */
		rmb();
		svsk->sk_ostate(sk);
		if (sk->sk_state != TCP_ESTABLISHED) {
			set_bit(XPT_CLOSE, &svsk->sk_xprt.xpt_flags);
			svc_xprt_enqueue(&svsk->sk_xprt);
		}
	}
}

/*
 * Accept a TCP connection
 */
static struct svc_xprt *svc_tcp_accept(struct svc_xprt *xprt)
{
	struct svc_sock *svsk = container_of(xprt, struct svc_sock, sk_xprt);
	struct sockaddr_storage addr;
	struct sockaddr	*sin = (struct sockaddr *) &addr;
	struct svc_serv	*serv = svsk->sk_xprt.xpt_server;
	struct socket	*sock = svsk->sk_sock;
	struct socket	*newsock;
	struct svc_sock	*newsvsk;
	int		err, slen;
	RPC_IFDEBUG(char buf[RPC_MAX_ADDRBUFLEN]);

	dprintk("svc: tcp_accept %p sock %p\n", svsk, sock);
	if (!sock)
		return NULL;

	clear_bit(XPT_CONN, &svsk->sk_xprt.xpt_flags);
	err = kernel_accept(sock, &newsock, O_NONBLOCK);
	if (err < 0) {
		if (err == -ENOMEM)
			printk(KERN_WARNING "%s: no more sockets!\n",
			       serv->sv_name);
		else if (err != -EAGAIN)
			net_warn_ratelimited("%s: accept failed (err %d)!\n",
					     serv->sv_name, -err);
		return NULL;
	}
	set_bit(XPT_CONN, &svsk->sk_xprt.xpt_flags);

	err = kernel_getpeername(newsock, sin);
	if (err < 0) {
		net_warn_ratelimited("%s: peername failed (err %d)!\n",
				     serv->sv_name, -err);
		goto failed;		/* aborted connection or whatever */
	}
	slen = err;

	/* Ideally, we would want to reject connections from unauthorized
	 * hosts here, but when we get encryption, the IP of the host won't
	 * tell us anything.  For now just warn about unpriv connections.
	 */
	if (!svc_port_is_privileged(sin)) {
		dprintk("%s: connect from unprivileged port: %s\n",
			serv->sv_name,
			__svc_print_addr(sin, buf, sizeof(buf)));
	}
	dprintk("%s: connect from %s\n", serv->sv_name,
		__svc_print_addr(sin, buf, sizeof(buf)));

	/* Reset the inherited callbacks before calling svc_setup_socket */
	newsock->sk->sk_state_change = svsk->sk_ostate;
	newsock->sk->sk_data_ready = svsk->sk_odata;
	newsock->sk->sk_write_space = svsk->sk_owspace;

	/* make sure that a write doesn't block forever when
	 * low on memory
	 */
	newsock->sk->sk_sndtimeo = HZ*30;

	newsvsk = svc_setup_socket(serv, newsock,
				 (SVC_SOCK_ANONYMOUS | SVC_SOCK_TEMPORARY));
	if (IS_ERR(newsvsk))
		goto failed;
	svc_xprt_set_remote(&newsvsk->sk_xprt, sin, slen);
	err = kernel_getsockname(newsock, sin);
	slen = err;
	if (unlikely(err < 0)) {
		dprintk("svc_tcp_accept: kernel_getsockname error %d\n", -err);
		slen = offsetof(struct sockaddr, sa_data);
	}
	svc_xprt_set_local(&newsvsk->sk_xprt, sin, slen);

	if (sock_is_loopback(newsock->sk))
		set_bit(XPT_LOCAL, &newsvsk->sk_xprt.xpt_flags);
	else
		clear_bit(XPT_LOCAL, &newsvsk->sk_xprt.xpt_flags);
	if (serv->sv_stats)
		serv->sv_stats->nettcpconn++;

	return &newsvsk->sk_xprt;

failed:
	sock_release(newsock);
	return NULL;
}

static unsigned int svc_tcp_restore_pages(struct svc_sock *svsk, struct svc_rqst *rqstp)
{
	unsigned int i, len, npages;

	if (svsk->sk_datalen == 0)
		return 0;
	len = svsk->sk_datalen;
	npages = (len + PAGE_SIZE - 1) >> PAGE_SHIFT;
	for (i = 0; i < npages; i++) {
		if (rqstp->rq_pages[i] != NULL)
			put_page(rqstp->rq_pages[i]);
		BUG_ON(svsk->sk_pages[i] == NULL);
		rqstp->rq_pages[i] = svsk->sk_pages[i];
		svsk->sk_pages[i] = NULL;
	}
	rqstp->rq_arg.head[0].iov_base = page_address(rqstp->rq_pages[0]);
	return len;
}

static void svc_tcp_save_pages(struct svc_sock *svsk, struct svc_rqst *rqstp)
{
	unsigned int i, len, npages;

	if (svsk->sk_datalen == 0)
		return;
	len = svsk->sk_datalen;
	npages = (len + PAGE_SIZE - 1) >> PAGE_SHIFT;
	for (i = 0; i < npages; i++) {
		svsk->sk_pages[i] = rqstp->rq_pages[i];
		rqstp->rq_pages[i] = NULL;
	}
}

static void svc_tcp_clear_pages(struct svc_sock *svsk)
{
	unsigned int i, len, npages;

	if (svsk->sk_datalen == 0)
		goto out;
	len = svsk->sk_datalen;
	npages = (len + PAGE_SIZE - 1) >> PAGE_SHIFT;
	for (i = 0; i < npages; i++) {
		if (svsk->sk_pages[i] == NULL) {
			WARN_ON_ONCE(1);
			continue;
		}
		put_page(svsk->sk_pages[i]);
		svsk->sk_pages[i] = NULL;
	}
out:
	svsk->sk_tcplen = 0;
	svsk->sk_datalen = 0;
}

/*
 * Receive fragment record header.
 * If we haven't gotten the record length yet, get the next four bytes.
 */
static int svc_tcp_recv_record(struct svc_sock *svsk, struct svc_rqst *rqstp)
{
	struct svc_serv	*serv = svsk->sk_xprt.xpt_server;
	unsigned int want;
	int len;

	if (svsk->sk_tcplen < sizeof(rpc_fraghdr)) {
		struct kvec	iov;

		want = sizeof(rpc_fraghdr) - svsk->sk_tcplen;
		iov.iov_base = ((char *) &svsk->sk_reclen) + svsk->sk_tcplen;
		iov.iov_len  = want;
		len = svc_recvfrom(rqstp, &iov, 1, want, 0);
		if (len < 0)
			goto error;
		svsk->sk_tcplen += len;

		if (len < want) {
			dprintk("svc: short recvfrom while reading record "
				"length (%d of %d)\n", len, want);
			return -EAGAIN;
		}

		dprintk("svc: TCP record, %d bytes\n", svc_sock_reclen(svsk));
		if (svc_sock_reclen(svsk) + svsk->sk_datalen >
							serv->sv_max_mesg) {
			net_notice_ratelimited("RPC: fragment too large: %d\n",
					svc_sock_reclen(svsk));
			goto err_delete;
		}
	}

	return svc_sock_reclen(svsk);
error:
	dprintk("RPC: TCP recv_record got %d\n", len);
	return len;
err_delete:
	set_bit(XPT_CLOSE, &svsk->sk_xprt.xpt_flags);
	return -EAGAIN;
}

static int receive_cb_reply(struct svc_sock *svsk, struct svc_rqst *rqstp)
{
	struct rpc_xprt *bc_xprt = svsk->sk_xprt.xpt_bc_xprt;
	struct rpc_rqst *req = NULL;
	struct kvec *src, *dst;
	__be32 *p = (__be32 *)rqstp->rq_arg.head[0].iov_base;
	__be32 xid;
	__be32 calldir;

	xid = *p++;
	calldir = *p;

	if (!bc_xprt)
		return -EAGAIN;
	spin_lock(&bc_xprt->queue_lock);
	req = xprt_lookup_rqst(bc_xprt, xid);
	if (!req)
		goto unlock_notfound;

	memcpy(&req->rq_private_buf, &req->rq_rcv_buf, sizeof(struct xdr_buf));
	/*
	 * XXX!: cheating for now!  Only copying HEAD.
	 * But we know this is good enough for now (in fact, for any
	 * callback reply in the forseeable future).
	 */
	dst = &req->rq_private_buf.head[0];
	src = &rqstp->rq_arg.head[0];
	if (dst->iov_len < src->iov_len)
		goto unlock_eagain; /* whatever; just giving up. */
	memcpy(dst->iov_base, src->iov_base, src->iov_len);
	xprt_complete_rqst(req->rq_task, rqstp->rq_arg.len);
	rqstp->rq_arg.len = 0;
	spin_unlock(&bc_xprt->queue_lock);
	return 0;
unlock_notfound:
	printk(KERN_NOTICE
		"%s: Got unrecognized reply: "
		"calldir 0x%x xpt_bc_xprt %p xid %08x\n",
		__func__, ntohl(calldir),
		bc_xprt, ntohl(xid));
unlock_eagain:
	spin_unlock(&bc_xprt->queue_lock);
	return -EAGAIN;
}

static int copy_pages_to_kvecs(struct kvec *vec, struct page **pages, int len)
{
	int i = 0;
	int t = 0;

	while (t < len) {
		vec[i].iov_base = page_address(pages[i]);
		vec[i].iov_len = PAGE_SIZE;
		i++;
		t += PAGE_SIZE;
	}
	return i;
}

static void svc_tcp_fragment_received(struct svc_sock *svsk)
{
	/* If we have more data, signal svc_xprt_enqueue() to try again */
	dprintk("svc: TCP %s record (%d bytes)\n",
		svc_sock_final_rec(svsk) ? "final" : "nonfinal",
		svc_sock_reclen(svsk));
	svsk->sk_tcplen = 0;
	svsk->sk_reclen = 0;
}

/*
 * Receive data from a TCP socket.
 */
static int svc_tcp_recvfrom(struct svc_rqst *rqstp)
{
	struct svc_sock	*svsk =
		container_of(rqstp->rq_xprt, struct svc_sock, sk_xprt);
	struct svc_serv	*serv = svsk->sk_xprt.xpt_server;
	int		len;
	struct kvec *vec;
	unsigned int want, base;
	__be32 *p;
	__be32 calldir;
	int pnum;

	dprintk("svc: tcp_recv %p data %d conn %d close %d\n",
		svsk, test_bit(XPT_DATA, &svsk->sk_xprt.xpt_flags),
		test_bit(XPT_CONN, &svsk->sk_xprt.xpt_flags),
		test_bit(XPT_CLOSE, &svsk->sk_xprt.xpt_flags));

	len = svc_tcp_recv_record(svsk, rqstp);
	if (len < 0)
		goto error;

	base = svc_tcp_restore_pages(svsk, rqstp);
	want = svc_sock_reclen(svsk) - (svsk->sk_tcplen - sizeof(rpc_fraghdr));

	vec = rqstp->rq_vec;

	pnum = copy_pages_to_kvecs(&vec[0], &rqstp->rq_pages[0], base + want);

	rqstp->rq_respages = &rqstp->rq_pages[pnum];
	rqstp->rq_next_page = rqstp->rq_respages + 1;

	/* Now receive data */
	len = svc_recvfrom(rqstp, vec, pnum, base + want, base);
	if (len >= 0) {
		svsk->sk_tcplen += len;
		svsk->sk_datalen += len;
	}
	if (len != want || !svc_sock_final_rec(svsk)) {
		svc_tcp_save_pages(svsk, rqstp);
		if (len < 0 && len != -EAGAIN)
			goto err_delete;
		if (len == want)
			svc_tcp_fragment_received(svsk);
		else
			dprintk("svc: incomplete TCP record (%d of %d)\n",
				(int)(svsk->sk_tcplen - sizeof(rpc_fraghdr)),
				svc_sock_reclen(svsk));
		goto err_noclose;
	}

	if (svsk->sk_datalen < 8) {
		svsk->sk_datalen = 0;
		goto err_delete; /* client is nuts. */
	}

	rqstp->rq_arg.len = svsk->sk_datalen;
	rqstp->rq_arg.page_base = 0;
	if (rqstp->rq_arg.len <= rqstp->rq_arg.head[0].iov_len) {
		rqstp->rq_arg.head[0].iov_len = rqstp->rq_arg.len;
		rqstp->rq_arg.page_len = 0;
	} else
		rqstp->rq_arg.page_len = rqstp->rq_arg.len - rqstp->rq_arg.head[0].iov_len;

	rqstp->rq_xprt_ctxt   = NULL;
	rqstp->rq_prot	      = IPPROTO_TCP;
	if (test_bit(XPT_LOCAL, &svsk->sk_xprt.xpt_flags))
		set_bit(RQ_LOCAL, &rqstp->rq_flags);
	else
		clear_bit(RQ_LOCAL, &rqstp->rq_flags);

	p = (__be32 *)rqstp->rq_arg.head[0].iov_base;
	calldir = p[1];
	if (calldir)
		len = receive_cb_reply(svsk, rqstp);

	/* Reset TCP read info */
	svsk->sk_datalen = 0;
	svc_tcp_fragment_received(svsk);

	if (len < 0)
		goto error;

	svc_xprt_copy_addrs(rqstp, &svsk->sk_xprt);
	if (serv->sv_stats)
		serv->sv_stats->nettcpcnt++;

	return rqstp->rq_arg.len;

error:
	if (len != -EAGAIN)
		goto err_delete;
	dprintk("RPC: TCP recvfrom got EAGAIN\n");
	return 0;
err_delete:
	printk(KERN_NOTICE "%s: recvfrom returned errno %d\n",
	       svsk->sk_xprt.xpt_server->sv_name, -len);
	set_bit(XPT_CLOSE, &svsk->sk_xprt.xpt_flags);
err_noclose:
	return 0;	/* record not complete */
}

/*
 * Send out data on TCP socket.
 */
static int svc_tcp_sendto(struct svc_rqst *rqstp)
{
	struct xdr_buf	*xbufp = &rqstp->rq_res;
	int sent;
	__be32 reclen;

	/* Set up the first element of the reply kvec.
	 * Any other kvecs that may be in use have been taken
	 * care of by the server implementation itself.
	 */
	reclen = htonl(0x80000000|((xbufp->len ) - 4));
	memcpy(xbufp->head[0].iov_base, &reclen, 4);

	sent = svc_sendto(rqstp, &rqstp->rq_res);
	if (sent != xbufp->len) {
		printk(KERN_NOTICE
		       "rpc-srv/tcp: %s: %s %d when sending %d bytes "
		       "- shutting down socket\n",
		       rqstp->rq_xprt->xpt_server->sv_name,
		       (sent<0)?"got error":"sent only",
		       sent, xbufp->len);
		set_bit(XPT_CLOSE, &rqstp->rq_xprt->xpt_flags);
		svc_xprt_enqueue(rqstp->rq_xprt);
		sent = -EAGAIN;
	}
	return sent;
}

/*
 * Setup response header. TCP has a 4B record length field.
 */
static void svc_tcp_prep_reply_hdr(struct svc_rqst *rqstp)
{
	struct kvec *resv = &rqstp->rq_res.head[0];

	/* tcp needs a space for the record length... */
	svc_putnl(resv, 0);
}

static struct svc_xprt *svc_tcp_create(struct svc_serv *serv,
				       struct net *net,
				       struct sockaddr *sa, int salen,
				       int flags)
{
	return svc_create_socket(serv, IPPROTO_TCP, net, sa, salen, flags);
}

#if defined(CONFIG_SUNRPC_BACKCHANNEL)
static struct svc_xprt *svc_bc_create_socket(struct svc_serv *, int,
					     struct net *, struct sockaddr *,
					     int, int);
static void svc_bc_sock_free(struct svc_xprt *xprt);

static struct svc_xprt *svc_bc_tcp_create(struct svc_serv *serv,
				       struct net *net,
				       struct sockaddr *sa, int salen,
				       int flags)
{
	return svc_bc_create_socket(serv, IPPROTO_TCP, net, sa, salen, flags);
}

static void svc_bc_tcp_sock_detach(struct svc_xprt *xprt)
{
}

static const struct svc_xprt_ops svc_tcp_bc_ops = {
	.xpo_create = svc_bc_tcp_create,
	.xpo_detach = svc_bc_tcp_sock_detach,
	.xpo_free = svc_bc_sock_free,
	.xpo_prep_reply_hdr = svc_tcp_prep_reply_hdr,
	.xpo_secure_port = svc_sock_secure_port,
};

static struct svc_xprt_class svc_tcp_bc_class = {
	.xcl_name = "tcp-bc",
	.xcl_owner = THIS_MODULE,
	.xcl_ops = &svc_tcp_bc_ops,
	.xcl_max_payload = RPCSVC_MAXPAYLOAD_TCP,
};

static void svc_init_bc_xprt_sock(void)
{
	svc_reg_xprt_class(&svc_tcp_bc_class);
}

static void svc_cleanup_bc_xprt_sock(void)
{
	svc_unreg_xprt_class(&svc_tcp_bc_class);
}
#else /* CONFIG_SUNRPC_BACKCHANNEL */
static void svc_init_bc_xprt_sock(void)
{
}

static void svc_cleanup_bc_xprt_sock(void)
{
}
#endif /* CONFIG_SUNRPC_BACKCHANNEL */

static const struct svc_xprt_ops svc_tcp_ops = {
	.xpo_create = svc_tcp_create,
	.xpo_recvfrom = svc_tcp_recvfrom,
	.xpo_sendto = svc_tcp_sendto,
	.xpo_release_rqst = svc_release_skb,
	.xpo_detach = svc_tcp_sock_detach,
	.xpo_free = svc_sock_free,
	.xpo_prep_reply_hdr = svc_tcp_prep_reply_hdr,
	.xpo_has_wspace = svc_tcp_has_wspace,
	.xpo_accept = svc_tcp_accept,
	.xpo_secure_port = svc_sock_secure_port,
	.xpo_kill_temp_xprt = svc_tcp_kill_temp_xprt,
};

static struct svc_xprt_class svc_tcp_class = {
	.xcl_name = "tcp",
	.xcl_owner = THIS_MODULE,
	.xcl_ops = &svc_tcp_ops,
	.xcl_max_payload = RPCSVC_MAXPAYLOAD_TCP,
	.xcl_ident = XPRT_TRANSPORT_TCP,
};

void svc_init_xprt_sock(void)
{
	svc_reg_xprt_class(&svc_tcp_class);
	svc_reg_xprt_class(&svc_udp_class);
	svc_init_bc_xprt_sock();
}

void svc_cleanup_xprt_sock(void)
{
	svc_unreg_xprt_class(&svc_tcp_class);
	svc_unreg_xprt_class(&svc_udp_class);
	svc_cleanup_bc_xprt_sock();
}

static void svc_tcp_init(struct svc_sock *svsk, struct svc_serv *serv)
{
	struct sock	*sk = svsk->sk_sk;

	svc_xprt_init(sock_net(svsk->sk_sock->sk), &svc_tcp_class,
		      &svsk->sk_xprt, serv);
	set_bit(XPT_CACHE_AUTH, &svsk->sk_xprt.xpt_flags);
	set_bit(XPT_CONG_CTRL, &svsk->sk_xprt.xpt_flags);
	if (sk->sk_state == TCP_LISTEN) {
		dprintk("setting up TCP socket for listening\n");
		strcpy(svsk->sk_xprt.xpt_remotebuf, "listener");
		set_bit(XPT_LISTENER, &svsk->sk_xprt.xpt_flags);
		sk->sk_data_ready = svc_tcp_listen_data_ready;
		set_bit(XPT_CONN, &svsk->sk_xprt.xpt_flags);
	} else {
		dprintk("setting up TCP socket for reading\n");
		sk->sk_state_change = svc_tcp_state_change;
		sk->sk_data_ready = svc_data_ready;
		sk->sk_write_space = svc_write_space;

		svsk->sk_reclen = 0;
		svsk->sk_tcplen = 0;
		svsk->sk_datalen = 0;
		memset(&svsk->sk_pages[0], 0, sizeof(svsk->sk_pages));

		tcp_sk(sk)->nonagle |= TCP_NAGLE_OFF;

		set_bit(XPT_DATA, &svsk->sk_xprt.xpt_flags);
		switch (sk->sk_state) {
		case TCP_SYN_RECV:
		case TCP_ESTABLISHED:
			break;
		default:
			set_bit(XPT_CLOSE, &svsk->sk_xprt.xpt_flags);
		}
	}
}

void svc_sock_update_bufs(struct svc_serv *serv)
{
	/*
	 * The number of server threads has changed. Update
	 * rcvbuf and sndbuf accordingly on all sockets
	 */
	struct svc_sock *svsk;

	spin_lock_bh(&serv->sv_lock);
	list_for_each_entry(svsk, &serv->sv_permsocks, sk_xprt.xpt_list)
		set_bit(XPT_CHNGBUF, &svsk->sk_xprt.xpt_flags);
	spin_unlock_bh(&serv->sv_lock);
}
EXPORT_SYMBOL_GPL(svc_sock_update_bufs);

/*
 * Initialize socket for RPC use and create svc_sock struct
 */
static struct svc_sock *svc_setup_socket(struct svc_serv *serv,
						struct socket *sock,
						int flags)
{
	struct svc_sock	*svsk;
	struct sock	*inet;
	int		pmap_register = !(flags & SVC_SOCK_ANONYMOUS);
	int		err = 0;

	dprintk("svc: svc_setup_socket %p\n", sock);
	svsk = kzalloc(sizeof(*svsk), GFP_KERNEL);
	if (!svsk)
		return ERR_PTR(-ENOMEM);

	inet = sock->sk;

	/* Register socket with portmapper */
	if (pmap_register)
		err = svc_register(serv, sock_net(sock->sk), inet->sk_family,
				     inet->sk_protocol,
				     ntohs(inet_sk(inet)->inet_sport));

	if (err < 0) {
		kfree(svsk);
		return ERR_PTR(err);
	}

	svsk->sk_sock = sock;
	svsk->sk_sk = inet;
	svsk->sk_ostate = inet->sk_state_change;
	svsk->sk_odata = inet->sk_data_ready;
	svsk->sk_owspace = inet->sk_write_space;
	/*
	 * This barrier is necessary in order to prevent race condition
	 * with svc_data_ready(), svc_listen_data_ready() and others
	 * when calling callbacks above.
	 */
	wmb();
	inet->sk_user_data = svsk;

	/* Initialize the socket */
	if (sock->type == SOCK_DGRAM)
		svc_udp_init(svsk, serv);
	else
		svc_tcp_init(svsk, serv);

	dprintk("svc: svc_setup_socket created %p (inet %p), "
			"listen %d close %d\n",
			svsk, svsk->sk_sk,
			test_bit(XPT_LISTENER, &svsk->sk_xprt.xpt_flags),
			test_bit(XPT_CLOSE, &svsk->sk_xprt.xpt_flags));

	return svsk;
}

bool svc_alien_sock(struct net *net, int fd)
{
	int err;
	struct socket *sock = sockfd_lookup(fd, &err);
	bool ret = false;

	if (!sock)
		goto out;
	if (sock_net(sock->sk) != net)
		ret = true;
	sockfd_put(sock);
out:
	return ret;
}
EXPORT_SYMBOL_GPL(svc_alien_sock);

/**
 * svc_addsock - add a listener socket to an RPC service
 * @serv: pointer to RPC service to which to add a new listener
 * @fd: file descriptor of the new listener
 * @name_return: pointer to buffer to fill in with name of listener
 * @len: size of the buffer
 *
 * Fills in socket name and returns positive length of name if successful.
 * Name is terminated with '\n'.  On error, returns a negative errno
 * value.
 */
int svc_addsock(struct svc_serv *serv, const int fd, char *name_return,
		const size_t len)
{
	int err = 0;
	struct socket *so = sockfd_lookup(fd, &err);
	struct svc_sock *svsk = NULL;
	struct sockaddr_storage addr;
	struct sockaddr *sin = (struct sockaddr *)&addr;
	int salen;

	if (!so)
		return err;
	err = -EAFNOSUPPORT;
	if ((so->sk->sk_family != PF_INET) && (so->sk->sk_family != PF_INET6))
		goto out;
	err =  -EPROTONOSUPPORT;
	if (so->sk->sk_protocol != IPPROTO_TCP &&
	    so->sk->sk_protocol != IPPROTO_UDP)
		goto out;
	err = -EISCONN;
	if (so->state > SS_UNCONNECTED)
		goto out;
	err = -ENOENT;
	if (!try_module_get(THIS_MODULE))
		goto out;
	svsk = svc_setup_socket(serv, so, SVC_SOCK_DEFAULTS);
	if (IS_ERR(svsk)) {
		module_put(THIS_MODULE);
		err = PTR_ERR(svsk);
		goto out;
	}
	salen = kernel_getsockname(svsk->sk_sock, sin);
	if (salen >= 0)
		svc_xprt_set_local(&svsk->sk_xprt, sin, salen);
	svc_add_new_perm_xprt(serv, &svsk->sk_xprt);
	return svc_one_sock_name(svsk, name_return, len);
out:
	sockfd_put(so);
	return err;
}
EXPORT_SYMBOL_GPL(svc_addsock);

/*
 * Create socket for RPC service.
 */
static struct svc_xprt *svc_create_socket(struct svc_serv *serv,
					  int protocol,
					  struct net *net,
					  struct sockaddr *sin, int len,
					  int flags)
{
	struct svc_sock	*svsk;
	struct socket	*sock;
	int		error;
	int		type;
	struct sockaddr_storage addr;
	struct sockaddr *newsin = (struct sockaddr *)&addr;
	int		newlen;
	int		family;
	int		val;
	RPC_IFDEBUG(char buf[RPC_MAX_ADDRBUFLEN]);

	dprintk("svc: svc_create_socket(%s, %d, %s)\n",
			serv->sv_program->pg_name, protocol,
			__svc_print_addr(sin, buf, sizeof(buf)));

	if (protocol != IPPROTO_UDP && protocol != IPPROTO_TCP) {
		printk(KERN_WARNING "svc: only UDP and TCP "
				"sockets supported\n");
		return ERR_PTR(-EINVAL);
	}

	type = (protocol == IPPROTO_UDP)? SOCK_DGRAM : SOCK_STREAM;
	switch (sin->sa_family) {
	case AF_INET6:
		family = PF_INET6;
		break;
	case AF_INET:
		family = PF_INET;
		break;
	default:
		return ERR_PTR(-EINVAL);
	}

	error = __sock_create(net, family, type, protocol, &sock, 1);
	if (error < 0)
		return ERR_PTR(error);

	svc_reclassify_socket(sock);

	/*
	 * If this is an PF_INET6 listener, we want to avoid
	 * getting requests from IPv4 remotes.  Those should
	 * be shunted to a PF_INET listener via rpcbind.
	 */
	val = 1;
	if (family == PF_INET6)
		kernel_setsockopt(sock, SOL_IPV6, IPV6_V6ONLY,
					(char *)&val, sizeof(val));

	if (type == SOCK_STREAM)
		sock->sk->sk_reuse = SK_CAN_REUSE; /* allow address reuse */
	error = kernel_bind(sock, sin, len);
	if (error < 0)
		goto bummer;

	error = kernel_getsockname(sock, newsin);
	if (error < 0)
		goto bummer;
	newlen = error;

	if (protocol == IPPROTO_TCP) {
		if ((error = kernel_listen(sock, 64)) < 0)
			goto bummer;
	}

	svsk = svc_setup_socket(serv, sock, flags);
	if (IS_ERR(svsk)) {
		error = PTR_ERR(svsk);
		goto bummer;
	}
	svc_xprt_set_local(&svsk->sk_xprt, newsin, newlen);
	return (struct svc_xprt *)svsk;
bummer:
	dprintk("svc: svc_create_socket error = %d\n", -error);
	sock_release(sock);
	return ERR_PTR(error);
}

/*
 * Detach the svc_sock from the socket so that no
 * more callbacks occur.
 */
static void svc_sock_detach(struct svc_xprt *xprt)
{
	struct svc_sock *svsk = container_of(xprt, struct svc_sock, sk_xprt);
	struct sock *sk = svsk->sk_sk;

	dprintk("svc: svc_sock_detach(%p)\n", svsk);

	/* put back the old socket callbacks */
	lock_sock(sk);
	sk->sk_state_change = svsk->sk_ostate;
	sk->sk_data_ready = svsk->sk_odata;
	sk->sk_write_space = svsk->sk_owspace;
	sk->sk_user_data = NULL;
	release_sock(sk);
}

/*
 * Disconnect the socket, and reset the callbacks
 */
static void svc_tcp_sock_detach(struct svc_xprt *xprt)
{
	struct svc_sock *svsk = container_of(xprt, struct svc_sock, sk_xprt);

	dprintk("svc: svc_tcp_sock_detach(%p)\n", svsk);

	svc_sock_detach(xprt);

	if (!test_bit(XPT_LISTENER, &xprt->xpt_flags)) {
		svc_tcp_clear_pages(svsk);
		kernel_sock_shutdown(svsk->sk_sock, SHUT_RDWR);
	}
}

/*
 * Free the svc_sock's socket resources and the svc_sock itself.
 */
static void svc_sock_free(struct svc_xprt *xprt)
{
	struct svc_sock *svsk = container_of(xprt, struct svc_sock, sk_xprt);
	dprintk("svc: svc_sock_free(%p)\n", svsk);

	if (svsk->sk_sock->file)
		sockfd_put(svsk->sk_sock);
	else
		sock_release(svsk->sk_sock);
	kfree(svsk);
}

#if defined(CONFIG_SUNRPC_BACKCHANNEL)
/*
 * Create a back channel svc_xprt which shares the fore channel socket.
 */
static struct svc_xprt *svc_bc_create_socket(struct svc_serv *serv,
					     int protocol,
					     struct net *net,
					     struct sockaddr *sin, int len,
					     int flags)
{
	struct svc_sock *svsk;
	struct svc_xprt *xprt;

	if (protocol != IPPROTO_TCP) {
		printk(KERN_WARNING "svc: only TCP sockets"
			" supported on shared back channel\n");
		return ERR_PTR(-EINVAL);
	}

	svsk = kzalloc(sizeof(*svsk), GFP_KERNEL);
	if (!svsk)
		return ERR_PTR(-ENOMEM);

	xprt = &svsk->sk_xprt;
	svc_xprt_init(net, &svc_tcp_bc_class, xprt, serv);
	set_bit(XPT_CONG_CTRL, &svsk->sk_xprt.xpt_flags);

	serv->sv_bc_xprt = xprt;

	return xprt;
}

/*
 * Free a back channel svc_sock.
 */
static void svc_bc_sock_free(struct svc_xprt *xprt)
{
	if (xprt)
		kfree(container_of(xprt, struct svc_sock, sk_xprt));
}
#endif /* CONFIG_SUNRPC_BACKCHANNEL */<|MERGE_RESOLUTION|>--- conflicted
+++ resolved
@@ -336,17 +336,12 @@
 	rqstp->rq_xprt_hlen = 0;
 
 	clear_bit(XPT_DATA, &svsk->sk_xprt.xpt_flags);
-<<<<<<< HEAD
-	iov_iter_kvec(&msg.msg_iter, READ | ITER_KVEC, iov, nr, buflen);
+	iov_iter_kvec(&msg.msg_iter, READ, iov, nr, buflen);
 	if (base != 0) {
 		iov_iter_advance(&msg.msg_iter, base);
 		buflen -= base;
 	}
 	len = sock_recvmsg(svsk->sk_sock, &msg, MSG_DONTWAIT);
-=======
-	iov_iter_kvec(&msg.msg_iter, READ, iov, nr, buflen);
-	len = sock_recvmsg(svsk->sk_sock, &msg, msg.msg_flags);
->>>>>>> 0e9b4a82
 	/* If we read a full record, then assume there may be more
 	 * data to read (stream based sockets only!)
 	 */
