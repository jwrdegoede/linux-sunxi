/*
 * net/dsa/slave.c - Slave device handling
 * Copyright (c) 2008-2009 Marvell Semiconductor
 *
 * This program is free software; you can redistribute it and/or modify
 * it under the terms of the GNU General Public License as published by
 * the Free Software Foundation; either version 2 of the License, or
 * (at your option) any later version.
 */

#include <linux/list.h>
#include <linux/etherdevice.h>
#include <linux/netdevice.h>
#include <linux/phy.h>
#include <linux/phy_fixed.h>
#include <linux/of_net.h>
#include <linux/of_mdio.h>
#include <net/rtnetlink.h>
#include <net/switchdev.h>
#include <linux/if_bridge.h>
#include "dsa_priv.h"

/* slave mii_bus handling ***************************************************/
static int dsa_slave_phy_read(struct mii_bus *bus, int addr, int reg)
{
	struct dsa_switch *ds = bus->priv;

	if (ds->phys_mii_mask & (1 << addr))
		return ds->drv->phy_read(ds, addr, reg);

	return 0xffff;
}

static int dsa_slave_phy_write(struct mii_bus *bus, int addr, int reg, u16 val)
{
	struct dsa_switch *ds = bus->priv;

	if (ds->phys_mii_mask & (1 << addr))
		return ds->drv->phy_write(ds, addr, reg, val);

	return 0;
}

void dsa_slave_mii_bus_init(struct dsa_switch *ds)
{
	ds->slave_mii_bus->priv = (void *)ds;
	ds->slave_mii_bus->name = "dsa slave smi";
	ds->slave_mii_bus->read = dsa_slave_phy_read;
	ds->slave_mii_bus->write = dsa_slave_phy_write;
	snprintf(ds->slave_mii_bus->id, MII_BUS_ID_SIZE, "dsa-%d:%.2x",
			ds->index, ds->pd->sw_addr);
	ds->slave_mii_bus->parent = ds->master_dev;
	ds->slave_mii_bus->phy_mask = ~ds->phys_mii_mask;
}


/* slave device handling ****************************************************/
static int dsa_slave_get_iflink(const struct net_device *dev)
{
	struct dsa_slave_priv *p = netdev_priv(dev);

	return p->parent->dst->master_netdev->ifindex;
}

static inline bool dsa_port_is_bridged(struct dsa_slave_priv *p)
{
	return !!p->bridge_dev;
}

static int dsa_slave_open(struct net_device *dev)
{
	struct dsa_slave_priv *p = netdev_priv(dev);
	struct net_device *master = p->parent->dst->master_netdev;
	struct dsa_switch *ds = p->parent;
	u8 stp_state = dsa_port_is_bridged(p) ?
			BR_STATE_BLOCKING : BR_STATE_FORWARDING;
	int err;

	if (!(master->flags & IFF_UP))
		return -ENETDOWN;

	if (!ether_addr_equal(dev->dev_addr, master->dev_addr)) {
		err = dev_uc_add(master, dev->dev_addr);
		if (err < 0)
			goto out;
	}

	if (dev->flags & IFF_ALLMULTI) {
		err = dev_set_allmulti(master, 1);
		if (err < 0)
			goto del_unicast;
	}
	if (dev->flags & IFF_PROMISC) {
		err = dev_set_promiscuity(master, 1);
		if (err < 0)
			goto clear_allmulti;
	}

	if (ds->drv->port_enable) {
		err = ds->drv->port_enable(ds, p->port, p->phy);
		if (err)
			goto clear_promisc;
	}

	if (ds->drv->port_stp_update)
		ds->drv->port_stp_update(ds, p->port, stp_state);

	if (p->phy)
		phy_start(p->phy);

	return 0;

clear_promisc:
	if (dev->flags & IFF_PROMISC)
		dev_set_promiscuity(master, -1);
clear_allmulti:
	if (dev->flags & IFF_ALLMULTI)
		dev_set_allmulti(master, -1);
del_unicast:
	if (!ether_addr_equal(dev->dev_addr, master->dev_addr))
		dev_uc_del(master, dev->dev_addr);
out:
	return err;
}

static int dsa_slave_close(struct net_device *dev)
{
	struct dsa_slave_priv *p = netdev_priv(dev);
	struct net_device *master = p->parent->dst->master_netdev;
	struct dsa_switch *ds = p->parent;

	if (p->phy)
		phy_stop(p->phy);

	dev_mc_unsync(master, dev);
	dev_uc_unsync(master, dev);
	if (dev->flags & IFF_ALLMULTI)
		dev_set_allmulti(master, -1);
	if (dev->flags & IFF_PROMISC)
		dev_set_promiscuity(master, -1);

	if (!ether_addr_equal(dev->dev_addr, master->dev_addr))
		dev_uc_del(master, dev->dev_addr);

	if (ds->drv->port_disable)
		ds->drv->port_disable(ds, p->port, p->phy);

	if (ds->drv->port_stp_update)
		ds->drv->port_stp_update(ds, p->port, BR_STATE_DISABLED);

	return 0;
}

static void dsa_slave_change_rx_flags(struct net_device *dev, int change)
{
	struct dsa_slave_priv *p = netdev_priv(dev);
	struct net_device *master = p->parent->dst->master_netdev;

	if (change & IFF_ALLMULTI)
		dev_set_allmulti(master, dev->flags & IFF_ALLMULTI ? 1 : -1);
	if (change & IFF_PROMISC)
		dev_set_promiscuity(master, dev->flags & IFF_PROMISC ? 1 : -1);
}

static void dsa_slave_set_rx_mode(struct net_device *dev)
{
	struct dsa_slave_priv *p = netdev_priv(dev);
	struct net_device *master = p->parent->dst->master_netdev;

	dev_mc_sync(master, dev);
	dev_uc_sync(master, dev);
}

static int dsa_slave_set_mac_address(struct net_device *dev, void *a)
{
	struct dsa_slave_priv *p = netdev_priv(dev);
	struct net_device *master = p->parent->dst->master_netdev;
	struct sockaddr *addr = a;
	int err;

	if (!is_valid_ether_addr(addr->sa_data))
		return -EADDRNOTAVAIL;

	if (!(dev->flags & IFF_UP))
		goto out;

	if (!ether_addr_equal(addr->sa_data, master->dev_addr)) {
		err = dev_uc_add(master, addr->sa_data);
		if (err < 0)
			return err;
	}

	if (!ether_addr_equal(dev->dev_addr, master->dev_addr))
		dev_uc_del(master, dev->dev_addr);

out:
	ether_addr_copy(dev->dev_addr, addr->sa_data);

	return 0;
}

static int dsa_slave_fdb_add(struct ndmsg *ndm, struct nlattr *tb[],
			     struct net_device *dev,
			     const unsigned char *addr, u16 vid, u16 nlm_flags)
{
	struct dsa_slave_priv *p = netdev_priv(dev);
	struct dsa_switch *ds = p->parent;
	int ret = -EOPNOTSUPP;

	if (ds->drv->fdb_add)
		ret = ds->drv->fdb_add(ds, p->port, addr, vid);

	return ret;
}

static int dsa_slave_fdb_del(struct ndmsg *ndm, struct nlattr *tb[],
			     struct net_device *dev,
			     const unsigned char *addr, u16 vid)
{
	struct dsa_slave_priv *p = netdev_priv(dev);
	struct dsa_switch *ds = p->parent;
	int ret = -EOPNOTSUPP;

	if (ds->drv->fdb_del)
		ret = ds->drv->fdb_del(ds, p->port, addr, vid);

	return ret;
}

static int dsa_slave_fill_info(struct net_device *dev, struct sk_buff *skb,
			       const unsigned char *addr, u16 vid,
			       bool is_static,
			       u32 portid, u32 seq, int type,
			       unsigned int flags)
{
	struct nlmsghdr *nlh;
	struct ndmsg *ndm;

	nlh = nlmsg_put(skb, portid, seq, type, sizeof(*ndm), flags);
	if (!nlh)
		return -EMSGSIZE;

	ndm = nlmsg_data(nlh);
	ndm->ndm_family	 = AF_BRIDGE;
	ndm->ndm_pad1    = 0;
	ndm->ndm_pad2    = 0;
	ndm->ndm_flags	 = NTF_EXT_LEARNED;
	ndm->ndm_type	 = 0;
	ndm->ndm_ifindex = dev->ifindex;
	ndm->ndm_state   = is_static ? NUD_NOARP : NUD_REACHABLE;

	if (nla_put(skb, NDA_LLADDR, ETH_ALEN, addr))
		goto nla_put_failure;

	if (vid && nla_put_u16(skb, NDA_VLAN, vid))
		goto nla_put_failure;

	nlmsg_end(skb, nlh);
	return 0;

nla_put_failure:
	nlmsg_cancel(skb, nlh);
	return -EMSGSIZE;
}

/* Dump information about entries, in response to GETNEIGH */
static int dsa_slave_fdb_dump(struct sk_buff *skb, struct netlink_callback *cb,
			      struct net_device *dev,
			      struct net_device *filter_dev, int idx)
{
	struct dsa_slave_priv *p = netdev_priv(dev);
	struct dsa_switch *ds = p->parent;
	unsigned char addr[ETH_ALEN] = { 0 };
	int ret;

	if (!ds->drv->fdb_getnext)
		return -EOPNOTSUPP;

	for (; ; idx++) {
		bool is_static;

		ret = ds->drv->fdb_getnext(ds, p->port, addr, &is_static);
		if (ret < 0)
			break;

		if (idx < cb->args[0])
			continue;

		ret = dsa_slave_fill_info(dev, skb, addr, 0,
					  is_static,
					  NETLINK_CB(cb->skb).portid,
					  cb->nlh->nlmsg_seq,
					  RTM_NEWNEIGH, NLM_F_MULTI);
		if (ret < 0)
			break;
	}

	return idx;
}

static int dsa_slave_ioctl(struct net_device *dev, struct ifreq *ifr, int cmd)
{
	struct dsa_slave_priv *p = netdev_priv(dev);

	if (p->phy != NULL)
		return phy_mii_ioctl(p->phy, ifr, cmd);

	return -EOPNOTSUPP;
}

/* Return a bitmask of all ports being currently bridged within a given bridge
 * device. Note that on leave, the mask will still return the bitmask of ports
 * currently bridged, prior to port removal, and this is exactly what we want.
 */
static u32 dsa_slave_br_port_mask(struct dsa_switch *ds,
				  struct net_device *bridge)
{
	struct dsa_slave_priv *p;
	unsigned int port;
	u32 mask = 0;

	for (port = 0; port < DSA_MAX_PORTS; port++) {
		if (!dsa_is_port_initialized(ds, port))
			continue;

		p = netdev_priv(ds->ports[port]);

		if (ds->ports[port]->priv_flags & IFF_BRIDGE_PORT &&
		    p->bridge_dev == bridge)
			mask |= 1 << port;
	}

	return mask;
}

static int dsa_slave_stp_update(struct net_device *dev, u8 state)
{
	struct dsa_slave_priv *p = netdev_priv(dev);
	struct dsa_switch *ds = p->parent;
	int ret = -EOPNOTSUPP;

	if (ds->drv->port_stp_update)
		ret = ds->drv->port_stp_update(ds, p->port, state);

	return ret;
}

static int dsa_slave_port_attr_set(struct net_device *dev,
				   struct switchdev_attr *attr)
{
	int ret = 0;

	switch (attr->id) {
	case SWITCHDEV_ATTR_PORT_STP_STATE:
		if (attr->trans == SWITCHDEV_TRANS_COMMIT)
			ret = dsa_slave_stp_update(dev, attr->u.stp_state);
		break;
	default:
		ret = -EOPNOTSUPP;
		break;
	}

	return ret;
}

static int dsa_slave_bridge_port_join(struct net_device *dev,
				      struct net_device *br)
{
	struct dsa_slave_priv *p = netdev_priv(dev);
	struct dsa_switch *ds = p->parent;
	int ret = -EOPNOTSUPP;

	p->bridge_dev = br;

	if (ds->drv->port_join_bridge)
		ret = ds->drv->port_join_bridge(ds, p->port,
						dsa_slave_br_port_mask(ds, br));

	return ret;
}

static int dsa_slave_bridge_port_leave(struct net_device *dev)
{
	struct dsa_slave_priv *p = netdev_priv(dev);
	struct dsa_switch *ds = p->parent;
	int ret = -EOPNOTSUPP;


	if (ds->drv->port_leave_bridge)
		ret = ds->drv->port_leave_bridge(ds, p->port,
						 dsa_slave_br_port_mask(ds, p->bridge_dev));

	p->bridge_dev = NULL;

	/* Port left the bridge, put in BR_STATE_DISABLED by the bridge layer,
	 * so allow it to be in BR_STATE_FORWARDING to be kept functional
	 */
	dsa_slave_stp_update(dev, BR_STATE_FORWARDING);

	return ret;
}

static int dsa_slave_port_attr_get(struct net_device *dev,
				   struct switchdev_attr *attr)
{
	struct dsa_slave_priv *p = netdev_priv(dev);
	struct dsa_switch *ds = p->parent;

	switch (attr->id) {
	case SWITCHDEV_ATTR_PORT_PARENT_ID:
		attr->u.ppid.id_len = sizeof(ds->index);
		memcpy(&attr->u.ppid.id, &ds->index, attr->u.ppid.id_len);
		break;
	default:
		return -EOPNOTSUPP;
	}

	return 0;
}

static netdev_tx_t dsa_slave_xmit(struct sk_buff *skb, struct net_device *dev)
{
	struct dsa_slave_priv *p = netdev_priv(dev);

	return p->xmit(skb, dev);
}

static netdev_tx_t dsa_slave_notag_xmit(struct sk_buff *skb,
					struct net_device *dev)
{
	struct dsa_slave_priv *p = netdev_priv(dev);

	skb->dev = p->parent->dst->master_netdev;
	dev_queue_xmit(skb);

	return NETDEV_TX_OK;
}


/* ethtool operations *******************************************************/
static int
dsa_slave_get_settings(struct net_device *dev, struct ethtool_cmd *cmd)
{
	struct dsa_slave_priv *p = netdev_priv(dev);
	int err;

	err = -EOPNOTSUPP;
	if (p->phy != NULL) {
		err = phy_read_status(p->phy);
		if (err == 0)
			err = phy_ethtool_gset(p->phy, cmd);
	}

	return err;
}

static int
dsa_slave_set_settings(struct net_device *dev, struct ethtool_cmd *cmd)
{
	struct dsa_slave_priv *p = netdev_priv(dev);

	if (p->phy != NULL)
		return phy_ethtool_sset(p->phy, cmd);

	return -EOPNOTSUPP;
}

static void dsa_slave_get_drvinfo(struct net_device *dev,
				  struct ethtool_drvinfo *drvinfo)
{
	strlcpy(drvinfo->driver, "dsa", sizeof(drvinfo->driver));
	strlcpy(drvinfo->version, dsa_driver_version, sizeof(drvinfo->version));
	strlcpy(drvinfo->fw_version, "N/A", sizeof(drvinfo->fw_version));
	strlcpy(drvinfo->bus_info, "platform", sizeof(drvinfo->bus_info));
}

static int dsa_slave_get_regs_len(struct net_device *dev)
{
	struct dsa_slave_priv *p = netdev_priv(dev);
	struct dsa_switch *ds = p->parent;

	if (ds->drv->get_regs_len)
		return ds->drv->get_regs_len(ds, p->port);

	return -EOPNOTSUPP;
}

static void
dsa_slave_get_regs(struct net_device *dev, struct ethtool_regs *regs, void *_p)
{
	struct dsa_slave_priv *p = netdev_priv(dev);
	struct dsa_switch *ds = p->parent;

	if (ds->drv->get_regs)
		ds->drv->get_regs(ds, p->port, regs, _p);
}

static int dsa_slave_nway_reset(struct net_device *dev)
{
	struct dsa_slave_priv *p = netdev_priv(dev);

	if (p->phy != NULL)
		return genphy_restart_aneg(p->phy);

	return -EOPNOTSUPP;
}

static u32 dsa_slave_get_link(struct net_device *dev)
{
	struct dsa_slave_priv *p = netdev_priv(dev);

	if (p->phy != NULL) {
		genphy_update_link(p->phy);
		return p->phy->link;
	}

	return -EOPNOTSUPP;
}

static int dsa_slave_get_eeprom_len(struct net_device *dev)
{
	struct dsa_slave_priv *p = netdev_priv(dev);
	struct dsa_switch *ds = p->parent;

	if (ds->pd->eeprom_len)
		return ds->pd->eeprom_len;

	if (ds->drv->get_eeprom_len)
		return ds->drv->get_eeprom_len(ds);

	return 0;
}

static int dsa_slave_get_eeprom(struct net_device *dev,
				struct ethtool_eeprom *eeprom, u8 *data)
{
	struct dsa_slave_priv *p = netdev_priv(dev);
	struct dsa_switch *ds = p->parent;

	if (ds->drv->get_eeprom)
		return ds->drv->get_eeprom(ds, eeprom, data);

	return -EOPNOTSUPP;
}

static int dsa_slave_set_eeprom(struct net_device *dev,
				struct ethtool_eeprom *eeprom, u8 *data)
{
	struct dsa_slave_priv *p = netdev_priv(dev);
	struct dsa_switch *ds = p->parent;

	if (ds->drv->set_eeprom)
		return ds->drv->set_eeprom(ds, eeprom, data);

	return -EOPNOTSUPP;
}

static void dsa_slave_get_strings(struct net_device *dev,
				  uint32_t stringset, uint8_t *data)
{
	struct dsa_slave_priv *p = netdev_priv(dev);
	struct dsa_switch *ds = p->parent;

	if (stringset == ETH_SS_STATS) {
		int len = ETH_GSTRING_LEN;

		strncpy(data, "tx_packets", len);
		strncpy(data + len, "tx_bytes", len);
		strncpy(data + 2 * len, "rx_packets", len);
		strncpy(data + 3 * len, "rx_bytes", len);
		if (ds->drv->get_strings != NULL)
			ds->drv->get_strings(ds, p->port, data + 4 * len);
	}
}

static void dsa_slave_get_ethtool_stats(struct net_device *dev,
					struct ethtool_stats *stats,
					uint64_t *data)
{
	struct dsa_slave_priv *p = netdev_priv(dev);
	struct dsa_switch *ds = p->parent;

	data[0] = p->dev->stats.tx_packets;
	data[1] = p->dev->stats.tx_bytes;
	data[2] = p->dev->stats.rx_packets;
	data[3] = p->dev->stats.rx_bytes;
	if (ds->drv->get_ethtool_stats != NULL)
		ds->drv->get_ethtool_stats(ds, p->port, data + 4);
}

static int dsa_slave_get_sset_count(struct net_device *dev, int sset)
{
	struct dsa_slave_priv *p = netdev_priv(dev);
	struct dsa_switch *ds = p->parent;

	if (sset == ETH_SS_STATS) {
		int count;

		count = 4;
		if (ds->drv->get_sset_count != NULL)
			count += ds->drv->get_sset_count(ds);

		return count;
	}

	return -EOPNOTSUPP;
}

static void dsa_slave_get_wol(struct net_device *dev, struct ethtool_wolinfo *w)
{
	struct dsa_slave_priv *p = netdev_priv(dev);
	struct dsa_switch *ds = p->parent;

	if (ds->drv->get_wol)
		ds->drv->get_wol(ds, p->port, w);
}

static int dsa_slave_set_wol(struct net_device *dev, struct ethtool_wolinfo *w)
{
	struct dsa_slave_priv *p = netdev_priv(dev);
	struct dsa_switch *ds = p->parent;
	int ret = -EOPNOTSUPP;

	if (ds->drv->set_wol)
		ret = ds->drv->set_wol(ds, p->port, w);

	return ret;
}

static int dsa_slave_set_eee(struct net_device *dev, struct ethtool_eee *e)
{
	struct dsa_slave_priv *p = netdev_priv(dev);
	struct dsa_switch *ds = p->parent;
	int ret;

	if (!ds->drv->set_eee)
		return -EOPNOTSUPP;

	ret = ds->drv->set_eee(ds, p->port, p->phy, e);
	if (ret)
		return ret;

	if (p->phy)
		ret = phy_ethtool_set_eee(p->phy, e);

	return ret;
}

static int dsa_slave_get_eee(struct net_device *dev, struct ethtool_eee *e)
{
	struct dsa_slave_priv *p = netdev_priv(dev);
	struct dsa_switch *ds = p->parent;
	int ret;

	if (!ds->drv->get_eee)
		return -EOPNOTSUPP;

	ret = ds->drv->get_eee(ds, p->port, e);
	if (ret)
		return ret;

	if (p->phy)
		ret = phy_ethtool_get_eee(p->phy, e);

	return ret;
}

static const struct ethtool_ops dsa_slave_ethtool_ops = {
	.get_settings		= dsa_slave_get_settings,
	.set_settings		= dsa_slave_set_settings,
	.get_drvinfo		= dsa_slave_get_drvinfo,
	.get_regs_len		= dsa_slave_get_regs_len,
	.get_regs		= dsa_slave_get_regs,
	.nway_reset		= dsa_slave_nway_reset,
	.get_link		= dsa_slave_get_link,
	.get_eeprom_len		= dsa_slave_get_eeprom_len,
	.get_eeprom		= dsa_slave_get_eeprom,
	.set_eeprom		= dsa_slave_set_eeprom,
	.get_strings		= dsa_slave_get_strings,
	.get_ethtool_stats	= dsa_slave_get_ethtool_stats,
	.get_sset_count		= dsa_slave_get_sset_count,
	.set_wol		= dsa_slave_set_wol,
	.get_wol		= dsa_slave_get_wol,
	.set_eee		= dsa_slave_set_eee,
	.get_eee		= dsa_slave_get_eee,
};

static const struct net_device_ops dsa_slave_netdev_ops = {
	.ndo_open	 	= dsa_slave_open,
	.ndo_stop		= dsa_slave_close,
	.ndo_start_xmit		= dsa_slave_xmit,
	.ndo_change_rx_flags	= dsa_slave_change_rx_flags,
	.ndo_set_rx_mode	= dsa_slave_set_rx_mode,
	.ndo_set_mac_address	= dsa_slave_set_mac_address,
	.ndo_fdb_add		= dsa_slave_fdb_add,
	.ndo_fdb_del		= dsa_slave_fdb_del,
	.ndo_fdb_dump		= dsa_slave_fdb_dump,
	.ndo_do_ioctl		= dsa_slave_ioctl,
	.ndo_get_iflink		= dsa_slave_get_iflink,
};

static const struct switchdev_ops dsa_slave_switchdev_ops = {
	.switchdev_port_attr_get	= dsa_slave_port_attr_get,
	.switchdev_port_attr_set	= dsa_slave_port_attr_set,
};

static void dsa_slave_adjust_link(struct net_device *dev)
{
	struct dsa_slave_priv *p = netdev_priv(dev);
	struct dsa_switch *ds = p->parent;
	unsigned int status_changed = 0;

	if (p->old_link != p->phy->link) {
		status_changed = 1;
		p->old_link = p->phy->link;
	}

	if (p->old_duplex != p->phy->duplex) {
		status_changed = 1;
		p->old_duplex = p->phy->duplex;
	}

	if (p->old_pause != p->phy->pause) {
		status_changed = 1;
		p->old_pause = p->phy->pause;
	}

	if (ds->drv->adjust_link && status_changed)
		ds->drv->adjust_link(ds, p->port, p->phy);

	if (status_changed)
		phy_print_status(p->phy);
}

static int dsa_slave_fixed_link_update(struct net_device *dev,
				       struct fixed_phy_status *status)
{
	struct dsa_slave_priv *p = netdev_priv(dev);
	struct dsa_switch *ds = p->parent;

	if (ds->drv->fixed_link_update)
		ds->drv->fixed_link_update(ds, p->port, status);

	return 0;
}

/* slave device setup *******************************************************/
static int dsa_slave_phy_connect(struct dsa_slave_priv *p,
				 struct net_device *slave_dev,
				 int addr)
{
	struct dsa_switch *ds = p->parent;

	p->phy = ds->slave_mii_bus->phy_map[addr];
	if (!p->phy)
		return -ENODEV;

	/* Use already configured phy mode */
<<<<<<< HEAD
	p->phy_interface = p->phy->interface;
=======
	if (p->phy_interface == PHY_INTERFACE_MODE_NA)
		p->phy_interface = p->phy->interface;
>>>>>>> 2c6625cd
	phy_connect_direct(slave_dev, p->phy, dsa_slave_adjust_link,
			   p->phy_interface);

	return 0;
}

static int dsa_slave_phy_setup(struct dsa_slave_priv *p,
				struct net_device *slave_dev)
{
	struct dsa_switch *ds = p->parent;
	struct dsa_chip_data *cd = ds->pd;
	struct device_node *phy_dn, *port_dn;
	bool phy_is_fixed = false;
	u32 phy_flags = 0;
	int mode, ret;

	port_dn = cd->port_dn[p->port];
	mode = of_get_phy_mode(port_dn);
	if (mode < 0)
		mode = PHY_INTERFACE_MODE_NA;
	p->phy_interface = mode;

	phy_dn = of_parse_phandle(port_dn, "phy-handle", 0);
	if (of_phy_is_fixed_link(port_dn)) {
		/* In the case of a fixed PHY, the DT node associated
		 * to the fixed PHY is the Port DT node
		 */
		ret = of_phy_register_fixed_link(port_dn);
		if (ret) {
			netdev_err(slave_dev, "failed to register fixed PHY\n");
			return ret;
		}
		phy_is_fixed = true;
		phy_dn = port_dn;
	}

	if (ds->drv->get_phy_flags)
		phy_flags = ds->drv->get_phy_flags(ds, p->port);

	if (phy_dn) {
		ret = of_mdio_parse_addr(&slave_dev->dev, phy_dn);
		/* If this PHY address is part of phys_mii_mask, which means
		 * that we need to divert reads and writes to/from it, then we
		 * want to bind this device using the slave MII bus created by
		 * DSA to make that happen.
		 */
		if (!phy_is_fixed && ret >= 0 &&
		    (ds->phys_mii_mask & (1 << ret))) {
			ret = dsa_slave_phy_connect(p, slave_dev, ret);
			if (ret)
				return ret;
		} else {
			p->phy = of_phy_connect(slave_dev, phy_dn,
						dsa_slave_adjust_link,
						phy_flags,
						p->phy_interface);
		}
	}

	if (p->phy && phy_is_fixed)
		fixed_phy_set_link_update(p->phy, dsa_slave_fixed_link_update);

	/* We could not connect to a designated PHY, so use the switch internal
	 * MDIO bus instead
	 */
	if (!p->phy) {
		ret = dsa_slave_phy_connect(p, slave_dev, p->port);
		if (ret)
			return ret;
	} else {
		netdev_info(slave_dev, "attached PHY at address %d [%s]\n",
			    p->phy->addr, p->phy->drv->name);
	}

	return 0;
}

static struct lock_class_key dsa_slave_netdev_xmit_lock_key;
static void dsa_slave_set_lockdep_class_one(struct net_device *dev,
					    struct netdev_queue *txq,
					    void *_unused)
{
	lockdep_set_class(&txq->_xmit_lock,
			  &dsa_slave_netdev_xmit_lock_key);
}

int dsa_slave_suspend(struct net_device *slave_dev)
{
	struct dsa_slave_priv *p = netdev_priv(slave_dev);

	if (p->phy) {
		phy_stop(p->phy);
		p->old_pause = -1;
		p->old_link = -1;
		p->old_duplex = -1;
		phy_suspend(p->phy);
	}

	return 0;
}

int dsa_slave_resume(struct net_device *slave_dev)
{
	struct dsa_slave_priv *p = netdev_priv(slave_dev);

	netif_device_attach(slave_dev);

	if (p->phy) {
		phy_resume(p->phy);
		phy_start(p->phy);
	}

	return 0;
}

int dsa_slave_create(struct dsa_switch *ds, struct device *parent,
		     int port, char *name)
{
	struct net_device *master = ds->dst->master_netdev;
	struct net_device *slave_dev;
	struct dsa_slave_priv *p;
	int ret;

	slave_dev = alloc_netdev(sizeof(struct dsa_slave_priv), name,
				 NET_NAME_UNKNOWN, ether_setup);
	if (slave_dev == NULL)
		return -ENOMEM;

	slave_dev->features = master->vlan_features;
	slave_dev->ethtool_ops = &dsa_slave_ethtool_ops;
	eth_hw_addr_inherit(slave_dev, master);
	slave_dev->tx_queue_len = 0;
	slave_dev->netdev_ops = &dsa_slave_netdev_ops;
	slave_dev->switchdev_ops = &dsa_slave_switchdev_ops;

	netdev_for_each_tx_queue(slave_dev, dsa_slave_set_lockdep_class_one,
				 NULL);

	SET_NETDEV_DEV(slave_dev, parent);
	slave_dev->dev.of_node = ds->pd->port_dn[port];
	slave_dev->vlan_features = master->vlan_features;

	p = netdev_priv(slave_dev);
	p->dev = slave_dev;
	p->parent = ds;
	p->port = port;

	switch (ds->dst->tag_protocol) {
#ifdef CONFIG_NET_DSA_TAG_DSA
	case DSA_TAG_PROTO_DSA:
		p->xmit = dsa_netdev_ops.xmit;
		break;
#endif
#ifdef CONFIG_NET_DSA_TAG_EDSA
	case DSA_TAG_PROTO_EDSA:
		p->xmit = edsa_netdev_ops.xmit;
		break;
#endif
#ifdef CONFIG_NET_DSA_TAG_TRAILER
	case DSA_TAG_PROTO_TRAILER:
		p->xmit = trailer_netdev_ops.xmit;
		break;
#endif
#ifdef CONFIG_NET_DSA_TAG_BRCM
	case DSA_TAG_PROTO_BRCM:
		p->xmit = brcm_netdev_ops.xmit;
		break;
#endif
	default:
		p->xmit	= dsa_slave_notag_xmit;
		break;
	}

	p->old_pause = -1;
	p->old_link = -1;
	p->old_duplex = -1;

	ret = dsa_slave_phy_setup(p, slave_dev);
	if (ret) {
		free_netdev(slave_dev);
		return ret;
	}

	ds->ports[port] = slave_dev;
	ret = register_netdev(slave_dev);
	if (ret) {
		netdev_err(master, "error %d registering interface %s\n",
			   ret, slave_dev->name);
		phy_disconnect(p->phy);
		ds->ports[port] = NULL;
		free_netdev(slave_dev);
		return ret;
	}

	netif_carrier_off(slave_dev);

	return 0;
}

static bool dsa_slave_dev_check(struct net_device *dev)
{
	return dev->netdev_ops == &dsa_slave_netdev_ops;
}

static int dsa_slave_master_changed(struct net_device *dev)
{
	struct net_device *master = netdev_master_upper_dev_get(dev);
	struct dsa_slave_priv *p = netdev_priv(dev);
	int err = 0;

	if (master && master->rtnl_link_ops &&
	    !strcmp(master->rtnl_link_ops->kind, "bridge"))
		err = dsa_slave_bridge_port_join(dev, master);
	else if (dsa_port_is_bridged(p))
		err = dsa_slave_bridge_port_leave(dev);

	return err;
}

int dsa_slave_netdevice_event(struct notifier_block *unused,
			      unsigned long event, void *ptr)
{
	struct net_device *dev;
	int err = 0;

	switch (event) {
	case NETDEV_CHANGEUPPER:
		dev = netdev_notifier_info_to_dev(ptr);
		if (!dsa_slave_dev_check(dev))
			goto out;

		err = dsa_slave_master_changed(dev);
		if (err)
			netdev_warn(dev, "failed to reflect master change\n");

		break;
	}

out:
	return NOTIFY_DONE;
}<|MERGE_RESOLUTION|>--- conflicted
+++ resolved
@@ -756,12 +756,8 @@
 		return -ENODEV;
 
 	/* Use already configured phy mode */
-<<<<<<< HEAD
-	p->phy_interface = p->phy->interface;
-=======
 	if (p->phy_interface == PHY_INTERFACE_MODE_NA)
 		p->phy_interface = p->phy->interface;
->>>>>>> 2c6625cd
 	phy_connect_direct(slave_dev, p->phy, dsa_slave_adjust_link,
 			   p->phy_interface);
 
