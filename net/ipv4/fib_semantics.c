/*
 * INET		An implementation of the TCP/IP protocol suite for the LINUX
 *		operating system.  INET is implemented using the  BSD Socket
 *		interface as the means of communication with the user level.
 *
 *		IPv4 Forwarding Information Base: semantics.
 *
 * Authors:	Alexey Kuznetsov, <kuznet@ms2.inr.ac.ru>
 *
 *		This program is free software; you can redistribute it and/or
 *		modify it under the terms of the GNU General Public License
 *		as published by the Free Software Foundation; either version
 *		2 of the License, or (at your option) any later version.
 */

#include <asm/uaccess.h>
#include <linux/bitops.h>
#include <linux/types.h>
#include <linux/kernel.h>
#include <linux/jiffies.h>
#include <linux/mm.h>
#include <linux/string.h>
#include <linux/socket.h>
#include <linux/sockios.h>
#include <linux/errno.h>
#include <linux/in.h>
#include <linux/inet.h>
#include <linux/inetdevice.h>
#include <linux/netdevice.h>
#include <linux/if_arp.h>
#include <linux/proc_fs.h>
#include <linux/skbuff.h>
#include <linux/init.h>
#include <linux/slab.h>

#include <net/arp.h>
#include <net/ip.h>
#include <net/protocol.h>
#include <net/route.h>
#include <net/tcp.h>
#include <net/sock.h>
#include <net/ip_fib.h>
#include <net/netlink.h>
#include <net/nexthop.h>

#include "fib_lookup.h"

static DEFINE_SPINLOCK(fib_info_lock);
static struct hlist_head *fib_info_hash;
static struct hlist_head *fib_info_laddrhash;
static unsigned int fib_info_hash_size;
static unsigned int fib_info_cnt;

#define DEVINDEX_HASHBITS 8
#define DEVINDEX_HASHSIZE (1U << DEVINDEX_HASHBITS)
static struct hlist_head fib_info_devhash[DEVINDEX_HASHSIZE];

#ifdef CONFIG_IP_ROUTE_MULTIPATH

static DEFINE_SPINLOCK(fib_multipath_lock);

#define for_nexthops(fi) {						\
	int nhsel; const struct fib_nh *nh;				\
	for (nhsel = 0, nh = (fi)->fib_nh;				\
	     nhsel < (fi)->fib_nhs;					\
	     nh++, nhsel++)

#define change_nexthops(fi) {						\
	int nhsel; struct fib_nh *nexthop_nh;				\
	for (nhsel = 0,	nexthop_nh = (struct fib_nh *)((fi)->fib_nh);	\
	     nhsel < (fi)->fib_nhs;					\
	     nexthop_nh++, nhsel++)

#else /* CONFIG_IP_ROUTE_MULTIPATH */

/* Hope, that gcc will optimize it to get rid of dummy loop */

#define for_nexthops(fi) {						\
	int nhsel; const struct fib_nh *nh = (fi)->fib_nh;		\
	for (nhsel = 0; nhsel < 1; nhsel++)

#define change_nexthops(fi) {						\
	int nhsel;							\
	struct fib_nh *nexthop_nh = (struct fib_nh *)((fi)->fib_nh);	\
	for (nhsel = 0; nhsel < 1; nhsel++)

#endif /* CONFIG_IP_ROUTE_MULTIPATH */

#define endfor_nexthops(fi) }


const struct fib_prop fib_props[RTN_MAX + 1] = {
	[RTN_UNSPEC] = {
		.error	= 0,
		.scope	= RT_SCOPE_NOWHERE,
	},
	[RTN_UNICAST] = {
		.error	= 0,
		.scope	= RT_SCOPE_UNIVERSE,
	},
	[RTN_LOCAL] = {
		.error	= 0,
		.scope	= RT_SCOPE_HOST,
	},
	[RTN_BROADCAST] = {
		.error	= 0,
		.scope	= RT_SCOPE_LINK,
	},
	[RTN_ANYCAST] = {
		.error	= 0,
		.scope	= RT_SCOPE_LINK,
	},
	[RTN_MULTICAST] = {
		.error	= 0,
		.scope	= RT_SCOPE_UNIVERSE,
	},
	[RTN_BLACKHOLE] = {
		.error	= -EINVAL,
		.scope	= RT_SCOPE_UNIVERSE,
	},
	[RTN_UNREACHABLE] = {
		.error	= -EHOSTUNREACH,
		.scope	= RT_SCOPE_UNIVERSE,
	},
	[RTN_PROHIBIT] = {
		.error	= -EACCES,
		.scope	= RT_SCOPE_UNIVERSE,
	},
	[RTN_THROW] = {
		.error	= -EAGAIN,
		.scope	= RT_SCOPE_UNIVERSE,
	},
	[RTN_NAT] = {
		.error	= -EINVAL,
		.scope	= RT_SCOPE_NOWHERE,
	},
	[RTN_XRESOLVE] = {
		.error	= -EINVAL,
		.scope	= RT_SCOPE_NOWHERE,
	},
};

static void rt_fibinfo_free(struct rtable __rcu **rtp)
{
	struct rtable *rt = rcu_dereference_protected(*rtp, 1);

	if (!rt)
		return;

	/* Not even needed : RCU_INIT_POINTER(*rtp, NULL);
	 * because we waited an RCU grace period before calling
	 * free_fib_info_rcu()
	 */

	dst_free(&rt->dst);
}

static void free_nh_exceptions(struct fib_nh *nh)
{
	struct fnhe_hash_bucket *hash;
	int i;

	hash = rcu_dereference_protected(nh->nh_exceptions, 1);
	if (!hash)
		return;
	for (i = 0; i < FNHE_HASH_SIZE; i++) {
		struct fib_nh_exception *fnhe;

		fnhe = rcu_dereference_protected(hash[i].chain, 1);
		while (fnhe) {
			struct fib_nh_exception *next;
			
			next = rcu_dereference_protected(fnhe->fnhe_next, 1);

			rt_fibinfo_free(&fnhe->fnhe_rth_input);
			rt_fibinfo_free(&fnhe->fnhe_rth_output);

			kfree(fnhe);

			fnhe = next;
		}
	}
	kfree(hash);
}

static void rt_fibinfo_free_cpus(struct rtable __rcu * __percpu *rtp)
{
	int cpu;

	if (!rtp)
		return;

	for_each_possible_cpu(cpu) {
		struct rtable *rt;

		rt = rcu_dereference_protected(*per_cpu_ptr(rtp, cpu), 1);
		if (rt)
			dst_free(&rt->dst);
	}
	free_percpu(rtp);
}

/* Release a nexthop info record */
static void free_fib_info_rcu(struct rcu_head *head)
{
	struct fib_info *fi = container_of(head, struct fib_info, rcu);

	change_nexthops(fi) {
		if (nexthop_nh->nh_dev)
			dev_put(nexthop_nh->nh_dev);
		free_nh_exceptions(nexthop_nh);
		rt_fibinfo_free_cpus(nexthop_nh->nh_pcpu_rth_output);
		rt_fibinfo_free(&nexthop_nh->nh_rth_input);
	} endfor_nexthops(fi);

	if (fi->fib_metrics != (u32 *) dst_default_metrics)
		kfree(fi->fib_metrics);
	kfree(fi);
}

void free_fib_info(struct fib_info *fi)
{
	if (fi->fib_dead == 0) {
		pr_warn("Freeing alive fib_info %p\n", fi);
		return;
	}
	fib_info_cnt--;
#ifdef CONFIG_IP_ROUTE_CLASSID
	change_nexthops(fi) {
		if (nexthop_nh->nh_tclassid)
			fi->fib_net->ipv4.fib_num_tclassid_users--;
	} endfor_nexthops(fi);
#endif
	call_rcu(&fi->rcu, free_fib_info_rcu);
}

void fib_release_info(struct fib_info *fi)
{
	spin_lock_bh(&fib_info_lock);
	if (fi && --fi->fib_treeref == 0) {
		hlist_del(&fi->fib_hash);
		if (fi->fib_prefsrc)
			hlist_del(&fi->fib_lhash);
		change_nexthops(fi) {
			if (!nexthop_nh->nh_dev)
				continue;
			hlist_del(&nexthop_nh->nh_hash);
		} endfor_nexthops(fi)
		fi->fib_dead = 1;
		fib_info_put(fi);
	}
	spin_unlock_bh(&fib_info_lock);
}

static inline int nh_comp(const struct fib_info *fi, const struct fib_info *ofi)
{
	const struct fib_nh *onh = ofi->fib_nh;

	for_nexthops(fi) {
		if (nh->nh_oif != onh->nh_oif ||
		    nh->nh_gw  != onh->nh_gw ||
		    nh->nh_scope != onh->nh_scope ||
#ifdef CONFIG_IP_ROUTE_MULTIPATH
		    nh->nh_weight != onh->nh_weight ||
#endif
#ifdef CONFIG_IP_ROUTE_CLASSID
		    nh->nh_tclassid != onh->nh_tclassid ||
#endif
		    ((nh->nh_flags ^ onh->nh_flags) & ~RTNH_COMPARE_MASK))
			return -1;
		onh++;
	} endfor_nexthops(fi);
	return 0;
}

static inline unsigned int fib_devindex_hashfn(unsigned int val)
{
	unsigned int mask = DEVINDEX_HASHSIZE - 1;

	return (val ^
		(val >> DEVINDEX_HASHBITS) ^
		(val >> (DEVINDEX_HASHBITS * 2))) & mask;
}

static inline unsigned int fib_info_hashfn(const struct fib_info *fi)
{
	unsigned int mask = (fib_info_hash_size - 1);
	unsigned int val = fi->fib_nhs;

	val ^= (fi->fib_protocol << 8) | fi->fib_scope;
	val ^= (__force u32)fi->fib_prefsrc;
	val ^= fi->fib_priority;
	for_nexthops(fi) {
		val ^= fib_devindex_hashfn(nh->nh_oif);
	} endfor_nexthops(fi)

	return (val ^ (val >> 7) ^ (val >> 12)) & mask;
}

static struct fib_info *fib_find_info(const struct fib_info *nfi)
{
	struct hlist_head *head;
	struct fib_info *fi;
	unsigned int hash;

	hash = fib_info_hashfn(nfi);
	head = &fib_info_hash[hash];

	hlist_for_each_entry(fi, head, fib_hash) {
		if (!net_eq(fi->fib_net, nfi->fib_net))
			continue;
		if (fi->fib_nhs != nfi->fib_nhs)
			continue;
		if (nfi->fib_protocol == fi->fib_protocol &&
		    nfi->fib_scope == fi->fib_scope &&
		    nfi->fib_prefsrc == fi->fib_prefsrc &&
		    nfi->fib_priority == fi->fib_priority &&
		    nfi->fib_type == fi->fib_type &&
		    memcmp(nfi->fib_metrics, fi->fib_metrics,
			   sizeof(u32) * RTAX_MAX) == 0 &&
		    !((nfi->fib_flags ^ fi->fib_flags) & ~RTNH_COMPARE_MASK) &&
		    (nfi->fib_nhs == 0 || nh_comp(fi, nfi) == 0))
			return fi;
	}

	return NULL;
}

/* Check, that the gateway is already configured.
 * Used only by redirect accept routine.
 */
int ip_fib_check_default(__be32 gw, struct net_device *dev)
{
	struct hlist_head *head;
	struct fib_nh *nh;
	unsigned int hash;

	spin_lock(&fib_info_lock);

	hash = fib_devindex_hashfn(dev->ifindex);
	head = &fib_info_devhash[hash];
	hlist_for_each_entry(nh, head, nh_hash) {
		if (nh->nh_dev == dev &&
		    nh->nh_gw == gw &&
		    !(nh->nh_flags & RTNH_F_DEAD)) {
			spin_unlock(&fib_info_lock);
			return 0;
		}
	}

	spin_unlock(&fib_info_lock);

	return -1;
}

static inline size_t fib_nlmsg_size(struct fib_info *fi)
{
	size_t payload = NLMSG_ALIGN(sizeof(struct rtmsg))
			 + nla_total_size(4) /* RTA_TABLE */
			 + nla_total_size(4) /* RTA_DST */
			 + nla_total_size(4) /* RTA_PRIORITY */
			 + nla_total_size(4) /* RTA_PREFSRC */
			 + nla_total_size(TCP_CA_NAME_MAX); /* RTAX_CC_ALGO */

	/* space for nested metrics */
	payload += nla_total_size((RTAX_MAX * nla_total_size(4)));

	if (fi->fib_nhs) {
		/* Also handles the special case fib_nhs == 1 */

		/* each nexthop is packed in an attribute */
		size_t nhsize = nla_total_size(sizeof(struct rtnexthop));

		/* may contain flow and gateway attribute */
		nhsize += 2 * nla_total_size(4);

		/* all nexthops are packed in a nested attribute */
		payload += nla_total_size(fi->fib_nhs * nhsize);
	}

	return payload;
}

void rtmsg_fib(int event, __be32 key, struct fib_alias *fa,
	       int dst_len, u32 tb_id, const struct nl_info *info,
	       unsigned int nlm_flags)
{
	struct sk_buff *skb;
	u32 seq = info->nlh ? info->nlh->nlmsg_seq : 0;
	int err = -ENOBUFS;

	skb = nlmsg_new(fib_nlmsg_size(fa->fa_info), GFP_KERNEL);
	if (!skb)
		goto errout;

	err = fib_dump_info(skb, info->portid, seq, event, tb_id,
			    fa->fa_type, key, dst_len,
			    fa->fa_tos, fa->fa_info, nlm_flags);
	if (err < 0) {
		/* -EMSGSIZE implies BUG in fib_nlmsg_size() */
		WARN_ON(err == -EMSGSIZE);
		kfree_skb(skb);
		goto errout;
	}
	rtnl_notify(skb, info->nl_net, info->portid, RTNLGRP_IPV4_ROUTE,
		    info->nlh, GFP_KERNEL);
	return;
errout:
	if (err < 0)
		rtnl_set_sk_err(info->nl_net, RTNLGRP_IPV4_ROUTE, err);
}

static int fib_detect_death(struct fib_info *fi, int order,
			    struct fib_info **last_resort, int *last_idx,
			    int dflt)
{
	struct neighbour *n;
	int state = NUD_NONE;

	n = neigh_lookup(&arp_tbl, &fi->fib_nh[0].nh_gw, fi->fib_dev);
	if (n) {
		state = n->nud_state;
		neigh_release(n);
	}
	if (state == NUD_REACHABLE)
		return 0;
	if ((state & NUD_VALID) && order != dflt)
		return 0;
	if ((state & NUD_VALID) ||
	    (*last_idx < 0 && order > dflt)) {
		*last_resort = fi;
		*last_idx = order;
	}
	return 1;
}

#ifdef CONFIG_IP_ROUTE_MULTIPATH

static int fib_count_nexthops(struct rtnexthop *rtnh, int remaining)
{
	int nhs = 0;

	while (rtnh_ok(rtnh, remaining)) {
		nhs++;
		rtnh = rtnh_next(rtnh, &remaining);
	}

	/* leftover implies invalid nexthop configuration, discard it */
	return remaining > 0 ? 0 : nhs;
}

static int fib_get_nhs(struct fib_info *fi, struct rtnexthop *rtnh,
		       int remaining, struct fib_config *cfg)
{
	change_nexthops(fi) {
		int attrlen;

		if (!rtnh_ok(rtnh, remaining))
			return -EINVAL;

		nexthop_nh->nh_flags =
			(cfg->fc_flags & ~0xFF) | rtnh->rtnh_flags;
		nexthop_nh->nh_oif = rtnh->rtnh_ifindex;
		nexthop_nh->nh_weight = rtnh->rtnh_hops + 1;

		attrlen = rtnh_attrlen(rtnh);
		if (attrlen > 0) {
			struct nlattr *nla, *attrs = rtnh_attrs(rtnh);

			nla = nla_find(attrs, attrlen, RTA_GATEWAY);
			nexthop_nh->nh_gw = nla ? nla_get_in_addr(nla) : 0;
#ifdef CONFIG_IP_ROUTE_CLASSID
			nla = nla_find(attrs, attrlen, RTA_FLOW);
			nexthop_nh->nh_tclassid = nla ? nla_get_u32(nla) : 0;
			if (nexthop_nh->nh_tclassid)
				fi->fib_net->ipv4.fib_num_tclassid_users++;
#endif
		}

		rtnh = rtnh_next(rtnh, &remaining);
	} endfor_nexthops(fi);

	return 0;
}

#endif

int fib_nh_match(struct fib_config *cfg, struct fib_info *fi)
{
#ifdef CONFIG_IP_ROUTE_MULTIPATH
	struct rtnexthop *rtnh;
	int remaining;
#endif

	if (cfg->fc_priority && cfg->fc_priority != fi->fib_priority)
		return 1;

	if (cfg->fc_oif || cfg->fc_gw) {
		if ((!cfg->fc_oif || cfg->fc_oif == fi->fib_nh->nh_oif) &&
		    (!cfg->fc_gw  || cfg->fc_gw == fi->fib_nh->nh_gw))
			return 0;
		return 1;
	}

#ifdef CONFIG_IP_ROUTE_MULTIPATH
	if (!cfg->fc_mp)
		return 0;

	rtnh = cfg->fc_mp;
	remaining = cfg->fc_mp_len;

	for_nexthops(fi) {
		int attrlen;

		if (!rtnh_ok(rtnh, remaining))
			return -EINVAL;

		if (rtnh->rtnh_ifindex && rtnh->rtnh_ifindex != nh->nh_oif)
			return 1;

		attrlen = rtnh_attrlen(rtnh);
		if (attrlen > 0) {
			struct nlattr *nla, *attrs = rtnh_attrs(rtnh);

			nla = nla_find(attrs, attrlen, RTA_GATEWAY);
			if (nla && nla_get_in_addr(nla) != nh->nh_gw)
				return 1;
#ifdef CONFIG_IP_ROUTE_CLASSID
			nla = nla_find(attrs, attrlen, RTA_FLOW);
			if (nla && nla_get_u32(nla) != nh->nh_tclassid)
				return 1;
#endif
		}

		rtnh = rtnh_next(rtnh, &remaining);
	} endfor_nexthops(fi);
#endif
	return 0;
}


/*
 * Picture
 * -------
 *
 * Semantics of nexthop is very messy by historical reasons.
 * We have to take into account, that:
 * a) gateway can be actually local interface address,
 *    so that gatewayed route is direct.
 * b) gateway must be on-link address, possibly
 *    described not by an ifaddr, but also by a direct route.
 * c) If both gateway and interface are specified, they should not
 *    contradict.
 * d) If we use tunnel routes, gateway could be not on-link.
 *
 * Attempt to reconcile all of these (alas, self-contradictory) conditions
 * results in pretty ugly and hairy code with obscure logic.
 *
 * I chose to generalized it instead, so that the size
 * of code does not increase practically, but it becomes
 * much more general.
 * Every prefix is assigned a "scope" value: "host" is local address,
 * "link" is direct route,
 * [ ... "site" ... "interior" ... ]
 * and "universe" is true gateway route with global meaning.
 *
 * Every prefix refers to a set of "nexthop"s (gw, oif),
 * where gw must have narrower scope. This recursion stops
 * when gw has LOCAL scope or if "nexthop" is declared ONLINK,
 * which means that gw is forced to be on link.
 *
 * Code is still hairy, but now it is apparently logically
 * consistent and very flexible. F.e. as by-product it allows
 * to co-exists in peace independent exterior and interior
 * routing processes.
 *
 * Normally it looks as following.
 *
 * {universe prefix}  -> (gw, oif) [scope link]
 *		  |
 *		  |-> {link prefix} -> (gw, oif) [scope local]
 *					|
 *					|-> {local prefix} (terminal node)
 */
static int fib_check_nh(struct fib_config *cfg, struct fib_info *fi,
			struct fib_nh *nh)
{
	int err;
	struct net *net;
	struct net_device *dev;

	net = cfg->fc_nlinfo.nl_net;
	if (nh->nh_gw) {
		struct fib_result res;

		if (nh->nh_flags & RTNH_F_ONLINK) {

			if (cfg->fc_scope >= RT_SCOPE_LINK)
				return -EINVAL;
			if (inet_addr_type(net, nh->nh_gw) != RTN_UNICAST)
				return -EINVAL;
			dev = __dev_get_by_index(net, nh->nh_oif);
			if (!dev)
				return -ENODEV;
			if (!(dev->flags & IFF_UP))
				return -ENETDOWN;
			if (!netif_carrier_ok(dev))
				nh->nh_flags |= RTNH_F_LINKDOWN;
			nh->nh_dev = dev;
			dev_hold(dev);
			nh->nh_scope = RT_SCOPE_LINK;
			return 0;
		}
		rcu_read_lock();
		{
			struct flowi4 fl4 = {
				.daddr = nh->nh_gw,
				.flowi4_scope = cfg->fc_scope + 1,
				.flowi4_oif = nh->nh_oif,
				.flowi4_iif = LOOPBACK_IFINDEX,
			};

			/* It is not necessary, but requires a bit of thinking */
			if (fl4.flowi4_scope < RT_SCOPE_LINK)
				fl4.flowi4_scope = RT_SCOPE_LINK;
			err = fib_lookup(net, &fl4, &res,
					 FIB_LOOKUP_IGNORE_LINKSTATE);
			if (err) {
				rcu_read_unlock();
				return err;
			}
		}
		err = -EINVAL;
		if (res.type != RTN_UNICAST && res.type != RTN_LOCAL)
			goto out;
		nh->nh_scope = res.scope;
		nh->nh_oif = FIB_RES_OIF(res);
		nh->nh_dev = dev = FIB_RES_DEV(res);
		if (!dev)
			goto out;
		dev_hold(dev);
		if (!netif_carrier_ok(dev))
			nh->nh_flags |= RTNH_F_LINKDOWN;
		err = (dev->flags & IFF_UP) ? 0 : -ENETDOWN;
	} else {
		struct in_device *in_dev;

		if (nh->nh_flags & (RTNH_F_PERVASIVE | RTNH_F_ONLINK))
			return -EINVAL;

		rcu_read_lock();
		err = -ENODEV;
		in_dev = inetdev_by_index(net, nh->nh_oif);
		if (!in_dev)
			goto out;
		err = -ENETDOWN;
		if (!(in_dev->dev->flags & IFF_UP))
			goto out;
		nh->nh_dev = in_dev->dev;
		dev_hold(nh->nh_dev);
		nh->nh_scope = RT_SCOPE_HOST;
		if (!netif_carrier_ok(nh->nh_dev))
			nh->nh_flags |= RTNH_F_LINKDOWN;
		err = 0;
	}
out:
	rcu_read_unlock();
	return err;
}

static inline unsigned int fib_laddr_hashfn(__be32 val)
{
	unsigned int mask = (fib_info_hash_size - 1);

	return ((__force u32)val ^
		((__force u32)val >> 7) ^
		((__force u32)val >> 14)) & mask;
}

static struct hlist_head *fib_info_hash_alloc(int bytes)
{
	if (bytes <= PAGE_SIZE)
		return kzalloc(bytes, GFP_KERNEL);
	else
		return (struct hlist_head *)
			__get_free_pages(GFP_KERNEL | __GFP_ZERO,
					 get_order(bytes));
}

static void fib_info_hash_free(struct hlist_head *hash, int bytes)
{
	if (!hash)
		return;

	if (bytes <= PAGE_SIZE)
		kfree(hash);
	else
		free_pages((unsigned long) hash, get_order(bytes));
}

static void fib_info_hash_move(struct hlist_head *new_info_hash,
			       struct hlist_head *new_laddrhash,
			       unsigned int new_size)
{
	struct hlist_head *old_info_hash, *old_laddrhash;
	unsigned int old_size = fib_info_hash_size;
	unsigned int i, bytes;

	spin_lock_bh(&fib_info_lock);
	old_info_hash = fib_info_hash;
	old_laddrhash = fib_info_laddrhash;
	fib_info_hash_size = new_size;

	for (i = 0; i < old_size; i++) {
		struct hlist_head *head = &fib_info_hash[i];
		struct hlist_node *n;
		struct fib_info *fi;

		hlist_for_each_entry_safe(fi, n, head, fib_hash) {
			struct hlist_head *dest;
			unsigned int new_hash;

			new_hash = fib_info_hashfn(fi);
			dest = &new_info_hash[new_hash];
			hlist_add_head(&fi->fib_hash, dest);
		}
	}
	fib_info_hash = new_info_hash;

	for (i = 0; i < old_size; i++) {
		struct hlist_head *lhead = &fib_info_laddrhash[i];
		struct hlist_node *n;
		struct fib_info *fi;

		hlist_for_each_entry_safe(fi, n, lhead, fib_lhash) {
			struct hlist_head *ldest;
			unsigned int new_hash;

			new_hash = fib_laddr_hashfn(fi->fib_prefsrc);
			ldest = &new_laddrhash[new_hash];
			hlist_add_head(&fi->fib_lhash, ldest);
		}
	}
	fib_info_laddrhash = new_laddrhash;

	spin_unlock_bh(&fib_info_lock);

	bytes = old_size * sizeof(struct hlist_head *);
	fib_info_hash_free(old_info_hash, bytes);
	fib_info_hash_free(old_laddrhash, bytes);
}

__be32 fib_info_update_nh_saddr(struct net *net, struct fib_nh *nh)
{
	nh->nh_saddr = inet_select_addr(nh->nh_dev,
					nh->nh_gw,
					nh->nh_parent->fib_scope);
	nh->nh_saddr_genid = atomic_read(&net->ipv4.dev_addr_genid);

	return nh->nh_saddr;
}

struct fib_info *fib_create_info(struct fib_config *cfg)
{
	int err;
	struct fib_info *fi = NULL;
	struct fib_info *ofi;
	int nhs = 1;
	struct net *net = cfg->fc_nlinfo.nl_net;

	if (cfg->fc_type > RTN_MAX)
		goto err_inval;

	/* Fast check to catch the most weird cases */
	if (fib_props[cfg->fc_type].scope > cfg->fc_scope)
		goto err_inval;

#ifdef CONFIG_IP_ROUTE_MULTIPATH
	if (cfg->fc_mp) {
		nhs = fib_count_nexthops(cfg->fc_mp, cfg->fc_mp_len);
		if (nhs == 0)
			goto err_inval;
	}
#endif

	err = -ENOBUFS;
	if (fib_info_cnt >= fib_info_hash_size) {
		unsigned int new_size = fib_info_hash_size << 1;
		struct hlist_head *new_info_hash;
		struct hlist_head *new_laddrhash;
		unsigned int bytes;

		if (!new_size)
			new_size = 16;
		bytes = new_size * sizeof(struct hlist_head *);
		new_info_hash = fib_info_hash_alloc(bytes);
		new_laddrhash = fib_info_hash_alloc(bytes);
		if (!new_info_hash || !new_laddrhash) {
			fib_info_hash_free(new_info_hash, bytes);
			fib_info_hash_free(new_laddrhash, bytes);
		} else
			fib_info_hash_move(new_info_hash, new_laddrhash, new_size);

		if (!fib_info_hash_size)
			goto failure;
	}

	fi = kzalloc(sizeof(*fi)+nhs*sizeof(struct fib_nh), GFP_KERNEL);
	if (!fi)
		goto failure;
	fib_info_cnt++;
	if (cfg->fc_mx) {
		fi->fib_metrics = kzalloc(sizeof(u32) * RTAX_MAX, GFP_KERNEL);
		if (!fi->fib_metrics)
			goto failure;
	} else
		fi->fib_metrics = (u32 *) dst_default_metrics;

	fi->fib_net = net;
	fi->fib_protocol = cfg->fc_protocol;
	fi->fib_scope = cfg->fc_scope;
	fi->fib_flags = cfg->fc_flags;
	fi->fib_priority = cfg->fc_priority;
	fi->fib_prefsrc = cfg->fc_prefsrc;
	fi->fib_type = cfg->fc_type;

	fi->fib_nhs = nhs;
	change_nexthops(fi) {
		nexthop_nh->nh_parent = fi;
		nexthop_nh->nh_pcpu_rth_output = alloc_percpu(struct rtable __rcu *);
		if (!nexthop_nh->nh_pcpu_rth_output)
			goto failure;
	} endfor_nexthops(fi)

	if (cfg->fc_mx) {
		struct nlattr *nla;
		int remaining;

		nla_for_each_attr(nla, cfg->fc_mx, cfg->fc_mx_len, remaining) {
			int type = nla_type(nla);

			if (type) {
				u32 val;

				if (type > RTAX_MAX)
					goto err_inval;
				if (type == RTAX_CC_ALGO) {
					char tmp[TCP_CA_NAME_MAX];

					nla_strlcpy(tmp, nla, sizeof(tmp));
					val = tcp_ca_get_key_by_name(tmp);
					if (val == TCP_CA_UNSPEC)
						goto err_inval;
				} else {
					val = nla_get_u32(nla);
				}
				if (type == RTAX_ADVMSS && val > 65535 - 40)
					val = 65535 - 40;
				if (type == RTAX_MTU && val > 65535 - 15)
					val = 65535 - 15;
				fi->fib_metrics[type - 1] = val;
			}
		}
	}

	if (cfg->fc_mp) {
#ifdef CONFIG_IP_ROUTE_MULTIPATH
		err = fib_get_nhs(fi, cfg->fc_mp, cfg->fc_mp_len, cfg);
		if (err != 0)
			goto failure;
		if (cfg->fc_oif && fi->fib_nh->nh_oif != cfg->fc_oif)
			goto err_inval;
		if (cfg->fc_gw && fi->fib_nh->nh_gw != cfg->fc_gw)
			goto err_inval;
#ifdef CONFIG_IP_ROUTE_CLASSID
		if (cfg->fc_flow && fi->fib_nh->nh_tclassid != cfg->fc_flow)
			goto err_inval;
#endif
#else
		goto err_inval;
#endif
	} else {
		struct fib_nh *nh = fi->fib_nh;

		nh->nh_oif = cfg->fc_oif;
		nh->nh_gw = cfg->fc_gw;
		nh->nh_flags = cfg->fc_flags;
#ifdef CONFIG_IP_ROUTE_CLASSID
		nh->nh_tclassid = cfg->fc_flow;
		if (nh->nh_tclassid)
			fi->fib_net->ipv4.fib_num_tclassid_users++;
#endif
#ifdef CONFIG_IP_ROUTE_MULTIPATH
		nh->nh_weight = 1;
#endif
	}

	if (fib_props[cfg->fc_type].error) {
		if (cfg->fc_gw || cfg->fc_oif || cfg->fc_mp)
			goto err_inval;
		goto link_it;
	} else {
		switch (cfg->fc_type) {
		case RTN_UNICAST:
		case RTN_LOCAL:
		case RTN_BROADCAST:
		case RTN_ANYCAST:
		case RTN_MULTICAST:
			break;
		default:
			goto err_inval;
		}
	}

	if (cfg->fc_scope > RT_SCOPE_HOST)
		goto err_inval;

	if (cfg->fc_scope == RT_SCOPE_HOST) {
		struct fib_nh *nh = fi->fib_nh;

		/* Local address is added. */
		if (nhs != 1 || nh->nh_gw)
			goto err_inval;
		nh->nh_scope = RT_SCOPE_NOWHERE;
		nh->nh_dev = dev_get_by_index(net, fi->fib_nh->nh_oif);
		err = -ENODEV;
		if (!nh->nh_dev)
			goto failure;
	} else {
		int linkdown = 0;

		change_nexthops(fi) {
			err = fib_check_nh(cfg, fi, nexthop_nh);
			if (err != 0)
				goto failure;
			if (nexthop_nh->nh_flags & RTNH_F_LINKDOWN)
				linkdown++;
		} endfor_nexthops(fi)
		if (linkdown == fi->fib_nhs)
			fi->fib_flags |= RTNH_F_LINKDOWN;
	}

	if (fi->fib_prefsrc) {
		if (cfg->fc_type != RTN_LOCAL || !cfg->fc_dst ||
		    fi->fib_prefsrc != cfg->fc_dst)
			if (inet_addr_type(net, fi->fib_prefsrc) != RTN_LOCAL)
				goto err_inval;
	}

	change_nexthops(fi) {
		fib_info_update_nh_saddr(net, nexthop_nh);
	} endfor_nexthops(fi)

link_it:
	ofi = fib_find_info(fi);
	if (ofi) {
		fi->fib_dead = 1;
		free_fib_info(fi);
		ofi->fib_treeref++;
		return ofi;
	}

	fi->fib_treeref++;
	atomic_inc(&fi->fib_clntref);
	spin_lock_bh(&fib_info_lock);
	hlist_add_head(&fi->fib_hash,
		       &fib_info_hash[fib_info_hashfn(fi)]);
	if (fi->fib_prefsrc) {
		struct hlist_head *head;

		head = &fib_info_laddrhash[fib_laddr_hashfn(fi->fib_prefsrc)];
		hlist_add_head(&fi->fib_lhash, head);
	}
	change_nexthops(fi) {
		struct hlist_head *head;
		unsigned int hash;

		if (!nexthop_nh->nh_dev)
			continue;
		hash = fib_devindex_hashfn(nexthop_nh->nh_dev->ifindex);
		head = &fib_info_devhash[hash];
		hlist_add_head(&nexthop_nh->nh_hash, head);
	} endfor_nexthops(fi)
	spin_unlock_bh(&fib_info_lock);
	return fi;

err_inval:
	err = -EINVAL;

failure:
	if (fi) {
		fi->fib_dead = 1;
		free_fib_info(fi);
	}

	return ERR_PTR(err);
}

int fib_dump_info(struct sk_buff *skb, u32 portid, u32 seq, int event,
		  u32 tb_id, u8 type, __be32 dst, int dst_len, u8 tos,
		  struct fib_info *fi, unsigned int flags)
{
	struct nlmsghdr *nlh;
	struct rtmsg *rtm;

	nlh = nlmsg_put(skb, portid, seq, event, sizeof(*rtm), flags);
	if (!nlh)
		return -EMSGSIZE;

	rtm = nlmsg_data(nlh);
	rtm->rtm_family = AF_INET;
	rtm->rtm_dst_len = dst_len;
	rtm->rtm_src_len = 0;
	rtm->rtm_tos = tos;
	if (tb_id < 256)
		rtm->rtm_table = tb_id;
	else
		rtm->rtm_table = RT_TABLE_COMPAT;
	if (nla_put_u32(skb, RTA_TABLE, tb_id))
		goto nla_put_failure;
	rtm->rtm_type = type;
	rtm->rtm_flags = fi->fib_flags;
	rtm->rtm_scope = fi->fib_scope;
	rtm->rtm_protocol = fi->fib_protocol;

	if (rtm->rtm_dst_len &&
	    nla_put_in_addr(skb, RTA_DST, dst))
		goto nla_put_failure;
	if (fi->fib_priority &&
	    nla_put_u32(skb, RTA_PRIORITY, fi->fib_priority))
		goto nla_put_failure;
	if (rtnetlink_put_metrics(skb, fi->fib_metrics) < 0)
		goto nla_put_failure;

	if (fi->fib_prefsrc &&
	    nla_put_in_addr(skb, RTA_PREFSRC, fi->fib_prefsrc))
		goto nla_put_failure;
	if (fi->fib_nhs == 1) {
		struct in_device *in_dev;

		if (fi->fib_nh->nh_gw &&
		    nla_put_in_addr(skb, RTA_GATEWAY, fi->fib_nh->nh_gw))
			goto nla_put_failure;
		if (fi->fib_nh->nh_oif &&
		    nla_put_u32(skb, RTA_OIF, fi->fib_nh->nh_oif))
			goto nla_put_failure;
		if (fi->fib_nh->nh_flags & RTNH_F_LINKDOWN) {
			in_dev = __in_dev_get_rtnl(fi->fib_nh->nh_dev);
			if (in_dev &&
			    IN_DEV_IGNORE_ROUTES_WITH_LINKDOWN(in_dev))
				rtm->rtm_flags |= RTNH_F_DEAD;
		}
#ifdef CONFIG_IP_ROUTE_CLASSID
		if (fi->fib_nh[0].nh_tclassid &&
		    nla_put_u32(skb, RTA_FLOW, fi->fib_nh[0].nh_tclassid))
			goto nla_put_failure;
#endif
	}
#ifdef CONFIG_IP_ROUTE_MULTIPATH
	if (fi->fib_nhs > 1) {
		struct rtnexthop *rtnh;
		struct nlattr *mp;

		mp = nla_nest_start(skb, RTA_MULTIPATH);
		if (!mp)
			goto nla_put_failure;

		for_nexthops(fi) {
			struct in_device *in_dev;

			rtnh = nla_reserve_nohdr(skb, sizeof(*rtnh));
			if (!rtnh)
				goto nla_put_failure;

			rtnh->rtnh_flags = nh->nh_flags & 0xFF;
			if (nh->nh_flags & RTNH_F_LINKDOWN) {
				in_dev = __in_dev_get_rtnl(nh->nh_dev);
				if (in_dev &&
				    IN_DEV_IGNORE_ROUTES_WITH_LINKDOWN(in_dev))
					rtnh->rtnh_flags |= RTNH_F_DEAD;
			}
			rtnh->rtnh_hops = nh->nh_weight - 1;
			rtnh->rtnh_ifindex = nh->nh_oif;

			if (nh->nh_gw &&
			    nla_put_in_addr(skb, RTA_GATEWAY, nh->nh_gw))
				goto nla_put_failure;
#ifdef CONFIG_IP_ROUTE_CLASSID
			if (nh->nh_tclassid &&
			    nla_put_u32(skb, RTA_FLOW, nh->nh_tclassid))
				goto nla_put_failure;
#endif
			/* length of rtnetlink header + attributes */
			rtnh->rtnh_len = nlmsg_get_pos(skb) - (void *) rtnh;
		} endfor_nexthops(fi);

		nla_nest_end(skb, mp);
	}
#endif
	nlmsg_end(skb, nlh);
	return 0;

nla_put_failure:
	nlmsg_cancel(skb, nlh);
	return -EMSGSIZE;
}

/*
 * Update FIB if:
 * - local address disappeared -> we must delete all the entries
 *   referring to it.
 * - device went down -> we must shutdown all nexthops going via it.
 */
int fib_sync_down_addr(struct net *net, __be32 local)
{
	int ret = 0;
	unsigned int hash = fib_laddr_hashfn(local);
	struct hlist_head *head = &fib_info_laddrhash[hash];
	struct fib_info *fi;

	if (!fib_info_laddrhash || local == 0)
		return 0;

	hlist_for_each_entry(fi, head, fib_lhash) {
		if (!net_eq(fi->fib_net, net))
			continue;
		if (fi->fib_prefsrc == local) {
			fi->fib_flags |= RTNH_F_DEAD;
			ret++;
		}
	}
	return ret;
}

int fib_sync_down_dev(struct net_device *dev, unsigned long event)
{
	int ret = 0;
	int scope = RT_SCOPE_NOWHERE;
	struct fib_info *prev_fi = NULL;
	unsigned int hash = fib_devindex_hashfn(dev->ifindex);
	struct hlist_head *head = &fib_info_devhash[hash];
	struct fib_nh *nh;

	if (event == NETDEV_UNREGISTER ||
	    event == NETDEV_DOWN)
		scope = -1;

	hlist_for_each_entry(nh, head, nh_hash) {
		struct fib_info *fi = nh->nh_parent;
		int dead;

		BUG_ON(!fi->fib_nhs);
		if (nh->nh_dev != dev || fi == prev_fi)
			continue;
		prev_fi = fi;
		dead = 0;
		change_nexthops(fi) {
			if (nexthop_nh->nh_flags & RTNH_F_DEAD)
				dead++;
			else if (nexthop_nh->nh_dev == dev &&
				 nexthop_nh->nh_scope != scope) {
				switch (event) {
				case NETDEV_DOWN:
				case NETDEV_UNREGISTER:
					nexthop_nh->nh_flags |= RTNH_F_DEAD;
					/* fall through */
				case NETDEV_CHANGE:
					nexthop_nh->nh_flags |= RTNH_F_LINKDOWN;
					break;
				}
#ifdef CONFIG_IP_ROUTE_MULTIPATH
				spin_lock_bh(&fib_multipath_lock);
				fi->fib_power -= nexthop_nh->nh_power;
				nexthop_nh->nh_power = 0;
				spin_unlock_bh(&fib_multipath_lock);
#endif
				dead++;
			}
#ifdef CONFIG_IP_ROUTE_MULTIPATH
			if (event == NETDEV_UNREGISTER &&
			    nexthop_nh->nh_dev == dev) {
				dead = fi->fib_nhs;
				break;
			}
#endif
		} endfor_nexthops(fi)
		if (dead == fi->fib_nhs) {
			switch (event) {
			case NETDEV_DOWN:
			case NETDEV_UNREGISTER:
				fi->fib_flags |= RTNH_F_DEAD;
				/* fall through */
			case NETDEV_CHANGE:
				fi->fib_flags |= RTNH_F_LINKDOWN;
				break;
			}
			ret++;
		}
	}

	return ret;
}

/* Must be invoked inside of an RCU protected region.  */
void fib_select_default(const struct flowi4 *flp, struct fib_result *res)
{
	struct fib_info *fi = NULL, *last_resort = NULL;
	struct hlist_head *fa_head = res->fa_head;
	struct fib_table *tb = res->table;
	u8 slen = 32 - res->prefixlen;
	int order = -1, last_idx = -1;
	struct fib_alias *fa, *fa1 = NULL;
	u32 last_prio = res->fi->fib_priority;
	u8 last_tos = 0;

	hlist_for_each_entry_rcu(fa, fa_head, fa_list) {
		struct fib_info *next_fi = fa->fa_info;

		if (fa->fa_slen != slen)
			continue;
		if (fa->fa_tos && fa->fa_tos != flp->flowi4_tos)
			continue;
		if (fa->tb_id != tb->tb_id)
			continue;
		if (next_fi->fib_priority > last_prio &&
		    fa->fa_tos == last_tos) {
			if (last_tos)
				continue;
			break;
		}
		if (next_fi->fib_flags & RTNH_F_DEAD)
			continue;
		last_tos = fa->fa_tos;
		last_prio = next_fi->fib_priority;

		if (next_fi->fib_scope != res->scope ||
		    fa->fa_type != RTN_UNICAST)
			continue;
		if (!next_fi->fib_nh[0].nh_gw ||
		    next_fi->fib_nh[0].nh_scope != RT_SCOPE_LINK)
			continue;

		fib_alias_accessed(fa);

		if (!fi) {
			if (next_fi != res->fi)
				break;
			fa1 = fa;
		} else if (!fib_detect_death(fi, order, &last_resort,
					     &last_idx, fa1->fa_default)) {
			fib_result_assign(res, fi);
			fa1->fa_default = order;
			goto out;
		}
		fi = next_fi;
		order++;
	}

	if (order <= 0 || !fi) {
<<<<<<< HEAD
		tb->tb_default = -1;
=======
		if (fa1)
			fa1->fa_default = -1;
>>>>>>> 2c6625cd
		goto out;
	}

	if (!fib_detect_death(fi, order, &last_resort, &last_idx,
			      fa1->fa_default)) {
		fib_result_assign(res, fi);
		fa1->fa_default = order;
		goto out;
	}

	if (last_idx >= 0)
		fib_result_assign(res, last_resort);
	fa1->fa_default = last_idx;
out:
	return;
}

/*
 * Dead device goes up. We wake up dead nexthops.
 * It takes sense only on multipath routes.
 */
int fib_sync_up(struct net_device *dev, unsigned int nh_flags)
{
	struct fib_info *prev_fi;
	unsigned int hash;
	struct hlist_head *head;
	struct fib_nh *nh;
	int ret;

	if (!(dev->flags & IFF_UP))
		return 0;

	prev_fi = NULL;
	hash = fib_devindex_hashfn(dev->ifindex);
	head = &fib_info_devhash[hash];
	ret = 0;

	hlist_for_each_entry(nh, head, nh_hash) {
		struct fib_info *fi = nh->nh_parent;
		int alive;

		BUG_ON(!fi->fib_nhs);
		if (nh->nh_dev != dev || fi == prev_fi)
			continue;

		prev_fi = fi;
		alive = 0;
		change_nexthops(fi) {
			if (!(nexthop_nh->nh_flags & nh_flags)) {
				alive++;
				continue;
			}
			if (!nexthop_nh->nh_dev ||
			    !(nexthop_nh->nh_dev->flags & IFF_UP))
				continue;
			if (nexthop_nh->nh_dev != dev ||
			    !__in_dev_get_rtnl(dev))
				continue;
			alive++;
#ifdef CONFIG_IP_ROUTE_MULTIPATH
			spin_lock_bh(&fib_multipath_lock);
			nexthop_nh->nh_power = 0;
			nexthop_nh->nh_flags &= ~nh_flags;
			spin_unlock_bh(&fib_multipath_lock);
#else
			nexthop_nh->nh_flags &= ~nh_flags;
#endif
		} endfor_nexthops(fi)

		if (alive > 0) {
			fi->fib_flags &= ~nh_flags;
			ret++;
		}
	}

	return ret;
}

#ifdef CONFIG_IP_ROUTE_MULTIPATH

/*
 * The algorithm is suboptimal, but it provides really
 * fair weighted route distribution.
 */
void fib_select_multipath(struct fib_result *res)
{
	struct fib_info *fi = res->fi;
	struct in_device *in_dev;
	int w;

	spin_lock_bh(&fib_multipath_lock);
	if (fi->fib_power <= 0) {
		int power = 0;
		change_nexthops(fi) {
			in_dev = __in_dev_get_rcu(nexthop_nh->nh_dev);
			if (nexthop_nh->nh_flags & RTNH_F_DEAD)
				continue;
			if (in_dev &&
			    IN_DEV_IGNORE_ROUTES_WITH_LINKDOWN(in_dev) &&
			    nexthop_nh->nh_flags & RTNH_F_LINKDOWN)
				continue;
			power += nexthop_nh->nh_weight;
			nexthop_nh->nh_power = nexthop_nh->nh_weight;
		} endfor_nexthops(fi);
		fi->fib_power = power;
		if (power <= 0) {
			spin_unlock_bh(&fib_multipath_lock);
			/* Race condition: route has just become dead. */
			res->nh_sel = 0;
			return;
		}
	}


	/* w should be random number [0..fi->fib_power-1],
	 * it is pretty bad approximation.
	 */

	w = jiffies % fi->fib_power;

	change_nexthops(fi) {
		if (!(nexthop_nh->nh_flags & RTNH_F_DEAD) &&
		    nexthop_nh->nh_power) {
			w -= nexthop_nh->nh_power;
			if (w <= 0) {
				nexthop_nh->nh_power--;
				fi->fib_power--;
				res->nh_sel = nhsel;
				spin_unlock_bh(&fib_multipath_lock);
				return;
			}
		}
	} endfor_nexthops(fi);

	/* Race condition: route has just become dead. */
	res->nh_sel = 0;
	spin_unlock_bh(&fib_multipath_lock);
}
#endif<|MERGE_RESOLUTION|>--- conflicted
+++ resolved
@@ -1257,12 +1257,8 @@
 	}
 
 	if (order <= 0 || !fi) {
-<<<<<<< HEAD
-		tb->tb_default = -1;
-=======
 		if (fa1)
 			fa1->fa_default = -1;
->>>>>>> 2c6625cd
 		goto out;
 	}
 
