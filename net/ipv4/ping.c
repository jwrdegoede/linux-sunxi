--- conflicted
+++ resolved
@@ -830,12 +830,9 @@
 		 size_t len, int noblock, int flags, int *addr_len)
 {
 	struct inet_sock *isk = inet_sk(sk);
-<<<<<<< HEAD
 	int family = sk->sk_family;
 	struct sockaddr_in *sin;
 	struct sockaddr_in6 *sin6;
-=======
->>>>>>> 84dfcb75
 	struct sk_buff *skb;
 	int copied, err;
 
@@ -845,7 +842,6 @@
 	if (flags & MSG_OOB)
 		goto out;
 
-<<<<<<< HEAD
 	if (addr_len) {
 		if (family == AF_INET)
 			*addr_len = sizeof(*sin);
@@ -855,17 +851,13 @@
 
 	if (flags & MSG_ERRQUEUE) {
 		if (family == AF_INET) {
-			return ip_recv_error(sk, msg, len);
+			return ip_recv_error(sk, msg, len, addr_len);
 #if IS_ENABLED(CONFIG_IPV6)
 		} else if (family == AF_INET6) {
 			return pingv6_ops.ipv6_recv_error(sk, msg, len);
 #endif
 		}
 	}
-=======
-	if (flags & MSG_ERRQUEUE)
-		return ip_recv_error(sk, msg, len, addr_len);
->>>>>>> 84dfcb75
 
 	skb = skb_recv_datagram(sk, flags, noblock, &err);
 	if (!skb)
@@ -884,21 +876,13 @@
 
 	sock_recv_timestamp(msg, sk, skb);
 
-<<<<<<< HEAD
 	/* Copy the address and add cmsg data. */
 	if (family == AF_INET) {
 		sin = (struct sockaddr_in *) msg->msg_name;
-=======
-	/* Copy the address. */
-	if (msg->msg_name) {
-		struct sockaddr_in *sin = (struct sockaddr_in *)msg->msg_name;
-
->>>>>>> 84dfcb75
 		sin->sin_family = AF_INET;
 		sin->sin_port = 0 /* skb->h.uh->source */;
 		sin->sin_addr.s_addr = ip_hdr(skb)->saddr;
 		memset(sin->sin_zero, 0, sizeof(sin->sin_zero));
-<<<<<<< HEAD
 
 		if (isk->cmsg_flags)
 			ip_cmsg_recv(msg, skb);
@@ -925,9 +909,6 @@
 #endif
 	} else {
 		BUG();
-=======
-		*addr_len = sizeof(*sin);
->>>>>>> 84dfcb75
 	}
 
 	err = copied;
