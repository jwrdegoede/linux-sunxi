#ifndef _FIB_LOOKUP_H
#define _FIB_LOOKUP_H

#include <linux/types.h>
#include <linux/list.h>
#include <net/ip_fib.h>

struct fib_alias {
	struct hlist_node	fa_list;
	struct fib_info		*fa_info;
	u8			fa_tos;
	u8			fa_type;
	u8			fa_state;
	u8			fa_slen;
	u32			tb_id;
<<<<<<< HEAD
=======
	s16			fa_default;
>>>>>>> 2c6625cd
	struct rcu_head		rcu;
};

#define FA_S_ACCESSED	0x01

/* Dont write on fa_state unless needed, to keep it shared on all cpus */
static inline void fib_alias_accessed(struct fib_alias *fa)
{
	if (!(fa->fa_state & FA_S_ACCESSED))
		fa->fa_state |= FA_S_ACCESSED;
}

/* Exported by fib_semantics.c */
void fib_release_info(struct fib_info *);
struct fib_info *fib_create_info(struct fib_config *cfg);
int fib_nh_match(struct fib_config *cfg, struct fib_info *fi);
int fib_dump_info(struct sk_buff *skb, u32 pid, u32 seq, int event, u32 tb_id,
		  u8 type, __be32 dst, int dst_len, u8 tos, struct fib_info *fi,
		  unsigned int);
void rtmsg_fib(int event, __be32 key, struct fib_alias *fa, int dst_len,
	       u32 tb_id, const struct nl_info *info, unsigned int nlm_flags);

static inline void fib_result_assign(struct fib_result *res,
				     struct fib_info *fi)
{
	/* we used to play games with refcounts, but we now use RCU */
	res->fi = fi;
}

struct fib_prop {
	int	error;
	u8	scope;
};

extern const struct fib_prop fib_props[RTN_MAX + 1];

#endif /* _FIB_LOOKUP_H */<|MERGE_RESOLUTION|>--- conflicted
+++ resolved
@@ -13,10 +13,7 @@
 	u8			fa_state;
 	u8			fa_slen;
 	u32			tb_id;
-<<<<<<< HEAD
-=======
 	s16			fa_default;
->>>>>>> 2c6625cd
 	struct rcu_head		rcu;
 };
 
