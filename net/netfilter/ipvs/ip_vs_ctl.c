/*
 * IPVS         An implementation of the IP virtual server support for the
 *              LINUX operating system.  IPVS is now implemented as a module
 *              over the NetFilter framework. IPVS can be used to build a
 *              high-performance and highly available server based on a
 *              cluster of servers.
 *
 * Authors:     Wensong Zhang <wensong@linuxvirtualserver.org>
 *              Peter Kese <peter.kese@ijs.si>
 *              Julian Anastasov <ja@ssi.bg>
 *
 *              This program is free software; you can redistribute it and/or
 *              modify it under the terms of the GNU General Public License
 *              as published by the Free Software Foundation; either version
 *              2 of the License, or (at your option) any later version.
 *
 * Changes:
 *
 */

#define KMSG_COMPONENT "IPVS"
#define pr_fmt(fmt) KMSG_COMPONENT ": " fmt

#include <linux/module.h>
#include <linux/init.h>
#include <linux/types.h>
#include <linux/capability.h>
#include <linux/fs.h>
#include <linux/sysctl.h>
#include <linux/proc_fs.h>
#include <linux/workqueue.h>
#include <linux/swap.h>
#include <linux/seq_file.h>
#include <linux/slab.h>

#include <linux/netfilter.h>
#include <linux/netfilter_ipv4.h>
#include <linux/mutex.h>

#include <net/net_namespace.h>
#include <linux/nsproxy.h>
#include <net/ip.h>
#ifdef CONFIG_IP_VS_IPV6
#include <net/ipv6.h>
#include <net/ip6_route.h>
#endif
#include <net/route.h>
#include <net/sock.h>
#include <net/genetlink.h>

#include <asm/uaccess.h>

#include <net/ip_vs.h>

/* semaphore for IPVS sockopts. And, [gs]etsockopt may sleep. */
static DEFINE_MUTEX(__ip_vs_mutex);

/* sysctl variables */

#ifdef CONFIG_IP_VS_DEBUG
static int sysctl_ip_vs_debug_level = 0;

int ip_vs_get_debug_level(void)
{
	return sysctl_ip_vs_debug_level;
}
#endif


/*  Protos */
static void __ip_vs_del_service(struct ip_vs_service *svc, bool cleanup);


#ifdef CONFIG_IP_VS_IPV6
/* Taken from rt6_fill_node() in net/ipv6/route.c, is there a better way? */
static bool __ip_vs_addr_is_local_v6(struct net *net,
				     const struct in6_addr *addr)
{
	struct flowi6 fl6 = {
		.daddr = *addr,
	};
	struct dst_entry *dst = ip6_route_output(net, NULL, &fl6);
	bool is_local;

	is_local = !dst->error && dst->dev && (dst->dev->flags & IFF_LOOPBACK);

	dst_release(dst);
	return is_local;
}
#endif

#ifdef CONFIG_SYSCTL
/*
 *	update_defense_level is called from keventd and from sysctl,
 *	so it needs to protect itself from softirqs
 */
static void update_defense_level(struct netns_ipvs *ipvs)
{
	struct sysinfo i;
	static int old_secure_tcp = 0;
	int availmem;
	int nomem;
	int to_change = -1;

	/* we only count free and buffered memory (in pages) */
	si_meminfo(&i);
	availmem = i.freeram + i.bufferram;
	/* however in linux 2.5 the i.bufferram is total page cache size,
	   we need adjust it */
	/* si_swapinfo(&i); */
	/* availmem = availmem - (i.totalswap - i.freeswap); */

	nomem = (availmem < ipvs->sysctl_amemthresh);

	local_bh_disable();

	/* drop_entry */
	spin_lock(&ipvs->dropentry_lock);
	switch (ipvs->sysctl_drop_entry) {
	case 0:
		atomic_set(&ipvs->dropentry, 0);
		break;
	case 1:
		if (nomem) {
			atomic_set(&ipvs->dropentry, 1);
			ipvs->sysctl_drop_entry = 2;
		} else {
			atomic_set(&ipvs->dropentry, 0);
		}
		break;
	case 2:
		if (nomem) {
			atomic_set(&ipvs->dropentry, 1);
		} else {
			atomic_set(&ipvs->dropentry, 0);
			ipvs->sysctl_drop_entry = 1;
		};
		break;
	case 3:
		atomic_set(&ipvs->dropentry, 1);
		break;
	}
	spin_unlock(&ipvs->dropentry_lock);

	/* drop_packet */
	spin_lock(&ipvs->droppacket_lock);
	switch (ipvs->sysctl_drop_packet) {
	case 0:
		ipvs->drop_rate = 0;
		break;
	case 1:
		if (nomem) {
			ipvs->drop_rate = ipvs->drop_counter
				= ipvs->sysctl_amemthresh /
				(ipvs->sysctl_amemthresh-availmem);
			ipvs->sysctl_drop_packet = 2;
		} else {
			ipvs->drop_rate = 0;
		}
		break;
	case 2:
		if (nomem) {
			ipvs->drop_rate = ipvs->drop_counter
				= ipvs->sysctl_amemthresh /
				(ipvs->sysctl_amemthresh-availmem);
		} else {
			ipvs->drop_rate = 0;
			ipvs->sysctl_drop_packet = 1;
		}
		break;
	case 3:
		ipvs->drop_rate = ipvs->sysctl_am_droprate;
		break;
	}
	spin_unlock(&ipvs->droppacket_lock);

	/* secure_tcp */
	spin_lock(&ipvs->securetcp_lock);
	switch (ipvs->sysctl_secure_tcp) {
	case 0:
		if (old_secure_tcp >= 2)
			to_change = 0;
		break;
	case 1:
		if (nomem) {
			if (old_secure_tcp < 2)
				to_change = 1;
			ipvs->sysctl_secure_tcp = 2;
		} else {
			if (old_secure_tcp >= 2)
				to_change = 0;
		}
		break;
	case 2:
		if (nomem) {
			if (old_secure_tcp < 2)
				to_change = 1;
		} else {
			if (old_secure_tcp >= 2)
				to_change = 0;
			ipvs->sysctl_secure_tcp = 1;
		}
		break;
	case 3:
		if (old_secure_tcp < 2)
			to_change = 1;
		break;
	}
	old_secure_tcp = ipvs->sysctl_secure_tcp;
	if (to_change >= 0)
		ip_vs_protocol_timeout_change(ipvs,
					      ipvs->sysctl_secure_tcp > 1);
	spin_unlock(&ipvs->securetcp_lock);

	local_bh_enable();
}


/*
 *	Timer for checking the defense
 */
#define DEFENSE_TIMER_PERIOD	1*HZ

static void defense_work_handler(struct work_struct *work)
{
	struct netns_ipvs *ipvs =
		container_of(work, struct netns_ipvs, defense_work.work);

	update_defense_level(ipvs);
	if (atomic_read(&ipvs->dropentry))
		ip_vs_random_dropentry(ipvs->net);
	schedule_delayed_work(&ipvs->defense_work, DEFENSE_TIMER_PERIOD);
}
#endif

int
ip_vs_use_count_inc(void)
{
	return try_module_get(THIS_MODULE);
}

void
ip_vs_use_count_dec(void)
{
	module_put(THIS_MODULE);
}


/*
 *	Hash table: for virtual service lookups
 */
#define IP_VS_SVC_TAB_BITS 8
#define IP_VS_SVC_TAB_SIZE (1 << IP_VS_SVC_TAB_BITS)
#define IP_VS_SVC_TAB_MASK (IP_VS_SVC_TAB_SIZE - 1)

/* the service table hashed by <protocol, addr, port> */
static struct hlist_head ip_vs_svc_table[IP_VS_SVC_TAB_SIZE];
/* the service table hashed by fwmark */
static struct hlist_head ip_vs_svc_fwm_table[IP_VS_SVC_TAB_SIZE];


/*
 *	Returns hash value for virtual service
 */
static inline unsigned int
ip_vs_svc_hashkey(struct net *net, int af, unsigned int proto,
		  const union nf_inet_addr *addr, __be16 port)
{
	register unsigned int porth = ntohs(port);
	__be32 addr_fold = addr->ip;
	__u32 ahash;

#ifdef CONFIG_IP_VS_IPV6
	if (af == AF_INET6)
		addr_fold = addr->ip6[0]^addr->ip6[1]^
			    addr->ip6[2]^addr->ip6[3];
#endif
	ahash = ntohl(addr_fold);
	ahash ^= ((size_t) net >> 8);

	return (proto ^ ahash ^ (porth >> IP_VS_SVC_TAB_BITS) ^ porth) &
	       IP_VS_SVC_TAB_MASK;
}

/*
 *	Returns hash value of fwmark for virtual service lookup
 */
static inline unsigned int ip_vs_svc_fwm_hashkey(struct net *net, __u32 fwmark)
{
	return (((size_t)net>>8) ^ fwmark) & IP_VS_SVC_TAB_MASK;
}

/*
 *	Hashes a service in the ip_vs_svc_table by <netns,proto,addr,port>
 *	or in the ip_vs_svc_fwm_table by fwmark.
 *	Should be called with locked tables.
 */
static int ip_vs_svc_hash(struct ip_vs_service *svc)
{
	unsigned int hash;

	if (svc->flags & IP_VS_SVC_F_HASHED) {
		pr_err("%s(): request for already hashed, called from %pF\n",
		       __func__, __builtin_return_address(0));
		return 0;
	}

	if (svc->fwmark == 0) {
		/*
		 *  Hash it by <netns,protocol,addr,port> in ip_vs_svc_table
		 */
		hash = ip_vs_svc_hashkey(svc->net, svc->af, svc->protocol,
					 &svc->addr, svc->port);
		hlist_add_head_rcu(&svc->s_list, &ip_vs_svc_table[hash]);
	} else {
		/*
		 *  Hash it by fwmark in svc_fwm_table
		 */
		hash = ip_vs_svc_fwm_hashkey(svc->net, svc->fwmark);
		hlist_add_head_rcu(&svc->f_list, &ip_vs_svc_fwm_table[hash]);
	}

	svc->flags |= IP_VS_SVC_F_HASHED;
	/* increase its refcnt because it is referenced by the svc table */
	atomic_inc(&svc->refcnt);
	return 1;
}


/*
 *	Unhashes a service from svc_table / svc_fwm_table.
 *	Should be called with locked tables.
 */
static int ip_vs_svc_unhash(struct ip_vs_service *svc)
{
	if (!(svc->flags & IP_VS_SVC_F_HASHED)) {
		pr_err("%s(): request for unhash flagged, called from %pF\n",
		       __func__, __builtin_return_address(0));
		return 0;
	}

	if (svc->fwmark == 0) {
		/* Remove it from the svc_table table */
		hlist_del_rcu(&svc->s_list);
	} else {
		/* Remove it from the svc_fwm_table table */
		hlist_del_rcu(&svc->f_list);
	}

	svc->flags &= ~IP_VS_SVC_F_HASHED;
	atomic_dec(&svc->refcnt);
	return 1;
}


/*
 *	Get service by {netns, proto,addr,port} in the service table.
 */
static inline struct ip_vs_service *
__ip_vs_service_find(struct net *net, int af, __u16 protocol,
		     const union nf_inet_addr *vaddr, __be16 vport)
{
	unsigned int hash;
	struct ip_vs_service *svc;

	/* Check for "full" addressed entries */
	hash = ip_vs_svc_hashkey(net, af, protocol, vaddr, vport);

	hlist_for_each_entry_rcu(svc, &ip_vs_svc_table[hash], s_list) {
		if ((svc->af == af)
		    && ip_vs_addr_equal(af, &svc->addr, vaddr)
		    && (svc->port == vport)
		    && (svc->protocol == protocol)
		    && net_eq(svc->net, net)) {
			/* HIT */
			return svc;
		}
	}

	return NULL;
}


/*
 *	Get service by {fwmark} in the service table.
 */
static inline struct ip_vs_service *
__ip_vs_svc_fwm_find(struct net *net, int af, __u32 fwmark)
{
	unsigned int hash;
	struct ip_vs_service *svc;

	/* Check for fwmark addressed entries */
	hash = ip_vs_svc_fwm_hashkey(net, fwmark);

	hlist_for_each_entry_rcu(svc, &ip_vs_svc_fwm_table[hash], f_list) {
		if (svc->fwmark == fwmark && svc->af == af
		    && net_eq(svc->net, net)) {
			/* HIT */
			return svc;
		}
	}

	return NULL;
}

/* Find service, called under RCU lock */
struct ip_vs_service *
ip_vs_service_find(struct net *net, int af, __u32 fwmark, __u16 protocol,
		   const union nf_inet_addr *vaddr, __be16 vport)
{
	struct ip_vs_service *svc;
	struct netns_ipvs *ipvs = net_ipvs(net);

	/*
	 *	Check the table hashed by fwmark first
	 */
	if (fwmark) {
		svc = __ip_vs_svc_fwm_find(net, af, fwmark);
		if (svc)
			goto out;
	}

	/*
	 *	Check the table hashed by <protocol,addr,port>
	 *	for "full" addressed entries
	 */
	svc = __ip_vs_service_find(net, af, protocol, vaddr, vport);

	if (svc == NULL
	    && protocol == IPPROTO_TCP
	    && atomic_read(&ipvs->ftpsvc_counter)
	    && (vport == FTPDATA || ntohs(vport) >= PROT_SOCK)) {
		/*
		 * Check if ftp service entry exists, the packet
		 * might belong to FTP data connections.
		 */
		svc = __ip_vs_service_find(net, af, protocol, vaddr, FTPPORT);
	}

	if (svc == NULL
	    && atomic_read(&ipvs->nullsvc_counter)) {
		/*
		 * Check if the catch-all port (port zero) exists
		 */
		svc = __ip_vs_service_find(net, af, protocol, vaddr, 0);
	}

  out:
	IP_VS_DBG_BUF(9, "lookup service: fwm %u %s %s:%u %s\n",
		      fwmark, ip_vs_proto_name(protocol),
		      IP_VS_DBG_ADDR(af, vaddr), ntohs(vport),
		      svc ? "hit" : "not hit");

	return svc;
}


static inline void
__ip_vs_bind_svc(struct ip_vs_dest *dest, struct ip_vs_service *svc)
{
	atomic_inc(&svc->refcnt);
	rcu_assign_pointer(dest->svc, svc);
}

static void ip_vs_service_free(struct ip_vs_service *svc)
{
	free_percpu(svc->stats.cpustats);
	kfree(svc);
}

static void ip_vs_service_rcu_free(struct rcu_head *head)
{
	struct ip_vs_service *svc;

	svc = container_of(head, struct ip_vs_service, rcu_head);
	ip_vs_service_free(svc);
}

static void __ip_vs_svc_put(struct ip_vs_service *svc, bool do_delay)
{
	if (atomic_dec_and_test(&svc->refcnt)) {
		IP_VS_DBG_BUF(3, "Removing service %u/%s:%u\n",
			      svc->fwmark,
			      IP_VS_DBG_ADDR(svc->af, &svc->addr),
			      ntohs(svc->port));
		if (do_delay)
			call_rcu(&svc->rcu_head, ip_vs_service_rcu_free);
		else
			ip_vs_service_free(svc);
	}
}


/*
 *	Returns hash value for real service
 */
static inline unsigned int ip_vs_rs_hashkey(int af,
					    const union nf_inet_addr *addr,
					    __be16 port)
{
	register unsigned int porth = ntohs(port);
	__be32 addr_fold = addr->ip;

#ifdef CONFIG_IP_VS_IPV6
	if (af == AF_INET6)
		addr_fold = addr->ip6[0]^addr->ip6[1]^
			    addr->ip6[2]^addr->ip6[3];
#endif

	return (ntohl(addr_fold)^(porth>>IP_VS_RTAB_BITS)^porth)
		& IP_VS_RTAB_MASK;
}

/* Hash ip_vs_dest in rs_table by <proto,addr,port>. */
static void ip_vs_rs_hash(struct netns_ipvs *ipvs, struct ip_vs_dest *dest)
{
	unsigned int hash;

	if (dest->in_rs_table)
		return;

	/*
	 *	Hash by proto,addr,port,
	 *	which are the parameters of the real service.
	 */
	hash = ip_vs_rs_hashkey(dest->af, &dest->addr, dest->port);

	hlist_add_head_rcu(&dest->d_list, &ipvs->rs_table[hash]);
	dest->in_rs_table = 1;
}

/* Unhash ip_vs_dest from rs_table. */
static void ip_vs_rs_unhash(struct ip_vs_dest *dest)
{
	/*
	 * Remove it from the rs_table table.
	 */
	if (dest->in_rs_table) {
		hlist_del_rcu(&dest->d_list);
		dest->in_rs_table = 0;
	}
}

/* Check if real service by <proto,addr,port> is present */
bool ip_vs_has_real_service(struct net *net, int af, __u16 protocol,
			    const union nf_inet_addr *daddr, __be16 dport)
{
	struct netns_ipvs *ipvs = net_ipvs(net);
	unsigned int hash;
	struct ip_vs_dest *dest;

	/* Check for "full" addressed entries */
	hash = ip_vs_rs_hashkey(af, daddr, dport);

	rcu_read_lock();
	hlist_for_each_entry_rcu(dest, &ipvs->rs_table[hash], d_list) {
		if (dest->port == dport &&
		    dest->af == af &&
		    ip_vs_addr_equal(af, &dest->addr, daddr) &&
		    (dest->protocol == protocol || dest->vfwmark)) {
			/* HIT */
			rcu_read_unlock();
			return true;
		}
	}
	rcu_read_unlock();

	return false;
}

/* Lookup destination by {addr,port} in the given service
 * Called under RCU lock.
 */
static struct ip_vs_dest *
ip_vs_lookup_dest(struct ip_vs_service *svc, int dest_af,
		  const union nf_inet_addr *daddr, __be16 dport)
{
	struct ip_vs_dest *dest;

	/*
	 * Find the destination for the given service
	 */
	list_for_each_entry_rcu(dest, &svc->destinations, n_list) {
		if ((dest->af == dest_af) &&
		    ip_vs_addr_equal(dest_af, &dest->addr, daddr) &&
		    (dest->port == dport)) {
			/* HIT */
			return dest;
		}
	}

	return NULL;
}

/*
 * Find destination by {daddr,dport,vaddr,protocol}
 * Created to be used in ip_vs_process_message() in
 * the backup synchronization daemon. It finds the
 * destination to be bound to the received connection
 * on the backup.
 * Called under RCU lock, no refcnt is returned.
 */
struct ip_vs_dest *ip_vs_find_dest(struct net  *net, int svc_af, int dest_af,
				   const union nf_inet_addr *daddr,
				   __be16 dport,
				   const union nf_inet_addr *vaddr,
				   __be16 vport, __u16 protocol, __u32 fwmark,
				   __u32 flags)
{
	struct ip_vs_dest *dest;
	struct ip_vs_service *svc;
	__be16 port = dport;

	svc = ip_vs_service_find(net, svc_af, fwmark, protocol, vaddr, vport);
	if (!svc)
		return NULL;
	if (fwmark && (flags & IP_VS_CONN_F_FWD_MASK) != IP_VS_CONN_F_MASQ)
		port = 0;
	dest = ip_vs_lookup_dest(svc, dest_af, daddr, port);
	if (!dest)
		dest = ip_vs_lookup_dest(svc, dest_af, daddr, port ^ dport);
	return dest;
}

void ip_vs_dest_dst_rcu_free(struct rcu_head *head)
{
	struct ip_vs_dest_dst *dest_dst = container_of(head,
						       struct ip_vs_dest_dst,
						       rcu_head);

	dst_release(dest_dst->dst_cache);
	kfree(dest_dst);
}

/* Release dest_dst and dst_cache for dest in user context */
static void __ip_vs_dst_cache_reset(struct ip_vs_dest *dest)
{
	struct ip_vs_dest_dst *old;

	old = rcu_dereference_protected(dest->dest_dst, 1);
	if (old) {
		RCU_INIT_POINTER(dest->dest_dst, NULL);
		call_rcu(&old->rcu_head, ip_vs_dest_dst_rcu_free);
	}
}

/*
 *  Lookup dest by {svc,addr,port} in the destination trash.
 *  The destination trash is used to hold the destinations that are removed
 *  from the service table but are still referenced by some conn entries.
 *  The reason to add the destination trash is when the dest is temporary
 *  down (either by administrator or by monitor program), the dest can be
 *  picked back from the trash, the remaining connections to the dest can
 *  continue, and the counting information of the dest is also useful for
 *  scheduling.
 */
static struct ip_vs_dest *
ip_vs_trash_get_dest(struct ip_vs_service *svc, int dest_af,
		     const union nf_inet_addr *daddr, __be16 dport)
{
	struct ip_vs_dest *dest;
	struct netns_ipvs *ipvs = net_ipvs(svc->net);

	/*
	 * Find the destination in trash
	 */
	spin_lock_bh(&ipvs->dest_trash_lock);
	list_for_each_entry(dest, &ipvs->dest_trash, t_list) {
		IP_VS_DBG_BUF(3, "Destination %u/%s:%u still in trash, "
			      "dest->refcnt=%d\n",
			      dest->vfwmark,
			      IP_VS_DBG_ADDR(dest->af, &dest->addr),
			      ntohs(dest->port),
			      atomic_read(&dest->refcnt));
		if (dest->af == dest_af &&
		    ip_vs_addr_equal(dest_af, &dest->addr, daddr) &&
		    dest->port == dport &&
		    dest->vfwmark == svc->fwmark &&
		    dest->protocol == svc->protocol &&
		    (svc->fwmark ||
		     (ip_vs_addr_equal(svc->af, &dest->vaddr, &svc->addr) &&
		      dest->vport == svc->port))) {
			/* HIT */
			list_del(&dest->t_list);
			ip_vs_dest_hold(dest);
			goto out;
		}
	}

	dest = NULL;

out:
	spin_unlock_bh(&ipvs->dest_trash_lock);

	return dest;
}

static void ip_vs_dest_free(struct ip_vs_dest *dest)
{
	struct ip_vs_service *svc = rcu_dereference_protected(dest->svc, 1);

	__ip_vs_dst_cache_reset(dest);
	__ip_vs_svc_put(svc, false);
	free_percpu(dest->stats.cpustats);
	ip_vs_dest_put_and_free(dest);
}

/*
 *  Clean up all the destinations in the trash
 *  Called by the ip_vs_control_cleanup()
 *
 *  When the ip_vs_control_clearup is activated by ipvs module exit,
 *  the service tables must have been flushed and all the connections
 *  are expired, and the refcnt of each destination in the trash must
 *  be 0, so we simply release them here.
 */
static void ip_vs_trash_cleanup(struct net *net)
{
	struct ip_vs_dest *dest, *nxt;
	struct netns_ipvs *ipvs = net_ipvs(net);

	del_timer_sync(&ipvs->dest_trash_timer);
	/* No need to use dest_trash_lock */
	list_for_each_entry_safe(dest, nxt, &ipvs->dest_trash, t_list) {
		list_del(&dest->t_list);
		ip_vs_dest_free(dest);
	}
}

static void
ip_vs_copy_stats(struct ip_vs_kstats *dst, struct ip_vs_stats *src)
{
#define IP_VS_SHOW_STATS_COUNTER(c) dst->c = src->kstats.c - src->kstats0.c

	spin_lock_bh(&src->lock);

	IP_VS_SHOW_STATS_COUNTER(conns);
	IP_VS_SHOW_STATS_COUNTER(inpkts);
	IP_VS_SHOW_STATS_COUNTER(outpkts);
	IP_VS_SHOW_STATS_COUNTER(inbytes);
	IP_VS_SHOW_STATS_COUNTER(outbytes);

	ip_vs_read_estimator(dst, src);

	spin_unlock_bh(&src->lock);
}

static void
ip_vs_export_stats_user(struct ip_vs_stats_user *dst, struct ip_vs_kstats *src)
{
	dst->conns = (u32)src->conns;
	dst->inpkts = (u32)src->inpkts;
	dst->outpkts = (u32)src->outpkts;
	dst->inbytes = src->inbytes;
	dst->outbytes = src->outbytes;
	dst->cps = (u32)src->cps;
	dst->inpps = (u32)src->inpps;
	dst->outpps = (u32)src->outpps;
	dst->inbps = (u32)src->inbps;
	dst->outbps = (u32)src->outbps;
}

static void
ip_vs_zero_stats(struct ip_vs_stats *stats)
{
	spin_lock_bh(&stats->lock);

	/* get current counters as zero point, rates are zeroed */

#define IP_VS_ZERO_STATS_COUNTER(c) stats->kstats0.c = stats->kstats.c

	IP_VS_ZERO_STATS_COUNTER(conns);
	IP_VS_ZERO_STATS_COUNTER(inpkts);
	IP_VS_ZERO_STATS_COUNTER(outpkts);
	IP_VS_ZERO_STATS_COUNTER(inbytes);
	IP_VS_ZERO_STATS_COUNTER(outbytes);

	ip_vs_zero_estimator(stats);

	spin_unlock_bh(&stats->lock);
}

/*
 *	Update a destination in the given service
 */
static void
__ip_vs_update_dest(struct ip_vs_service *svc, struct ip_vs_dest *dest,
		    struct ip_vs_dest_user_kern *udest, int add)
{
	struct netns_ipvs *ipvs = net_ipvs(svc->net);
	struct ip_vs_service *old_svc;
	struct ip_vs_scheduler *sched;
	int conn_flags;

	/* We cannot modify an address and change the address family */
	BUG_ON(!add && udest->af != dest->af);

	if (add && udest->af != svc->af)
		ipvs->mixed_address_family_dests++;

	/* set the weight and the flags */
	atomic_set(&dest->weight, udest->weight);
	conn_flags = udest->conn_flags & IP_VS_CONN_F_DEST_MASK;
	conn_flags |= IP_VS_CONN_F_INACTIVE;

	/* set the IP_VS_CONN_F_NOOUTPUT flag if not masquerading/NAT */
	if ((conn_flags & IP_VS_CONN_F_FWD_MASK) != IP_VS_CONN_F_MASQ) {
		conn_flags |= IP_VS_CONN_F_NOOUTPUT;
	} else {
		/*
		 *    Put the real service in rs_table if not present.
		 *    For now only for NAT!
		 */
		ip_vs_rs_hash(ipvs, dest);
	}
	atomic_set(&dest->conn_flags, conn_flags);

	/* bind the service */
	old_svc = rcu_dereference_protected(dest->svc, 1);
	if (!old_svc) {
		__ip_vs_bind_svc(dest, svc);
	} else {
		if (old_svc != svc) {
			ip_vs_zero_stats(&dest->stats);
			__ip_vs_bind_svc(dest, svc);
			__ip_vs_svc_put(old_svc, true);
		}
	}

	/* set the dest status flags */
	dest->flags |= IP_VS_DEST_F_AVAILABLE;

	if (udest->u_threshold == 0 || udest->u_threshold > dest->u_threshold)
		dest->flags &= ~IP_VS_DEST_F_OVERLOAD;
	dest->u_threshold = udest->u_threshold;
	dest->l_threshold = udest->l_threshold;

	dest->af = udest->af;

	spin_lock_bh(&dest->dst_lock);
	__ip_vs_dst_cache_reset(dest);
	spin_unlock_bh(&dest->dst_lock);

	if (add) {
		ip_vs_start_estimator(svc->net, &dest->stats);
		list_add_rcu(&dest->n_list, &svc->destinations);
		svc->num_dests++;
		sched = rcu_dereference_protected(svc->scheduler, 1);
		if (sched && sched->add_dest)
			sched->add_dest(svc, dest);
	} else {
		sched = rcu_dereference_protected(svc->scheduler, 1);
		if (sched && sched->upd_dest)
			sched->upd_dest(svc, dest);
	}
}


/*
 *	Create a destination for the given service
 */
static int
ip_vs_new_dest(struct ip_vs_service *svc, struct ip_vs_dest_user_kern *udest,
	       struct ip_vs_dest **dest_p)
{
	struct ip_vs_dest *dest;
	unsigned int atype, i;

	EnterFunction(2);

#ifdef CONFIG_IP_VS_IPV6
	if (udest->af == AF_INET6) {
		atype = ipv6_addr_type(&udest->addr.in6);
		if ((!(atype & IPV6_ADDR_UNICAST) ||
			atype & IPV6_ADDR_LINKLOCAL) &&
			!__ip_vs_addr_is_local_v6(svc->net, &udest->addr.in6))
			return -EINVAL;
	} else
#endif
	{
		atype = inet_addr_type(svc->net, udest->addr.ip);
		if (atype != RTN_LOCAL && atype != RTN_UNICAST)
			return -EINVAL;
	}

	dest = kzalloc(sizeof(struct ip_vs_dest), GFP_KERNEL);
	if (dest == NULL)
		return -ENOMEM;

	dest->stats.cpustats = alloc_percpu(struct ip_vs_cpu_stats);
	if (!dest->stats.cpustats)
		goto err_alloc;

	for_each_possible_cpu(i) {
		struct ip_vs_cpu_stats *ip_vs_dest_stats;
		ip_vs_dest_stats = per_cpu_ptr(dest->stats.cpustats, i);
		u64_stats_init(&ip_vs_dest_stats->syncp);
	}

	dest->af = udest->af;
	dest->protocol = svc->protocol;
	dest->vaddr = svc->addr;
	dest->vport = svc->port;
	dest->vfwmark = svc->fwmark;
	ip_vs_addr_copy(udest->af, &dest->addr, &udest->addr);
	dest->port = udest->port;

	atomic_set(&dest->activeconns, 0);
	atomic_set(&dest->inactconns, 0);
	atomic_set(&dest->persistconns, 0);
	atomic_set(&dest->refcnt, 1);

	INIT_HLIST_NODE(&dest->d_list);
	spin_lock_init(&dest->dst_lock);
	spin_lock_init(&dest->stats.lock);
	__ip_vs_update_dest(svc, dest, udest, 1);

	*dest_p = dest;

	LeaveFunction(2);
	return 0;

err_alloc:
	kfree(dest);
	return -ENOMEM;
}


/*
 *	Add a destination into an existing service
 */
static int
ip_vs_add_dest(struct ip_vs_service *svc, struct ip_vs_dest_user_kern *udest)
{
	struct ip_vs_dest *dest;
	union nf_inet_addr daddr;
	__be16 dport = udest->port;
	int ret;

	EnterFunction(2);

	if (udest->weight < 0) {
		pr_err("%s(): server weight less than zero\n", __func__);
		return -ERANGE;
	}

	if (udest->l_threshold > udest->u_threshold) {
		pr_err("%s(): lower threshold is higher than upper threshold\n",
			__func__);
		return -ERANGE;
	}

	ip_vs_addr_copy(udest->af, &daddr, &udest->addr);

	/* We use function that requires RCU lock */
	rcu_read_lock();
	dest = ip_vs_lookup_dest(svc, udest->af, &daddr, dport);
	rcu_read_unlock();

	if (dest != NULL) {
		IP_VS_DBG(1, "%s(): dest already exists\n", __func__);
		return -EEXIST;
	}

	/*
	 * Check if the dest already exists in the trash and
	 * is from the same service
	 */
	dest = ip_vs_trash_get_dest(svc, udest->af, &daddr, dport);

	if (dest != NULL) {
		IP_VS_DBG_BUF(3, "Get destination %s:%u from trash, "
			      "dest->refcnt=%d, service %u/%s:%u\n",
			      IP_VS_DBG_ADDR(udest->af, &daddr), ntohs(dport),
			      atomic_read(&dest->refcnt),
			      dest->vfwmark,
			      IP_VS_DBG_ADDR(svc->af, &dest->vaddr),
			      ntohs(dest->vport));

		__ip_vs_update_dest(svc, dest, udest, 1);
		ret = 0;
	} else {
		/*
		 * Allocate and initialize the dest structure
		 */
		ret = ip_vs_new_dest(svc, udest, &dest);
	}
	LeaveFunction(2);

	return ret;
}


/*
 *	Edit a destination in the given service
 */
static int
ip_vs_edit_dest(struct ip_vs_service *svc, struct ip_vs_dest_user_kern *udest)
{
	struct ip_vs_dest *dest;
	union nf_inet_addr daddr;
	__be16 dport = udest->port;

	EnterFunction(2);

	if (udest->weight < 0) {
		pr_err("%s(): server weight less than zero\n", __func__);
		return -ERANGE;
	}

	if (udest->l_threshold > udest->u_threshold) {
		pr_err("%s(): lower threshold is higher than upper threshold\n",
			__func__);
		return -ERANGE;
	}

	ip_vs_addr_copy(udest->af, &daddr, &udest->addr);

	/* We use function that requires RCU lock */
	rcu_read_lock();
	dest = ip_vs_lookup_dest(svc, udest->af, &daddr, dport);
	rcu_read_unlock();

	if (dest == NULL) {
		IP_VS_DBG(1, "%s(): dest doesn't exist\n", __func__);
		return -ENOENT;
	}

	__ip_vs_update_dest(svc, dest, udest, 0);
	LeaveFunction(2);

	return 0;
}

/*
 *	Delete a destination (must be already unlinked from the service)
 */
static void __ip_vs_del_dest(struct net *net, struct ip_vs_dest *dest,
			     bool cleanup)
{
	struct netns_ipvs *ipvs = net_ipvs(net);

	ip_vs_stop_estimator(net, &dest->stats);

	/*
	 *  Remove it from the d-linked list with the real services.
	 */
	ip_vs_rs_unhash(dest);

	spin_lock_bh(&ipvs->dest_trash_lock);
	IP_VS_DBG_BUF(3, "Moving dest %s:%u into trash, dest->refcnt=%d\n",
		      IP_VS_DBG_ADDR(dest->af, &dest->addr), ntohs(dest->port),
		      atomic_read(&dest->refcnt));
	if (list_empty(&ipvs->dest_trash) && !cleanup)
		mod_timer(&ipvs->dest_trash_timer,
			  jiffies + (IP_VS_DEST_TRASH_PERIOD >> 1));
	/* dest lives in trash without reference */
	list_add(&dest->t_list, &ipvs->dest_trash);
	dest->idle_start = 0;
	spin_unlock_bh(&ipvs->dest_trash_lock);
	ip_vs_dest_put(dest);
}


/*
 *	Unlink a destination from the given service
 */
static void __ip_vs_unlink_dest(struct ip_vs_service *svc,
				struct ip_vs_dest *dest,
				int svcupd)
{
	dest->flags &= ~IP_VS_DEST_F_AVAILABLE;

	/*
	 *  Remove it from the d-linked destination list.
	 */
	list_del_rcu(&dest->n_list);
	svc->num_dests--;

	if (dest->af != svc->af)
		net_ipvs(svc->net)->mixed_address_family_dests--;

	if (svcupd) {
		struct ip_vs_scheduler *sched;

		sched = rcu_dereference_protected(svc->scheduler, 1);
		if (sched && sched->del_dest)
			sched->del_dest(svc, dest);
	}
}


/*
 *	Delete a destination server in the given service
 */
static int
ip_vs_del_dest(struct ip_vs_service *svc, struct ip_vs_dest_user_kern *udest)
{
	struct ip_vs_dest *dest;
	__be16 dport = udest->port;

	EnterFunction(2);

	/* We use function that requires RCU lock */
	rcu_read_lock();
	dest = ip_vs_lookup_dest(svc, udest->af, &udest->addr, dport);
	rcu_read_unlock();

	if (dest == NULL) {
		IP_VS_DBG(1, "%s(): destination not found!\n", __func__);
		return -ENOENT;
	}

	/*
	 *	Unlink dest from the service
	 */
	__ip_vs_unlink_dest(svc, dest, 1);

	/*
	 *	Delete the destination
	 */
	__ip_vs_del_dest(svc->net, dest, false);

	LeaveFunction(2);

	return 0;
}

static void ip_vs_dest_trash_expire(unsigned long data)
{
	struct net *net = (struct net *) data;
	struct netns_ipvs *ipvs = net_ipvs(net);
	struct ip_vs_dest *dest, *next;
	unsigned long now = jiffies;

	spin_lock(&ipvs->dest_trash_lock);
	list_for_each_entry_safe(dest, next, &ipvs->dest_trash, t_list) {
		if (atomic_read(&dest->refcnt) > 0)
			continue;
		if (dest->idle_start) {
			if (time_before(now, dest->idle_start +
					     IP_VS_DEST_TRASH_PERIOD))
				continue;
		} else {
			dest->idle_start = max(1UL, now);
			continue;
		}
		IP_VS_DBG_BUF(3, "Removing destination %u/%s:%u from trash\n",
			      dest->vfwmark,
			      IP_VS_DBG_ADDR(dest->af, &dest->addr),
			      ntohs(dest->port));
		list_del(&dest->t_list);
		ip_vs_dest_free(dest);
	}
	if (!list_empty(&ipvs->dest_trash))
		mod_timer(&ipvs->dest_trash_timer,
			  jiffies + (IP_VS_DEST_TRASH_PERIOD >> 1));
	spin_unlock(&ipvs->dest_trash_lock);
}

/*
 *	Add a service into the service hash table
 */
static int
ip_vs_add_service(struct net *net, struct ip_vs_service_user_kern *u,
		  struct ip_vs_service **svc_p)
{
	int ret = 0, i;
	struct ip_vs_scheduler *sched = NULL;
	struct ip_vs_pe *pe = NULL;
	struct ip_vs_service *svc = NULL;
	struct netns_ipvs *ipvs = net_ipvs(net);

	/* increase the module use count */
	ip_vs_use_count_inc();

	/* Lookup the scheduler by 'u->sched_name' */
	if (strcmp(u->sched_name, "none")) {
		sched = ip_vs_scheduler_get(u->sched_name);
		if (!sched) {
			pr_info("Scheduler module ip_vs_%s not found\n",
				u->sched_name);
			ret = -ENOENT;
			goto out_err;
		}
	}

	if (u->pe_name && *u->pe_name) {
		pe = ip_vs_pe_getbyname(u->pe_name);
		if (pe == NULL) {
			pr_info("persistence engine module ip_vs_pe_%s "
				"not found\n", u->pe_name);
			ret = -ENOENT;
			goto out_err;
		}
	}

#ifdef CONFIG_IP_VS_IPV6
	if (u->af == AF_INET6) {
		__u32 plen = (__force __u32) u->netmask;

		if (plen < 1 || plen > 128) {
			ret = -EINVAL;
			goto out_err;
		}
	}
#endif

	svc = kzalloc(sizeof(struct ip_vs_service), GFP_KERNEL);
	if (svc == NULL) {
		IP_VS_DBG(1, "%s(): no memory\n", __func__);
		ret = -ENOMEM;
		goto out_err;
	}
	svc->stats.cpustats = alloc_percpu(struct ip_vs_cpu_stats);
	if (!svc->stats.cpustats) {
		ret = -ENOMEM;
		goto out_err;
	}

	for_each_possible_cpu(i) {
		struct ip_vs_cpu_stats *ip_vs_stats;
		ip_vs_stats = per_cpu_ptr(svc->stats.cpustats, i);
		u64_stats_init(&ip_vs_stats->syncp);
	}


	/* I'm the first user of the service */
	atomic_set(&svc->refcnt, 0);

	svc->af = u->af;
	svc->protocol = u->protocol;
	ip_vs_addr_copy(svc->af, &svc->addr, &u->addr);
	svc->port = u->port;
	svc->fwmark = u->fwmark;
	svc->flags = u->flags;
	svc->timeout = u->timeout * HZ;
	svc->netmask = u->netmask;
	svc->net = net;

	INIT_LIST_HEAD(&svc->destinations);
	spin_lock_init(&svc->sched_lock);
	spin_lock_init(&svc->stats.lock);

	/* Bind the scheduler */
	if (sched) {
		ret = ip_vs_bind_scheduler(svc, sched);
		if (ret)
			goto out_err;
		sched = NULL;
	}

	/* Bind the ct retriever */
	RCU_INIT_POINTER(svc->pe, pe);
	pe = NULL;

	/* Update the virtual service counters */
	if (svc->port == FTPPORT)
		atomic_inc(&ipvs->ftpsvc_counter);
	else if (svc->port == 0)
		atomic_inc(&ipvs->nullsvc_counter);

	ip_vs_start_estimator(net, &svc->stats);

	/* Count only IPv4 services for old get/setsockopt interface */
	if (svc->af == AF_INET)
		ipvs->num_services++;

	/* Hash the service into the service table */
	ip_vs_svc_hash(svc);

	*svc_p = svc;
	/* Now there is a service - full throttle */
	ipvs->enable = 1;
	return 0;


 out_err:
	if (svc != NULL) {
		ip_vs_unbind_scheduler(svc, sched);
		ip_vs_service_free(svc);
	}
	ip_vs_scheduler_put(sched);
	ip_vs_pe_put(pe);

	/* decrease the module use count */
	ip_vs_use_count_dec();

	return ret;
}


/*
 *	Edit a service and bind it with a new scheduler
 */
static int
ip_vs_edit_service(struct ip_vs_service *svc, struct ip_vs_service_user_kern *u)
{
	struct ip_vs_scheduler *sched = NULL, *old_sched;
	struct ip_vs_pe *pe = NULL, *old_pe = NULL;
	int ret = 0;

	/*
	 * Lookup the scheduler, by 'u->sched_name'
	 */
	if (strcmp(u->sched_name, "none")) {
		sched = ip_vs_scheduler_get(u->sched_name);
		if (!sched) {
			pr_info("Scheduler module ip_vs_%s not found\n",
				u->sched_name);
			return -ENOENT;
		}
	}
	old_sched = sched;

	if (u->pe_name && *u->pe_name) {
		pe = ip_vs_pe_getbyname(u->pe_name);
		if (pe == NULL) {
			pr_info("persistence engine module ip_vs_pe_%s "
				"not found\n", u->pe_name);
			ret = -ENOENT;
			goto out;
		}
		old_pe = pe;
	}

#ifdef CONFIG_IP_VS_IPV6
	if (u->af == AF_INET6) {
		__u32 plen = (__force __u32) u->netmask;

		if (plen < 1 || plen > 128) {
			ret = -EINVAL;
			goto out;
		}
	}
#endif

	old_sched = rcu_dereference_protected(svc->scheduler, 1);
	if (sched != old_sched) {
		if (old_sched) {
			ip_vs_unbind_scheduler(svc, old_sched);
			RCU_INIT_POINTER(svc->scheduler, NULL);
			/* Wait all svc->sched_data users */
			synchronize_rcu();
		}
		/* Bind the new scheduler */
		if (sched) {
			ret = ip_vs_bind_scheduler(svc, sched);
			if (ret) {
				ip_vs_scheduler_put(sched);
				goto out;
			}
		}
	}

	/*
	 * Set the flags and timeout value
	 */
	svc->flags = u->flags | IP_VS_SVC_F_HASHED;
	svc->timeout = u->timeout * HZ;
	svc->netmask = u->netmask;

	old_pe = rcu_dereference_protected(svc->pe, 1);
	if (pe != old_pe)
		rcu_assign_pointer(svc->pe, pe);

out:
	ip_vs_scheduler_put(old_sched);
	ip_vs_pe_put(old_pe);
	return ret;
}

/*
 *	Delete a service from the service list
 *	- The service must be unlinked, unlocked and not referenced!
 *	- We are called under _bh lock
 */
static void __ip_vs_del_service(struct ip_vs_service *svc, bool cleanup)
{
	struct ip_vs_dest *dest, *nxt;
	struct ip_vs_scheduler *old_sched;
	struct ip_vs_pe *old_pe;
	struct netns_ipvs *ipvs = net_ipvs(svc->net);

	pr_info("%s: enter\n", __func__);

	/* Count only IPv4 services for old get/setsockopt interface */
	if (svc->af == AF_INET)
		ipvs->num_services--;

	ip_vs_stop_estimator(svc->net, &svc->stats);

	/* Unbind scheduler */
	old_sched = rcu_dereference_protected(svc->scheduler, 1);
	ip_vs_unbind_scheduler(svc, old_sched);
	ip_vs_scheduler_put(old_sched);

	/* Unbind persistence engine, keep svc->pe */
	old_pe = rcu_dereference_protected(svc->pe, 1);
	ip_vs_pe_put(old_pe);

	/*
	 *    Unlink the whole destination list
	 */
	list_for_each_entry_safe(dest, nxt, &svc->destinations, n_list) {
		__ip_vs_unlink_dest(svc, dest, 0);
		__ip_vs_del_dest(svc->net, dest, cleanup);
	}

	/*
	 *    Update the virtual service counters
	 */
	if (svc->port == FTPPORT)
		atomic_dec(&ipvs->ftpsvc_counter);
	else if (svc->port == 0)
		atomic_dec(&ipvs->nullsvc_counter);

	/*
	 *    Free the service if nobody refers to it
	 */
	__ip_vs_svc_put(svc, true);

	/* decrease the module use count */
	ip_vs_use_count_dec();
}

/*
 * Unlink a service from list and try to delete it if its refcnt reached 0
 */
static void ip_vs_unlink_service(struct ip_vs_service *svc, bool cleanup)
{
	/* Hold svc to avoid double release from dest_trash */
	atomic_inc(&svc->refcnt);
	/*
	 * Unhash it from the service table
	 */
	ip_vs_svc_unhash(svc);

	__ip_vs_del_service(svc, cleanup);
}

/*
 *	Delete a service from the service list
 */
static int ip_vs_del_service(struct ip_vs_service *svc)
{
	if (svc == NULL)
		return -EEXIST;
	ip_vs_unlink_service(svc, false);

	return 0;
}


/*
 *	Flush all the virtual services
 */
static int ip_vs_flush(struct net *net, bool cleanup)
{
	int idx;
	struct ip_vs_service *svc;
	struct hlist_node *n;

	/*
	 * Flush the service table hashed by <netns,protocol,addr,port>
	 */
	for(idx = 0; idx < IP_VS_SVC_TAB_SIZE; idx++) {
		hlist_for_each_entry_safe(svc, n, &ip_vs_svc_table[idx],
					  s_list) {
			if (net_eq(svc->net, net))
				ip_vs_unlink_service(svc, cleanup);
		}
	}

	/*
	 * Flush the service table hashed by fwmark
	 */
	for(idx = 0; idx < IP_VS_SVC_TAB_SIZE; idx++) {
		hlist_for_each_entry_safe(svc, n, &ip_vs_svc_fwm_table[idx],
					  f_list) {
			if (net_eq(svc->net, net))
				ip_vs_unlink_service(svc, cleanup);
		}
	}

	return 0;
}

/*
 *	Delete service by {netns} in the service table.
 *	Called by __ip_vs_cleanup()
 */
void ip_vs_service_net_cleanup(struct net *net)
{
	EnterFunction(2);
	/* Check for "full" addressed entries */
	mutex_lock(&__ip_vs_mutex);
	ip_vs_flush(net, true);
	mutex_unlock(&__ip_vs_mutex);
	LeaveFunction(2);
}

/* Put all references for device (dst_cache) */
static inline void
ip_vs_forget_dev(struct ip_vs_dest *dest, struct net_device *dev)
{
	struct ip_vs_dest_dst *dest_dst;

	spin_lock_bh(&dest->dst_lock);
	dest_dst = rcu_dereference_protected(dest->dest_dst, 1);
	if (dest_dst && dest_dst->dst_cache->dev == dev) {
		IP_VS_DBG_BUF(3, "Reset dev:%s dest %s:%u ,dest->refcnt=%d\n",
			      dev->name,
			      IP_VS_DBG_ADDR(dest->af, &dest->addr),
			      ntohs(dest->port),
			      atomic_read(&dest->refcnt));
		__ip_vs_dst_cache_reset(dest);
	}
	spin_unlock_bh(&dest->dst_lock);

}
/* Netdev event receiver
 * Currently only NETDEV_DOWN is handled to release refs to cached dsts
 */
static int ip_vs_dst_event(struct notifier_block *this, unsigned long event,
			   void *ptr)
{
	struct net_device *dev = netdev_notifier_info_to_dev(ptr);
	struct net *net = dev_net(dev);
	struct netns_ipvs *ipvs = net_ipvs(net);
	struct ip_vs_service *svc;
	struct ip_vs_dest *dest;
	unsigned int idx;

	if (event != NETDEV_DOWN || !ipvs)
		return NOTIFY_DONE;
	IP_VS_DBG(3, "%s() dev=%s\n", __func__, dev->name);
	EnterFunction(2);
	mutex_lock(&__ip_vs_mutex);
	for (idx = 0; idx < IP_VS_SVC_TAB_SIZE; idx++) {
		hlist_for_each_entry(svc, &ip_vs_svc_table[idx], s_list) {
			if (net_eq(svc->net, net)) {
				list_for_each_entry(dest, &svc->destinations,
						    n_list) {
					ip_vs_forget_dev(dest, dev);
				}
			}
		}

		hlist_for_each_entry(svc, &ip_vs_svc_fwm_table[idx], f_list) {
			if (net_eq(svc->net, net)) {
				list_for_each_entry(dest, &svc->destinations,
						    n_list) {
					ip_vs_forget_dev(dest, dev);
				}
			}

		}
	}

	spin_lock_bh(&ipvs->dest_trash_lock);
	list_for_each_entry(dest, &ipvs->dest_trash, t_list) {
		ip_vs_forget_dev(dest, dev);
	}
	spin_unlock_bh(&ipvs->dest_trash_lock);
	mutex_unlock(&__ip_vs_mutex);
	LeaveFunction(2);
	return NOTIFY_DONE;
}

/*
 *	Zero counters in a service or all services
 */
static int ip_vs_zero_service(struct ip_vs_service *svc)
{
	struct ip_vs_dest *dest;

	list_for_each_entry(dest, &svc->destinations, n_list) {
		ip_vs_zero_stats(&dest->stats);
	}
	ip_vs_zero_stats(&svc->stats);
	return 0;
}

static int ip_vs_zero_all(struct net *net)
{
	int idx;
	struct ip_vs_service *svc;

	for(idx = 0; idx < IP_VS_SVC_TAB_SIZE; idx++) {
		hlist_for_each_entry(svc, &ip_vs_svc_table[idx], s_list) {
			if (net_eq(svc->net, net))
				ip_vs_zero_service(svc);
		}
	}

	for(idx = 0; idx < IP_VS_SVC_TAB_SIZE; idx++) {
		hlist_for_each_entry(svc, &ip_vs_svc_fwm_table[idx], f_list) {
			if (net_eq(svc->net, net))
				ip_vs_zero_service(svc);
		}
	}

	ip_vs_zero_stats(&net_ipvs(net)->tot_stats);
	return 0;
}

#ifdef CONFIG_SYSCTL

static int zero;
static int three = 3;

static int
proc_do_defense_mode(struct ctl_table *table, int write,
		     void __user *buffer, size_t *lenp, loff_t *ppos)
{
	struct net *net = current->nsproxy->net_ns;
	int *valp = table->data;
	int val = *valp;
	int rc;

	rc = proc_dointvec(table, write, buffer, lenp, ppos);
	if (write && (*valp != val)) {
		if ((*valp < 0) || (*valp > 3)) {
			/* Restore the correct value */
			*valp = val;
		} else {
			update_defense_level(net_ipvs(net));
		}
	}
	return rc;
}

static int
proc_do_sync_threshold(struct ctl_table *table, int write,
		       void __user *buffer, size_t *lenp, loff_t *ppos)
{
	int *valp = table->data;
	int val[2];
	int rc;

	/* backup the value first */
	memcpy(val, valp, sizeof(val));

	rc = proc_dointvec(table, write, buffer, lenp, ppos);
	if (write && (valp[0] < 0 || valp[1] < 0 ||
	    (valp[0] >= valp[1] && valp[1]))) {
		/* Restore the correct value */
		memcpy(valp, val, sizeof(val));
	}
	return rc;
}

static int
proc_do_sync_mode(struct ctl_table *table, int write,
		     void __user *buffer, size_t *lenp, loff_t *ppos)
{
	int *valp = table->data;
	int val = *valp;
	int rc;

	rc = proc_dointvec(table, write, buffer, lenp, ppos);
	if (write && (*valp != val)) {
		if ((*valp < 0) || (*valp > 1)) {
			/* Restore the correct value */
			*valp = val;
		}
	}
	return rc;
}

static int
proc_do_sync_ports(struct ctl_table *table, int write,
		   void __user *buffer, size_t *lenp, loff_t *ppos)
{
	int *valp = table->data;
	int val = *valp;
	int rc;

	rc = proc_dointvec(table, write, buffer, lenp, ppos);
	if (write && (*valp != val)) {
		if (*valp < 1 || !is_power_of_2(*valp)) {
			/* Restore the correct value */
			*valp = val;
		}
	}
	return rc;
}

/*
 *	IPVS sysctl table (under the /proc/sys/net/ipv4/vs/)
 *	Do not change order or insert new entries without
 *	align with netns init in ip_vs_control_net_init()
 */

static struct ctl_table vs_vars[] = {
	{
		.procname	= "amemthresh",
		.maxlen		= sizeof(int),
		.mode		= 0644,
		.proc_handler	= proc_dointvec,
	},
	{
		.procname	= "am_droprate",
		.maxlen		= sizeof(int),
		.mode		= 0644,
		.proc_handler	= proc_dointvec,
	},
	{
		.procname	= "drop_entry",
		.maxlen		= sizeof(int),
		.mode		= 0644,
		.proc_handler	= proc_do_defense_mode,
	},
	{
		.procname	= "drop_packet",
		.maxlen		= sizeof(int),
		.mode		= 0644,
		.proc_handler	= proc_do_defense_mode,
	},
#ifdef CONFIG_IP_VS_NFCT
	{
		.procname	= "conntrack",
		.maxlen		= sizeof(int),
		.mode		= 0644,
		.proc_handler	= &proc_dointvec,
	},
#endif
	{
		.procname	= "secure_tcp",
		.maxlen		= sizeof(int),
		.mode		= 0644,
		.proc_handler	= proc_do_defense_mode,
	},
	{
		.procname	= "snat_reroute",
		.maxlen		= sizeof(int),
		.mode		= 0644,
		.proc_handler	= &proc_dointvec,
	},
	{
		.procname	= "sync_version",
		.maxlen		= sizeof(int),
		.mode		= 0644,
		.proc_handler	= &proc_do_sync_mode,
	},
	{
		.procname	= "sync_ports",
		.maxlen		= sizeof(int),
		.mode		= 0644,
		.proc_handler	= &proc_do_sync_ports,
	},
	{
		.procname	= "sync_persist_mode",
		.maxlen		= sizeof(int),
		.mode		= 0644,
		.proc_handler	= proc_dointvec,
	},
	{
		.procname	= "sync_qlen_max",
		.maxlen		= sizeof(unsigned long),
		.mode		= 0644,
		.proc_handler	= proc_doulongvec_minmax,
	},
	{
		.procname	= "sync_sock_size",
		.maxlen		= sizeof(int),
		.mode		= 0644,
		.proc_handler	= proc_dointvec,
	},
	{
		.procname	= "cache_bypass",
		.maxlen		= sizeof(int),
		.mode		= 0644,
		.proc_handler	= proc_dointvec,
	},
	{
		.procname	= "expire_nodest_conn",
		.maxlen		= sizeof(int),
		.mode		= 0644,
		.proc_handler	= proc_dointvec,
	},
	{
		.procname	= "sloppy_tcp",
		.maxlen		= sizeof(int),
		.mode		= 0644,
		.proc_handler	= proc_dointvec,
	},
	{
		.procname	= "sloppy_sctp",
		.maxlen		= sizeof(int),
		.mode		= 0644,
		.proc_handler	= proc_dointvec,
	},
	{
		.procname	= "expire_quiescent_template",
		.maxlen		= sizeof(int),
		.mode		= 0644,
		.proc_handler	= proc_dointvec,
	},
	{
		.procname	= "sync_threshold",
		.maxlen		=
			sizeof(((struct netns_ipvs *)0)->sysctl_sync_threshold),
		.mode		= 0644,
		.proc_handler	= proc_do_sync_threshold,
	},
	{
		.procname	= "sync_refresh_period",
		.maxlen		= sizeof(int),
		.mode		= 0644,
		.proc_handler	= proc_dointvec_jiffies,
	},
	{
		.procname	= "sync_retries",
		.maxlen		= sizeof(int),
		.mode		= 0644,
		.proc_handler	= proc_dointvec_minmax,
		.extra1		= &zero,
		.extra2		= &three,
	},
	{
		.procname	= "nat_icmp_send",
		.maxlen		= sizeof(int),
		.mode		= 0644,
		.proc_handler	= proc_dointvec,
	},
	{
		.procname	= "pmtu_disc",
		.maxlen		= sizeof(int),
		.mode		= 0644,
		.proc_handler	= proc_dointvec,
	},
	{
		.procname	= "backup_only",
		.maxlen		= sizeof(int),
		.mode		= 0644,
		.proc_handler	= proc_dointvec,
	},
	{
		.procname	= "conn_reuse_mode",
		.maxlen		= sizeof(int),
		.mode		= 0644,
		.proc_handler	= proc_dointvec,
	},
#ifdef CONFIG_IP_VS_DEBUG
	{
		.procname	= "debug_level",
		.data		= &sysctl_ip_vs_debug_level,
		.maxlen		= sizeof(int),
		.mode		= 0644,
		.proc_handler	= proc_dointvec,
	},
#endif
	{ }
};

#endif

#ifdef CONFIG_PROC_FS

struct ip_vs_iter {
	struct seq_net_private p;  /* Do not move this, netns depends upon it*/
	struct hlist_head *table;
	int bucket;
};

/*
 *	Write the contents of the VS rule table to a PROCfs file.
 *	(It is kept just for backward compatibility)
 */
static inline const char *ip_vs_fwd_name(unsigned int flags)
{
	switch (flags & IP_VS_CONN_F_FWD_MASK) {
	case IP_VS_CONN_F_LOCALNODE:
		return "Local";
	case IP_VS_CONN_F_TUNNEL:
		return "Tunnel";
	case IP_VS_CONN_F_DROUTE:
		return "Route";
	default:
		return "Masq";
	}
}


/* Get the Nth entry in the two lists */
static struct ip_vs_service *ip_vs_info_array(struct seq_file *seq, loff_t pos)
{
	struct net *net = seq_file_net(seq);
	struct ip_vs_iter *iter = seq->private;
	int idx;
	struct ip_vs_service *svc;

	/* look in hash by protocol */
	for (idx = 0; idx < IP_VS_SVC_TAB_SIZE; idx++) {
		hlist_for_each_entry_rcu(svc, &ip_vs_svc_table[idx], s_list) {
			if (net_eq(svc->net, net) && pos-- == 0) {
				iter->table = ip_vs_svc_table;
				iter->bucket = idx;
				return svc;
			}
		}
	}

	/* keep looking in fwmark */
	for (idx = 0; idx < IP_VS_SVC_TAB_SIZE; idx++) {
		hlist_for_each_entry_rcu(svc, &ip_vs_svc_fwm_table[idx],
					 f_list) {
			if (net_eq(svc->net, net) && pos-- == 0) {
				iter->table = ip_vs_svc_fwm_table;
				iter->bucket = idx;
				return svc;
			}
		}
	}

	return NULL;
}

static void *ip_vs_info_seq_start(struct seq_file *seq, loff_t *pos)
	__acquires(RCU)
{
	rcu_read_lock();
	return *pos ? ip_vs_info_array(seq, *pos - 1) : SEQ_START_TOKEN;
}


static void *ip_vs_info_seq_next(struct seq_file *seq, void *v, loff_t *pos)
{
	struct hlist_node *e;
	struct ip_vs_iter *iter;
	struct ip_vs_service *svc;

	++*pos;
	if (v == SEQ_START_TOKEN)
		return ip_vs_info_array(seq,0);

	svc = v;
	iter = seq->private;

	if (iter->table == ip_vs_svc_table) {
		/* next service in table hashed by protocol */
		e = rcu_dereference(hlist_next_rcu(&svc->s_list));
		if (e)
			return hlist_entry(e, struct ip_vs_service, s_list);

		while (++iter->bucket < IP_VS_SVC_TAB_SIZE) {
			hlist_for_each_entry_rcu(svc,
						 &ip_vs_svc_table[iter->bucket],
						 s_list) {
				return svc;
			}
		}

		iter->table = ip_vs_svc_fwm_table;
		iter->bucket = -1;
		goto scan_fwmark;
	}

	/* next service in hashed by fwmark */
	e = rcu_dereference(hlist_next_rcu(&svc->f_list));
	if (e)
		return hlist_entry(e, struct ip_vs_service, f_list);

 scan_fwmark:
	while (++iter->bucket < IP_VS_SVC_TAB_SIZE) {
		hlist_for_each_entry_rcu(svc,
					 &ip_vs_svc_fwm_table[iter->bucket],
					 f_list)
			return svc;
	}

	return NULL;
}

static void ip_vs_info_seq_stop(struct seq_file *seq, void *v)
	__releases(RCU)
{
	rcu_read_unlock();
}


static int ip_vs_info_seq_show(struct seq_file *seq, void *v)
{
	if (v == SEQ_START_TOKEN) {
		seq_printf(seq,
			"IP Virtual Server version %d.%d.%d (size=%d)\n",
			NVERSION(IP_VS_VERSION_CODE), ip_vs_conn_tab_size);
		seq_puts(seq,
			 "Prot LocalAddress:Port Scheduler Flags\n");
		seq_puts(seq,
			 "  -> RemoteAddress:Port Forward Weight ActiveConn InActConn\n");
	} else {
		const struct ip_vs_service *svc = v;
		const struct ip_vs_iter *iter = seq->private;
		const struct ip_vs_dest *dest;
		struct ip_vs_scheduler *sched = rcu_dereference(svc->scheduler);
		char *sched_name = sched ? sched->name : "none";

		if (iter->table == ip_vs_svc_table) {
#ifdef CONFIG_IP_VS_IPV6
			if (svc->af == AF_INET6)
				seq_printf(seq, "%s  [%pI6]:%04X %s ",
					   ip_vs_proto_name(svc->protocol),
					   &svc->addr.in6,
					   ntohs(svc->port),
					   sched_name);
			else
#endif
				seq_printf(seq, "%s  %08X:%04X %s %s ",
					   ip_vs_proto_name(svc->protocol),
					   ntohl(svc->addr.ip),
					   ntohs(svc->port),
					   sched_name,
					   (svc->flags & IP_VS_SVC_F_ONEPACKET)?"ops ":"");
		} else {
			seq_printf(seq, "FWM  %08X %s %s",
				   svc->fwmark, sched_name,
				   (svc->flags & IP_VS_SVC_F_ONEPACKET)?"ops ":"");
		}

		if (svc->flags & IP_VS_SVC_F_PERSISTENT)
			seq_printf(seq, "persistent %d %08X\n",
				svc->timeout,
				ntohl(svc->netmask));
		else
			seq_putc(seq, '\n');

		list_for_each_entry_rcu(dest, &svc->destinations, n_list) {
#ifdef CONFIG_IP_VS_IPV6
			if (dest->af == AF_INET6)
				seq_printf(seq,
					   "  -> [%pI6]:%04X"
					   "      %-7s %-6d %-10d %-10d\n",
					   &dest->addr.in6,
					   ntohs(dest->port),
					   ip_vs_fwd_name(atomic_read(&dest->conn_flags)),
					   atomic_read(&dest->weight),
					   atomic_read(&dest->activeconns),
					   atomic_read(&dest->inactconns));
			else
#endif
				seq_printf(seq,
					   "  -> %08X:%04X      "
					   "%-7s %-6d %-10d %-10d\n",
					   ntohl(dest->addr.ip),
					   ntohs(dest->port),
					   ip_vs_fwd_name(atomic_read(&dest->conn_flags)),
					   atomic_read(&dest->weight),
					   atomic_read(&dest->activeconns),
					   atomic_read(&dest->inactconns));

		}
	}
	return 0;
}

static const struct seq_operations ip_vs_info_seq_ops = {
	.start = ip_vs_info_seq_start,
	.next  = ip_vs_info_seq_next,
	.stop  = ip_vs_info_seq_stop,
	.show  = ip_vs_info_seq_show,
};

static int ip_vs_info_open(struct inode *inode, struct file *file)
{
	return seq_open_net(inode, file, &ip_vs_info_seq_ops,
			sizeof(struct ip_vs_iter));
}

static const struct file_operations ip_vs_info_fops = {
	.owner	 = THIS_MODULE,
	.open    = ip_vs_info_open,
	.read    = seq_read,
	.llseek  = seq_lseek,
	.release = seq_release_net,
};

static int ip_vs_stats_show(struct seq_file *seq, void *v)
{
	struct net *net = seq_file_single_net(seq);
	struct ip_vs_kstats show;

/*               01234567 01234567 01234567 0123456701234567 0123456701234567 */
	seq_puts(seq,
		 "   Total Incoming Outgoing         Incoming         Outgoing\n");
	seq_printf(seq,
		   "   Conns  Packets  Packets            Bytes            Bytes\n");

	ip_vs_copy_stats(&show, &net_ipvs(net)->tot_stats);
	seq_printf(seq, "%8LX %8LX %8LX %16LX %16LX\n\n",
		   (unsigned long long)show.conns,
		   (unsigned long long)show.inpkts,
		   (unsigned long long)show.outpkts,
		   (unsigned long long)show.inbytes,
		   (unsigned long long)show.outbytes);

/*                01234567 01234567 01234567 0123456701234567 0123456701234567*/
	seq_puts(seq,
		 " Conns/s   Pkts/s   Pkts/s          Bytes/s          Bytes/s\n");
	seq_printf(seq, "%8LX %8LX %8LX %16LX %16LX\n",
		   (unsigned long long)show.cps,
		   (unsigned long long)show.inpps,
		   (unsigned long long)show.outpps,
		   (unsigned long long)show.inbps,
		   (unsigned long long)show.outbps);

	return 0;
}

static int ip_vs_stats_seq_open(struct inode *inode, struct file *file)
{
	return single_open_net(inode, file, ip_vs_stats_show);
}

static const struct file_operations ip_vs_stats_fops = {
	.owner = THIS_MODULE,
	.open = ip_vs_stats_seq_open,
	.read = seq_read,
	.llseek = seq_lseek,
	.release = single_release_net,
};

static int ip_vs_stats_percpu_show(struct seq_file *seq, void *v)
{
	struct net *net = seq_file_single_net(seq);
	struct ip_vs_stats *tot_stats = &net_ipvs(net)->tot_stats;
	struct ip_vs_cpu_stats __percpu *cpustats = tot_stats->cpustats;
	struct ip_vs_kstats kstats;
	int i;

/*               01234567 01234567 01234567 0123456701234567 0123456701234567 */
	seq_puts(seq,
		 "       Total Incoming Outgoing         Incoming         Outgoing\n");
	seq_printf(seq,
		   "CPU    Conns  Packets  Packets            Bytes            Bytes\n");

	for_each_possible_cpu(i) {
		struct ip_vs_cpu_stats *u = per_cpu_ptr(cpustats, i);
		unsigned int start;
		u64 conns, inpkts, outpkts, inbytes, outbytes;

		do {
			start = u64_stats_fetch_begin_irq(&u->syncp);
			conns = u->cnt.conns;
			inpkts = u->cnt.inpkts;
			outpkts = u->cnt.outpkts;
			inbytes = u->cnt.inbytes;
			outbytes = u->cnt.outbytes;
		} while (u64_stats_fetch_retry_irq(&u->syncp, start));

		seq_printf(seq, "%3X %8LX %8LX %8LX %16LX %16LX\n",
			   i, (u64)conns, (u64)inpkts,
			   (u64)outpkts, (u64)inbytes,
			   (u64)outbytes);
	}

	ip_vs_copy_stats(&kstats, tot_stats);

	seq_printf(seq, "  ~ %8LX %8LX %8LX %16LX %16LX\n\n",
		   (unsigned long long)kstats.conns,
		   (unsigned long long)kstats.inpkts,
		   (unsigned long long)kstats.outpkts,
		   (unsigned long long)kstats.inbytes,
		   (unsigned long long)kstats.outbytes);

/*                ... 01234567 01234567 01234567 0123456701234567 0123456701234567 */
	seq_puts(seq,
		 "     Conns/s   Pkts/s   Pkts/s          Bytes/s          Bytes/s\n");
	seq_printf(seq, "    %8LX %8LX %8LX %16LX %16LX\n",
		   kstats.cps,
		   kstats.inpps,
		   kstats.outpps,
		   kstats.inbps,
		   kstats.outbps);

	return 0;
}

static int ip_vs_stats_percpu_seq_open(struct inode *inode, struct file *file)
{
	return single_open_net(inode, file, ip_vs_stats_percpu_show);
}

static const struct file_operations ip_vs_stats_percpu_fops = {
	.owner = THIS_MODULE,
	.open = ip_vs_stats_percpu_seq_open,
	.read = seq_read,
	.llseek = seq_lseek,
	.release = single_release_net,
};
#endif

/*
 *	Set timeout values for tcp tcpfin udp in the timeout_table.
 */
static int ip_vs_set_timeout(struct net *net, struct ip_vs_timeout_user *u)
{
#if defined(CONFIG_IP_VS_PROTO_TCP) || defined(CONFIG_IP_VS_PROTO_UDP)
	struct ip_vs_proto_data *pd;
#endif

	IP_VS_DBG(2, "Setting timeout tcp:%d tcpfin:%d udp:%d\n",
		  u->tcp_timeout,
		  u->tcp_fin_timeout,
		  u->udp_timeout);

#ifdef CONFIG_IP_VS_PROTO_TCP
	if (u->tcp_timeout) {
		pd = ip_vs_proto_data_get(net, IPPROTO_TCP);
		pd->timeout_table[IP_VS_TCP_S_ESTABLISHED]
			= u->tcp_timeout * HZ;
	}

	if (u->tcp_fin_timeout) {
		pd = ip_vs_proto_data_get(net, IPPROTO_TCP);
		pd->timeout_table[IP_VS_TCP_S_FIN_WAIT]
			= u->tcp_fin_timeout * HZ;
	}
#endif

#ifdef CONFIG_IP_VS_PROTO_UDP
	if (u->udp_timeout) {
		pd = ip_vs_proto_data_get(net, IPPROTO_UDP);
		pd->timeout_table[IP_VS_UDP_S_NORMAL]
			= u->udp_timeout * HZ;
	}
#endif
	return 0;
}

#define CMDID(cmd)		(cmd - IP_VS_BASE_CTL)

struct ip_vs_svcdest_user {
	struct ip_vs_service_user	s;
	struct ip_vs_dest_user		d;
};

static const unsigned char set_arglen[CMDID(IP_VS_SO_SET_MAX) + 1] = {
	[CMDID(IP_VS_SO_SET_ADD)]         = sizeof(struct ip_vs_service_user),
	[CMDID(IP_VS_SO_SET_EDIT)]        = sizeof(struct ip_vs_service_user),
	[CMDID(IP_VS_SO_SET_DEL)]         = sizeof(struct ip_vs_service_user),
	[CMDID(IP_VS_SO_SET_ADDDEST)]     = sizeof(struct ip_vs_svcdest_user),
	[CMDID(IP_VS_SO_SET_DELDEST)]     = sizeof(struct ip_vs_svcdest_user),
	[CMDID(IP_VS_SO_SET_EDITDEST)]    = sizeof(struct ip_vs_svcdest_user),
	[CMDID(IP_VS_SO_SET_TIMEOUT)]     = sizeof(struct ip_vs_timeout_user),
	[CMDID(IP_VS_SO_SET_STARTDAEMON)] = sizeof(struct ip_vs_daemon_user),
	[CMDID(IP_VS_SO_SET_STOPDAEMON)]  = sizeof(struct ip_vs_daemon_user),
	[CMDID(IP_VS_SO_SET_ZERO)]        = sizeof(struct ip_vs_service_user),
};

union ip_vs_set_arglen {
	struct ip_vs_service_user	field_IP_VS_SO_SET_ADD;
	struct ip_vs_service_user	field_IP_VS_SO_SET_EDIT;
	struct ip_vs_service_user	field_IP_VS_SO_SET_DEL;
	struct ip_vs_svcdest_user	field_IP_VS_SO_SET_ADDDEST;
	struct ip_vs_svcdest_user	field_IP_VS_SO_SET_DELDEST;
	struct ip_vs_svcdest_user	field_IP_VS_SO_SET_EDITDEST;
	struct ip_vs_timeout_user	field_IP_VS_SO_SET_TIMEOUT;
	struct ip_vs_daemon_user	field_IP_VS_SO_SET_STARTDAEMON;
	struct ip_vs_daemon_user	field_IP_VS_SO_SET_STOPDAEMON;
	struct ip_vs_service_user	field_IP_VS_SO_SET_ZERO;
};

#define MAX_SET_ARGLEN	sizeof(union ip_vs_set_arglen)

static void ip_vs_copy_usvc_compat(struct ip_vs_service_user_kern *usvc,
				  struct ip_vs_service_user *usvc_compat)
{
	memset(usvc, 0, sizeof(*usvc));

	usvc->af		= AF_INET;
	usvc->protocol		= usvc_compat->protocol;
	usvc->addr.ip		= usvc_compat->addr;
	usvc->port		= usvc_compat->port;
	usvc->fwmark		= usvc_compat->fwmark;

	/* Deep copy of sched_name is not needed here */
	usvc->sched_name	= usvc_compat->sched_name;

	usvc->flags		= usvc_compat->flags;
	usvc->timeout		= usvc_compat->timeout;
	usvc->netmask		= usvc_compat->netmask;
}

static void ip_vs_copy_udest_compat(struct ip_vs_dest_user_kern *udest,
				   struct ip_vs_dest_user *udest_compat)
{
	memset(udest, 0, sizeof(*udest));

	udest->addr.ip		= udest_compat->addr;
	udest->port		= udest_compat->port;
	udest->conn_flags	= udest_compat->conn_flags;
	udest->weight		= udest_compat->weight;
	udest->u_threshold	= udest_compat->u_threshold;
	udest->l_threshold	= udest_compat->l_threshold;
	udest->af		= AF_INET;
}

static int
do_ip_vs_set_ctl(struct sock *sk, int cmd, void __user *user, unsigned int len)
{
	struct net *net = sock_net(sk);
	int ret;
	unsigned char arg[MAX_SET_ARGLEN];
	struct ip_vs_service_user *usvc_compat;
	struct ip_vs_service_user_kern usvc;
	struct ip_vs_service *svc;
	struct ip_vs_dest_user *udest_compat;
	struct ip_vs_dest_user_kern udest;
	struct netns_ipvs *ipvs = net_ipvs(net);

	BUILD_BUG_ON(sizeof(arg) > 255);
	if (!ns_capable(sock_net(sk)->user_ns, CAP_NET_ADMIN))
		return -EPERM;

	if (cmd < IP_VS_BASE_CTL || cmd > IP_VS_SO_SET_MAX)
		return -EINVAL;
	if (len != set_arglen[CMDID(cmd)]) {
		IP_VS_DBG(1, "set_ctl: len %u != %u\n",
			  len, set_arglen[CMDID(cmd)]);
		return -EINVAL;
	}

	if (copy_from_user(arg, user, len) != 0)
		return -EFAULT;

	/* increase the module use count */
	ip_vs_use_count_inc();

	/* Handle daemons since they have another lock */
	if (cmd == IP_VS_SO_SET_STARTDAEMON ||
	    cmd == IP_VS_SO_SET_STOPDAEMON) {
		struct ip_vs_daemon_user *dm = (struct ip_vs_daemon_user *)arg;

		mutex_lock(&ipvs->sync_mutex);
		if (cmd == IP_VS_SO_SET_STARTDAEMON)
			ret = start_sync_thread(net, dm->state, dm->mcast_ifn,
						dm->syncid);
		else
			ret = stop_sync_thread(net, dm->state);
		mutex_unlock(&ipvs->sync_mutex);
		goto out_dec;
	}

	mutex_lock(&__ip_vs_mutex);
	if (cmd == IP_VS_SO_SET_FLUSH) {
		/* Flush the virtual service */
		ret = ip_vs_flush(net, false);
		goto out_unlock;
	} else if (cmd == IP_VS_SO_SET_TIMEOUT) {
		/* Set timeout values for (tcp tcpfin udp) */
		ret = ip_vs_set_timeout(net, (struct ip_vs_timeout_user *)arg);
		goto out_unlock;
	}

	usvc_compat = (struct ip_vs_service_user *)arg;
	udest_compat = (struct ip_vs_dest_user *)(usvc_compat + 1);

	/* We only use the new structs internally, so copy userspace compat
	 * structs to extended internal versions */
	ip_vs_copy_usvc_compat(&usvc, usvc_compat);
	ip_vs_copy_udest_compat(&udest, udest_compat);

	if (cmd == IP_VS_SO_SET_ZERO) {
		/* if no service address is set, zero counters in all */
		if (!usvc.fwmark && !usvc.addr.ip && !usvc.port) {
			ret = ip_vs_zero_all(net);
			goto out_unlock;
		}
	}

	/* Check for valid protocol: TCP or UDP or SCTP, even for fwmark!=0 */
	if (usvc.protocol != IPPROTO_TCP && usvc.protocol != IPPROTO_UDP &&
	    usvc.protocol != IPPROTO_SCTP) {
		pr_err("set_ctl: invalid protocol: %d %pI4:%d %s\n",
		       usvc.protocol, &usvc.addr.ip,
		       ntohs(usvc.port), usvc.sched_name);
		ret = -EFAULT;
		goto out_unlock;
	}

	/* Lookup the exact service by <protocol, addr, port> or fwmark */
	rcu_read_lock();
	if (usvc.fwmark == 0)
		svc = __ip_vs_service_find(net, usvc.af, usvc.protocol,
					   &usvc.addr, usvc.port);
	else
		svc = __ip_vs_svc_fwm_find(net, usvc.af, usvc.fwmark);
	rcu_read_unlock();

	if (cmd != IP_VS_SO_SET_ADD
	    && (svc == NULL || svc->protocol != usvc.protocol)) {
		ret = -ESRCH;
		goto out_unlock;
	}

	switch (cmd) {
	case IP_VS_SO_SET_ADD:
		if (svc != NULL)
			ret = -EEXIST;
		else
			ret = ip_vs_add_service(net, &usvc, &svc);
		break;
	case IP_VS_SO_SET_EDIT:
		ret = ip_vs_edit_service(svc, &usvc);
		break;
	case IP_VS_SO_SET_DEL:
		ret = ip_vs_del_service(svc);
		if (!ret)
			goto out_unlock;
		break;
	case IP_VS_SO_SET_ZERO:
		ret = ip_vs_zero_service(svc);
		break;
	case IP_VS_SO_SET_ADDDEST:
		ret = ip_vs_add_dest(svc, &udest);
		break;
	case IP_VS_SO_SET_EDITDEST:
		ret = ip_vs_edit_dest(svc, &udest);
		break;
	case IP_VS_SO_SET_DELDEST:
		ret = ip_vs_del_dest(svc, &udest);
		break;
	default:
		ret = -EINVAL;
	}

  out_unlock:
	mutex_unlock(&__ip_vs_mutex);
  out_dec:
	/* decrease the module use count */
	ip_vs_use_count_dec();

	return ret;
}


static void
ip_vs_copy_service(struct ip_vs_service_entry *dst, struct ip_vs_service *src)
{
	struct ip_vs_scheduler *sched;
	struct ip_vs_kstats kstats;
<<<<<<< HEAD
=======
	char *sched_name;
>>>>>>> 2c6625cd

	sched = rcu_dereference_protected(src->scheduler, 1);
	sched_name = sched ? sched->name : "none";
	dst->protocol = src->protocol;
	dst->addr = src->addr.ip;
	dst->port = src->port;
	dst->fwmark = src->fwmark;
	strlcpy(dst->sched_name, sched_name, sizeof(dst->sched_name));
	dst->flags = src->flags;
	dst->timeout = src->timeout / HZ;
	dst->netmask = src->netmask;
	dst->num_dests = src->num_dests;
	ip_vs_copy_stats(&kstats, &src->stats);
	ip_vs_export_stats_user(&dst->stats, &kstats);
}

static inline int
__ip_vs_get_service_entries(struct net *net,
			    const struct ip_vs_get_services *get,
			    struct ip_vs_get_services __user *uptr)
{
	int idx, count=0;
	struct ip_vs_service *svc;
	struct ip_vs_service_entry entry;
	int ret = 0;

	for (idx = 0; idx < IP_VS_SVC_TAB_SIZE; idx++) {
		hlist_for_each_entry(svc, &ip_vs_svc_table[idx], s_list) {
			/* Only expose IPv4 entries to old interface */
			if (svc->af != AF_INET || !net_eq(svc->net, net))
				continue;

			if (count >= get->num_services)
				goto out;
			memset(&entry, 0, sizeof(entry));
			ip_vs_copy_service(&entry, svc);
			if (copy_to_user(&uptr->entrytable[count],
					 &entry, sizeof(entry))) {
				ret = -EFAULT;
				goto out;
			}
			count++;
		}
	}

	for (idx = 0; idx < IP_VS_SVC_TAB_SIZE; idx++) {
		hlist_for_each_entry(svc, &ip_vs_svc_fwm_table[idx], f_list) {
			/* Only expose IPv4 entries to old interface */
			if (svc->af != AF_INET || !net_eq(svc->net, net))
				continue;

			if (count >= get->num_services)
				goto out;
			memset(&entry, 0, sizeof(entry));
			ip_vs_copy_service(&entry, svc);
			if (copy_to_user(&uptr->entrytable[count],
					 &entry, sizeof(entry))) {
				ret = -EFAULT;
				goto out;
			}
			count++;
		}
	}
out:
	return ret;
}

static inline int
__ip_vs_get_dest_entries(struct net *net, const struct ip_vs_get_dests *get,
			 struct ip_vs_get_dests __user *uptr)
{
	struct ip_vs_service *svc;
	union nf_inet_addr addr = { .ip = get->addr };
	int ret = 0;

	rcu_read_lock();
	if (get->fwmark)
		svc = __ip_vs_svc_fwm_find(net, AF_INET, get->fwmark);
	else
		svc = __ip_vs_service_find(net, AF_INET, get->protocol, &addr,
					   get->port);
	rcu_read_unlock();

	if (svc) {
		int count = 0;
		struct ip_vs_dest *dest;
		struct ip_vs_dest_entry entry;
		struct ip_vs_kstats kstats;

		memset(&entry, 0, sizeof(entry));
		list_for_each_entry(dest, &svc->destinations, n_list) {
			if (count >= get->num_dests)
				break;

			/* Cannot expose heterogeneous members via sockopt
			 * interface
			 */
			if (dest->af != svc->af)
				continue;

			entry.addr = dest->addr.ip;
			entry.port = dest->port;
			entry.conn_flags = atomic_read(&dest->conn_flags);
			entry.weight = atomic_read(&dest->weight);
			entry.u_threshold = dest->u_threshold;
			entry.l_threshold = dest->l_threshold;
			entry.activeconns = atomic_read(&dest->activeconns);
			entry.inactconns = atomic_read(&dest->inactconns);
			entry.persistconns = atomic_read(&dest->persistconns);
			ip_vs_copy_stats(&kstats, &dest->stats);
			ip_vs_export_stats_user(&entry.stats, &kstats);
			if (copy_to_user(&uptr->entrytable[count],
					 &entry, sizeof(entry))) {
				ret = -EFAULT;
				break;
			}
			count++;
		}
	} else
		ret = -ESRCH;
	return ret;
}

static inline void
__ip_vs_get_timeouts(struct net *net, struct ip_vs_timeout_user *u)
{
#if defined(CONFIG_IP_VS_PROTO_TCP) || defined(CONFIG_IP_VS_PROTO_UDP)
	struct ip_vs_proto_data *pd;
#endif

	memset(u, 0, sizeof (*u));

#ifdef CONFIG_IP_VS_PROTO_TCP
	pd = ip_vs_proto_data_get(net, IPPROTO_TCP);
	u->tcp_timeout = pd->timeout_table[IP_VS_TCP_S_ESTABLISHED] / HZ;
	u->tcp_fin_timeout = pd->timeout_table[IP_VS_TCP_S_FIN_WAIT] / HZ;
#endif
#ifdef CONFIG_IP_VS_PROTO_UDP
	pd = ip_vs_proto_data_get(net, IPPROTO_UDP);
	u->udp_timeout =
			pd->timeout_table[IP_VS_UDP_S_NORMAL] / HZ;
#endif
}

static const unsigned char get_arglen[CMDID(IP_VS_SO_GET_MAX) + 1] = {
	[CMDID(IP_VS_SO_GET_VERSION)]  = 64,
	[CMDID(IP_VS_SO_GET_INFO)]     = sizeof(struct ip_vs_getinfo),
	[CMDID(IP_VS_SO_GET_SERVICES)] = sizeof(struct ip_vs_get_services),
	[CMDID(IP_VS_SO_GET_SERVICE)]  = sizeof(struct ip_vs_service_entry),
	[CMDID(IP_VS_SO_GET_DESTS)]    = sizeof(struct ip_vs_get_dests),
	[CMDID(IP_VS_SO_GET_TIMEOUT)]  = sizeof(struct ip_vs_timeout_user),
	[CMDID(IP_VS_SO_GET_DAEMON)]   = 2 * sizeof(struct ip_vs_daemon_user),
};

union ip_vs_get_arglen {
	char				field_IP_VS_SO_GET_VERSION[64];
	struct ip_vs_getinfo		field_IP_VS_SO_GET_INFO;
	struct ip_vs_get_services	field_IP_VS_SO_GET_SERVICES;
	struct ip_vs_service_entry	field_IP_VS_SO_GET_SERVICE;
	struct ip_vs_get_dests		field_IP_VS_SO_GET_DESTS;
	struct ip_vs_timeout_user	field_IP_VS_SO_GET_TIMEOUT;
	struct ip_vs_daemon_user	field_IP_VS_SO_GET_DAEMON[2];
};

#define MAX_GET_ARGLEN	sizeof(union ip_vs_get_arglen)

static int
do_ip_vs_get_ctl(struct sock *sk, int cmd, void __user *user, int *len)
{
	unsigned char arg[MAX_GET_ARGLEN];
	int ret = 0;
	unsigned int copylen;
	struct net *net = sock_net(sk);
	struct netns_ipvs *ipvs = net_ipvs(net);

	BUG_ON(!net);
	BUILD_BUG_ON(sizeof(arg) > 255);
	if (!ns_capable(sock_net(sk)->user_ns, CAP_NET_ADMIN))
		return -EPERM;

	if (cmd < IP_VS_BASE_CTL || cmd > IP_VS_SO_GET_MAX)
		return -EINVAL;

	copylen = get_arglen[CMDID(cmd)];
	if (*len < (int) copylen) {
		IP_VS_DBG(1, "get_ctl: len %d < %u\n", *len, copylen);
		return -EINVAL;
	}

	if (copy_from_user(arg, user, copylen) != 0)
		return -EFAULT;
	/*
	 * Handle daemons first since it has its own locking
	 */
	if (cmd == IP_VS_SO_GET_DAEMON) {
		struct ip_vs_daemon_user d[2];

		memset(&d, 0, sizeof(d));
		mutex_lock(&ipvs->sync_mutex);
		if (ipvs->sync_state & IP_VS_STATE_MASTER) {
			d[0].state = IP_VS_STATE_MASTER;
			strlcpy(d[0].mcast_ifn, ipvs->master_mcast_ifn,
				sizeof(d[0].mcast_ifn));
			d[0].syncid = ipvs->master_syncid;
		}
		if (ipvs->sync_state & IP_VS_STATE_BACKUP) {
			d[1].state = IP_VS_STATE_BACKUP;
			strlcpy(d[1].mcast_ifn, ipvs->backup_mcast_ifn,
				sizeof(d[1].mcast_ifn));
			d[1].syncid = ipvs->backup_syncid;
		}
		if (copy_to_user(user, &d, sizeof(d)) != 0)
			ret = -EFAULT;
		mutex_unlock(&ipvs->sync_mutex);
		return ret;
	}

	mutex_lock(&__ip_vs_mutex);
	switch (cmd) {
	case IP_VS_SO_GET_VERSION:
	{
		char buf[64];

		sprintf(buf, "IP Virtual Server version %d.%d.%d (size=%d)",
			NVERSION(IP_VS_VERSION_CODE), ip_vs_conn_tab_size);
		if (copy_to_user(user, buf, strlen(buf)+1) != 0) {
			ret = -EFAULT;
			goto out;
		}
		*len = strlen(buf)+1;
	}
	break;

	case IP_VS_SO_GET_INFO:
	{
		struct ip_vs_getinfo info;
		info.version = IP_VS_VERSION_CODE;
		info.size = ip_vs_conn_tab_size;
		info.num_services = ipvs->num_services;
		if (copy_to_user(user, &info, sizeof(info)) != 0)
			ret = -EFAULT;
	}
	break;

	case IP_VS_SO_GET_SERVICES:
	{
		struct ip_vs_get_services *get;
		int size;

		get = (struct ip_vs_get_services *)arg;
		size = sizeof(*get) +
			sizeof(struct ip_vs_service_entry) * get->num_services;
		if (*len != size) {
			pr_err("length: %u != %u\n", *len, size);
			ret = -EINVAL;
			goto out;
		}
		ret = __ip_vs_get_service_entries(net, get, user);
	}
	break;

	case IP_VS_SO_GET_SERVICE:
	{
		struct ip_vs_service_entry *entry;
		struct ip_vs_service *svc;
		union nf_inet_addr addr;

		entry = (struct ip_vs_service_entry *)arg;
		addr.ip = entry->addr;
		rcu_read_lock();
		if (entry->fwmark)
			svc = __ip_vs_svc_fwm_find(net, AF_INET, entry->fwmark);
		else
			svc = __ip_vs_service_find(net, AF_INET,
						   entry->protocol, &addr,
						   entry->port);
		rcu_read_unlock();
		if (svc) {
			ip_vs_copy_service(entry, svc);
			if (copy_to_user(user, entry, sizeof(*entry)) != 0)
				ret = -EFAULT;
		} else
			ret = -ESRCH;
	}
	break;

	case IP_VS_SO_GET_DESTS:
	{
		struct ip_vs_get_dests *get;
		int size;

		get = (struct ip_vs_get_dests *)arg;
		size = sizeof(*get) +
			sizeof(struct ip_vs_dest_entry) * get->num_dests;
		if (*len != size) {
			pr_err("length: %u != %u\n", *len, size);
			ret = -EINVAL;
			goto out;
		}
		ret = __ip_vs_get_dest_entries(net, get, user);
	}
	break;

	case IP_VS_SO_GET_TIMEOUT:
	{
		struct ip_vs_timeout_user t;

		__ip_vs_get_timeouts(net, &t);
		if (copy_to_user(user, &t, sizeof(t)) != 0)
			ret = -EFAULT;
	}
	break;

	default:
		ret = -EINVAL;
	}

out:
	mutex_unlock(&__ip_vs_mutex);
	return ret;
}


static struct nf_sockopt_ops ip_vs_sockopts = {
	.pf		= PF_INET,
	.set_optmin	= IP_VS_BASE_CTL,
	.set_optmax	= IP_VS_SO_SET_MAX+1,
	.set		= do_ip_vs_set_ctl,
	.get_optmin	= IP_VS_BASE_CTL,
	.get_optmax	= IP_VS_SO_GET_MAX+1,
	.get		= do_ip_vs_get_ctl,
	.owner		= THIS_MODULE,
};

/*
 * Generic Netlink interface
 */

/* IPVS genetlink family */
static struct genl_family ip_vs_genl_family = {
	.id		= GENL_ID_GENERATE,
	.hdrsize	= 0,
	.name		= IPVS_GENL_NAME,
	.version	= IPVS_GENL_VERSION,
	.maxattr	= IPVS_CMD_MAX,
	.netnsok        = true,         /* Make ipvsadm to work on netns */
};

/* Policy used for first-level command attributes */
static const struct nla_policy ip_vs_cmd_policy[IPVS_CMD_ATTR_MAX + 1] = {
	[IPVS_CMD_ATTR_SERVICE]		= { .type = NLA_NESTED },
	[IPVS_CMD_ATTR_DEST]		= { .type = NLA_NESTED },
	[IPVS_CMD_ATTR_DAEMON]		= { .type = NLA_NESTED },
	[IPVS_CMD_ATTR_TIMEOUT_TCP]	= { .type = NLA_U32 },
	[IPVS_CMD_ATTR_TIMEOUT_TCP_FIN]	= { .type = NLA_U32 },
	[IPVS_CMD_ATTR_TIMEOUT_UDP]	= { .type = NLA_U32 },
};

/* Policy used for attributes in nested attribute IPVS_CMD_ATTR_DAEMON */
static const struct nla_policy ip_vs_daemon_policy[IPVS_DAEMON_ATTR_MAX + 1] = {
	[IPVS_DAEMON_ATTR_STATE]	= { .type = NLA_U32 },
	[IPVS_DAEMON_ATTR_MCAST_IFN]	= { .type = NLA_NUL_STRING,
					    .len = IP_VS_IFNAME_MAXLEN },
	[IPVS_DAEMON_ATTR_SYNC_ID]	= { .type = NLA_U32 },
};

/* Policy used for attributes in nested attribute IPVS_CMD_ATTR_SERVICE */
static const struct nla_policy ip_vs_svc_policy[IPVS_SVC_ATTR_MAX + 1] = {
	[IPVS_SVC_ATTR_AF]		= { .type = NLA_U16 },
	[IPVS_SVC_ATTR_PROTOCOL]	= { .type = NLA_U16 },
	[IPVS_SVC_ATTR_ADDR]		= { .type = NLA_BINARY,
					    .len = sizeof(union nf_inet_addr) },
	[IPVS_SVC_ATTR_PORT]		= { .type = NLA_U16 },
	[IPVS_SVC_ATTR_FWMARK]		= { .type = NLA_U32 },
	[IPVS_SVC_ATTR_SCHED_NAME]	= { .type = NLA_NUL_STRING,
					    .len = IP_VS_SCHEDNAME_MAXLEN },
	[IPVS_SVC_ATTR_PE_NAME]		= { .type = NLA_NUL_STRING,
					    .len = IP_VS_PENAME_MAXLEN },
	[IPVS_SVC_ATTR_FLAGS]		= { .type = NLA_BINARY,
					    .len = sizeof(struct ip_vs_flags) },
	[IPVS_SVC_ATTR_TIMEOUT]		= { .type = NLA_U32 },
	[IPVS_SVC_ATTR_NETMASK]		= { .type = NLA_U32 },
	[IPVS_SVC_ATTR_STATS]		= { .type = NLA_NESTED },
};

/* Policy used for attributes in nested attribute IPVS_CMD_ATTR_DEST */
static const struct nla_policy ip_vs_dest_policy[IPVS_DEST_ATTR_MAX + 1] = {
	[IPVS_DEST_ATTR_ADDR]		= { .type = NLA_BINARY,
					    .len = sizeof(union nf_inet_addr) },
	[IPVS_DEST_ATTR_PORT]		= { .type = NLA_U16 },
	[IPVS_DEST_ATTR_FWD_METHOD]	= { .type = NLA_U32 },
	[IPVS_DEST_ATTR_WEIGHT]		= { .type = NLA_U32 },
	[IPVS_DEST_ATTR_U_THRESH]	= { .type = NLA_U32 },
	[IPVS_DEST_ATTR_L_THRESH]	= { .type = NLA_U32 },
	[IPVS_DEST_ATTR_ACTIVE_CONNS]	= { .type = NLA_U32 },
	[IPVS_DEST_ATTR_INACT_CONNS]	= { .type = NLA_U32 },
	[IPVS_DEST_ATTR_PERSIST_CONNS]	= { .type = NLA_U32 },
	[IPVS_DEST_ATTR_STATS]		= { .type = NLA_NESTED },
	[IPVS_DEST_ATTR_ADDR_FAMILY]	= { .type = NLA_U16 },
};

static int ip_vs_genl_fill_stats(struct sk_buff *skb, int container_type,
				 struct ip_vs_kstats *kstats)
{
	struct nlattr *nl_stats = nla_nest_start(skb, container_type);

	if (!nl_stats)
		return -EMSGSIZE;

	if (nla_put_u32(skb, IPVS_STATS_ATTR_CONNS, (u32)kstats->conns) ||
	    nla_put_u32(skb, IPVS_STATS_ATTR_INPKTS, (u32)kstats->inpkts) ||
	    nla_put_u32(skb, IPVS_STATS_ATTR_OUTPKTS, (u32)kstats->outpkts) ||
	    nla_put_u64(skb, IPVS_STATS_ATTR_INBYTES, kstats->inbytes) ||
	    nla_put_u64(skb, IPVS_STATS_ATTR_OUTBYTES, kstats->outbytes) ||
	    nla_put_u32(skb, IPVS_STATS_ATTR_CPS, (u32)kstats->cps) ||
	    nla_put_u32(skb, IPVS_STATS_ATTR_INPPS, (u32)kstats->inpps) ||
	    nla_put_u32(skb, IPVS_STATS_ATTR_OUTPPS, (u32)kstats->outpps) ||
	    nla_put_u32(skb, IPVS_STATS_ATTR_INBPS, (u32)kstats->inbps) ||
	    nla_put_u32(skb, IPVS_STATS_ATTR_OUTBPS, (u32)kstats->outbps))
		goto nla_put_failure;
	nla_nest_end(skb, nl_stats);

	return 0;

nla_put_failure:
	nla_nest_cancel(skb, nl_stats);
	return -EMSGSIZE;
}

static int ip_vs_genl_fill_stats64(struct sk_buff *skb, int container_type,
				   struct ip_vs_kstats *kstats)
{
	struct nlattr *nl_stats = nla_nest_start(skb, container_type);

	if (!nl_stats)
		return -EMSGSIZE;

	if (nla_put_u64(skb, IPVS_STATS_ATTR_CONNS, kstats->conns) ||
	    nla_put_u64(skb, IPVS_STATS_ATTR_INPKTS, kstats->inpkts) ||
	    nla_put_u64(skb, IPVS_STATS_ATTR_OUTPKTS, kstats->outpkts) ||
	    nla_put_u64(skb, IPVS_STATS_ATTR_INBYTES, kstats->inbytes) ||
	    nla_put_u64(skb, IPVS_STATS_ATTR_OUTBYTES, kstats->outbytes) ||
	    nla_put_u64(skb, IPVS_STATS_ATTR_CPS, kstats->cps) ||
	    nla_put_u64(skb, IPVS_STATS_ATTR_INPPS, kstats->inpps) ||
	    nla_put_u64(skb, IPVS_STATS_ATTR_OUTPPS, kstats->outpps) ||
	    nla_put_u64(skb, IPVS_STATS_ATTR_INBPS, kstats->inbps) ||
	    nla_put_u64(skb, IPVS_STATS_ATTR_OUTBPS, kstats->outbps))
		goto nla_put_failure;
	nla_nest_end(skb, nl_stats);

	return 0;

nla_put_failure:
	nla_nest_cancel(skb, nl_stats);
	return -EMSGSIZE;
}

static int ip_vs_genl_fill_service(struct sk_buff *skb,
				   struct ip_vs_service *svc)
{
	struct ip_vs_scheduler *sched;
	struct ip_vs_pe *pe;
	struct nlattr *nl_service;
	struct ip_vs_flags flags = { .flags = svc->flags,
				     .mask = ~0 };
	struct ip_vs_kstats kstats;
<<<<<<< HEAD
=======
	char *sched_name;
>>>>>>> 2c6625cd

	nl_service = nla_nest_start(skb, IPVS_CMD_ATTR_SERVICE);
	if (!nl_service)
		return -EMSGSIZE;

	if (nla_put_u16(skb, IPVS_SVC_ATTR_AF, svc->af))
		goto nla_put_failure;
	if (svc->fwmark) {
		if (nla_put_u32(skb, IPVS_SVC_ATTR_FWMARK, svc->fwmark))
			goto nla_put_failure;
	} else {
		if (nla_put_u16(skb, IPVS_SVC_ATTR_PROTOCOL, svc->protocol) ||
		    nla_put(skb, IPVS_SVC_ATTR_ADDR, sizeof(svc->addr), &svc->addr) ||
		    nla_put_be16(skb, IPVS_SVC_ATTR_PORT, svc->port))
			goto nla_put_failure;
	}

	sched = rcu_dereference_protected(svc->scheduler, 1);
	sched_name = sched ? sched->name : "none";
	pe = rcu_dereference_protected(svc->pe, 1);
	if (nla_put_string(skb, IPVS_SVC_ATTR_SCHED_NAME, sched_name) ||
	    (pe && nla_put_string(skb, IPVS_SVC_ATTR_PE_NAME, pe->name)) ||
	    nla_put(skb, IPVS_SVC_ATTR_FLAGS, sizeof(flags), &flags) ||
	    nla_put_u32(skb, IPVS_SVC_ATTR_TIMEOUT, svc->timeout / HZ) ||
	    nla_put_be32(skb, IPVS_SVC_ATTR_NETMASK, svc->netmask))
		goto nla_put_failure;
	ip_vs_copy_stats(&kstats, &svc->stats);
	if (ip_vs_genl_fill_stats(skb, IPVS_SVC_ATTR_STATS, &kstats))
		goto nla_put_failure;
	if (ip_vs_genl_fill_stats64(skb, IPVS_SVC_ATTR_STATS64, &kstats))
		goto nla_put_failure;

	nla_nest_end(skb, nl_service);

	return 0;

nla_put_failure:
	nla_nest_cancel(skb, nl_service);
	return -EMSGSIZE;
}

static int ip_vs_genl_dump_service(struct sk_buff *skb,
				   struct ip_vs_service *svc,
				   struct netlink_callback *cb)
{
	void *hdr;

	hdr = genlmsg_put(skb, NETLINK_CB(cb->skb).portid, cb->nlh->nlmsg_seq,
			  &ip_vs_genl_family, NLM_F_MULTI,
			  IPVS_CMD_NEW_SERVICE);
	if (!hdr)
		return -EMSGSIZE;

	if (ip_vs_genl_fill_service(skb, svc) < 0)
		goto nla_put_failure;

	genlmsg_end(skb, hdr);
	return 0;

nla_put_failure:
	genlmsg_cancel(skb, hdr);
	return -EMSGSIZE;
}

static int ip_vs_genl_dump_services(struct sk_buff *skb,
				    struct netlink_callback *cb)
{
	int idx = 0, i;
	int start = cb->args[0];
	struct ip_vs_service *svc;
	struct net *net = skb_sknet(skb);

	mutex_lock(&__ip_vs_mutex);
	for (i = 0; i < IP_VS_SVC_TAB_SIZE; i++) {
		hlist_for_each_entry(svc, &ip_vs_svc_table[i], s_list) {
			if (++idx <= start || !net_eq(svc->net, net))
				continue;
			if (ip_vs_genl_dump_service(skb, svc, cb) < 0) {
				idx--;
				goto nla_put_failure;
			}
		}
	}

	for (i = 0; i < IP_VS_SVC_TAB_SIZE; i++) {
		hlist_for_each_entry(svc, &ip_vs_svc_fwm_table[i], f_list) {
			if (++idx <= start || !net_eq(svc->net, net))
				continue;
			if (ip_vs_genl_dump_service(skb, svc, cb) < 0) {
				idx--;
				goto nla_put_failure;
			}
		}
	}

nla_put_failure:
	mutex_unlock(&__ip_vs_mutex);
	cb->args[0] = idx;

	return skb->len;
}

static int ip_vs_genl_parse_service(struct net *net,
				    struct ip_vs_service_user_kern *usvc,
				    struct nlattr *nla, int full_entry,
				    struct ip_vs_service **ret_svc)
{
	struct nlattr *attrs[IPVS_SVC_ATTR_MAX + 1];
	struct nlattr *nla_af, *nla_port, *nla_fwmark, *nla_protocol, *nla_addr;
	struct ip_vs_service *svc;

	/* Parse mandatory identifying service fields first */
	if (nla == NULL ||
	    nla_parse_nested(attrs, IPVS_SVC_ATTR_MAX, nla, ip_vs_svc_policy))
		return -EINVAL;

	nla_af		= attrs[IPVS_SVC_ATTR_AF];
	nla_protocol	= attrs[IPVS_SVC_ATTR_PROTOCOL];
	nla_addr	= attrs[IPVS_SVC_ATTR_ADDR];
	nla_port	= attrs[IPVS_SVC_ATTR_PORT];
	nla_fwmark	= attrs[IPVS_SVC_ATTR_FWMARK];

	if (!(nla_af && (nla_fwmark || (nla_port && nla_protocol && nla_addr))))
		return -EINVAL;

	memset(usvc, 0, sizeof(*usvc));

	usvc->af = nla_get_u16(nla_af);
#ifdef CONFIG_IP_VS_IPV6
	if (usvc->af != AF_INET && usvc->af != AF_INET6)
#else
	if (usvc->af != AF_INET)
#endif
		return -EAFNOSUPPORT;

	if (nla_fwmark) {
		usvc->protocol = IPPROTO_TCP;
		usvc->fwmark = nla_get_u32(nla_fwmark);
	} else {
		usvc->protocol = nla_get_u16(nla_protocol);
		nla_memcpy(&usvc->addr, nla_addr, sizeof(usvc->addr));
		usvc->port = nla_get_be16(nla_port);
		usvc->fwmark = 0;
	}

	rcu_read_lock();
	if (usvc->fwmark)
		svc = __ip_vs_svc_fwm_find(net, usvc->af, usvc->fwmark);
	else
		svc = __ip_vs_service_find(net, usvc->af, usvc->protocol,
					   &usvc->addr, usvc->port);
	rcu_read_unlock();
	*ret_svc = svc;

	/* If a full entry was requested, check for the additional fields */
	if (full_entry) {
		struct nlattr *nla_sched, *nla_flags, *nla_pe, *nla_timeout,
			      *nla_netmask;
		struct ip_vs_flags flags;

		nla_sched = attrs[IPVS_SVC_ATTR_SCHED_NAME];
		nla_pe = attrs[IPVS_SVC_ATTR_PE_NAME];
		nla_flags = attrs[IPVS_SVC_ATTR_FLAGS];
		nla_timeout = attrs[IPVS_SVC_ATTR_TIMEOUT];
		nla_netmask = attrs[IPVS_SVC_ATTR_NETMASK];

		if (!(nla_sched && nla_flags && nla_timeout && nla_netmask))
			return -EINVAL;

		nla_memcpy(&flags, nla_flags, sizeof(flags));

		/* prefill flags from service if it already exists */
		if (svc)
			usvc->flags = svc->flags;

		/* set new flags from userland */
		usvc->flags = (usvc->flags & ~flags.mask) |
			      (flags.flags & flags.mask);
		usvc->sched_name = nla_data(nla_sched);
		usvc->pe_name = nla_pe ? nla_data(nla_pe) : NULL;
		usvc->timeout = nla_get_u32(nla_timeout);
		usvc->netmask = nla_get_be32(nla_netmask);
	}

	return 0;
}

static struct ip_vs_service *ip_vs_genl_find_service(struct net *net,
						     struct nlattr *nla)
{
	struct ip_vs_service_user_kern usvc;
	struct ip_vs_service *svc;
	int ret;

	ret = ip_vs_genl_parse_service(net, &usvc, nla, 0, &svc);
	return ret ? ERR_PTR(ret) : svc;
}

static int ip_vs_genl_fill_dest(struct sk_buff *skb, struct ip_vs_dest *dest)
{
	struct nlattr *nl_dest;
	struct ip_vs_kstats kstats;

	nl_dest = nla_nest_start(skb, IPVS_CMD_ATTR_DEST);
	if (!nl_dest)
		return -EMSGSIZE;

	if (nla_put(skb, IPVS_DEST_ATTR_ADDR, sizeof(dest->addr), &dest->addr) ||
	    nla_put_be16(skb, IPVS_DEST_ATTR_PORT, dest->port) ||
	    nla_put_u32(skb, IPVS_DEST_ATTR_FWD_METHOD,
			(atomic_read(&dest->conn_flags) &
			 IP_VS_CONN_F_FWD_MASK)) ||
	    nla_put_u32(skb, IPVS_DEST_ATTR_WEIGHT,
			atomic_read(&dest->weight)) ||
	    nla_put_u32(skb, IPVS_DEST_ATTR_U_THRESH, dest->u_threshold) ||
	    nla_put_u32(skb, IPVS_DEST_ATTR_L_THRESH, dest->l_threshold) ||
	    nla_put_u32(skb, IPVS_DEST_ATTR_ACTIVE_CONNS,
			atomic_read(&dest->activeconns)) ||
	    nla_put_u32(skb, IPVS_DEST_ATTR_INACT_CONNS,
			atomic_read(&dest->inactconns)) ||
	    nla_put_u32(skb, IPVS_DEST_ATTR_PERSIST_CONNS,
			atomic_read(&dest->persistconns)) ||
	    nla_put_u16(skb, IPVS_DEST_ATTR_ADDR_FAMILY, dest->af))
		goto nla_put_failure;
	ip_vs_copy_stats(&kstats, &dest->stats);
	if (ip_vs_genl_fill_stats(skb, IPVS_DEST_ATTR_STATS, &kstats))
		goto nla_put_failure;
	if (ip_vs_genl_fill_stats64(skb, IPVS_DEST_ATTR_STATS64, &kstats))
		goto nla_put_failure;

	nla_nest_end(skb, nl_dest);

	return 0;

nla_put_failure:
	nla_nest_cancel(skb, nl_dest);
	return -EMSGSIZE;
}

static int ip_vs_genl_dump_dest(struct sk_buff *skb, struct ip_vs_dest *dest,
				struct netlink_callback *cb)
{
	void *hdr;

	hdr = genlmsg_put(skb, NETLINK_CB(cb->skb).portid, cb->nlh->nlmsg_seq,
			  &ip_vs_genl_family, NLM_F_MULTI,
			  IPVS_CMD_NEW_DEST);
	if (!hdr)
		return -EMSGSIZE;

	if (ip_vs_genl_fill_dest(skb, dest) < 0)
		goto nla_put_failure;

	genlmsg_end(skb, hdr);
	return 0;

nla_put_failure:
	genlmsg_cancel(skb, hdr);
	return -EMSGSIZE;
}

static int ip_vs_genl_dump_dests(struct sk_buff *skb,
				 struct netlink_callback *cb)
{
	int idx = 0;
	int start = cb->args[0];
	struct ip_vs_service *svc;
	struct ip_vs_dest *dest;
	struct nlattr *attrs[IPVS_CMD_ATTR_MAX + 1];
	struct net *net = skb_sknet(skb);

	mutex_lock(&__ip_vs_mutex);

	/* Try to find the service for which to dump destinations */
	if (nlmsg_parse(cb->nlh, GENL_HDRLEN, attrs,
			IPVS_CMD_ATTR_MAX, ip_vs_cmd_policy))
		goto out_err;


	svc = ip_vs_genl_find_service(net, attrs[IPVS_CMD_ATTR_SERVICE]);
	if (IS_ERR(svc) || svc == NULL)
		goto out_err;

	/* Dump the destinations */
	list_for_each_entry(dest, &svc->destinations, n_list) {
		if (++idx <= start)
			continue;
		if (ip_vs_genl_dump_dest(skb, dest, cb) < 0) {
			idx--;
			goto nla_put_failure;
		}
	}

nla_put_failure:
	cb->args[0] = idx;

out_err:
	mutex_unlock(&__ip_vs_mutex);

	return skb->len;
}

static int ip_vs_genl_parse_dest(struct ip_vs_dest_user_kern *udest,
				 struct nlattr *nla, int full_entry)
{
	struct nlattr *attrs[IPVS_DEST_ATTR_MAX + 1];
	struct nlattr *nla_addr, *nla_port;
	struct nlattr *nla_addr_family;

	/* Parse mandatory identifying destination fields first */
	if (nla == NULL ||
	    nla_parse_nested(attrs, IPVS_DEST_ATTR_MAX, nla, ip_vs_dest_policy))
		return -EINVAL;

	nla_addr	= attrs[IPVS_DEST_ATTR_ADDR];
	nla_port	= attrs[IPVS_DEST_ATTR_PORT];
	nla_addr_family	= attrs[IPVS_DEST_ATTR_ADDR_FAMILY];

	if (!(nla_addr && nla_port))
		return -EINVAL;

	memset(udest, 0, sizeof(*udest));

	nla_memcpy(&udest->addr, nla_addr, sizeof(udest->addr));
	udest->port = nla_get_be16(nla_port);

	if (nla_addr_family)
		udest->af = nla_get_u16(nla_addr_family);
	else
		udest->af = 0;

	/* If a full entry was requested, check for the additional fields */
	if (full_entry) {
		struct nlattr *nla_fwd, *nla_weight, *nla_u_thresh,
			      *nla_l_thresh;

		nla_fwd		= attrs[IPVS_DEST_ATTR_FWD_METHOD];
		nla_weight	= attrs[IPVS_DEST_ATTR_WEIGHT];
		nla_u_thresh	= attrs[IPVS_DEST_ATTR_U_THRESH];
		nla_l_thresh	= attrs[IPVS_DEST_ATTR_L_THRESH];

		if (!(nla_fwd && nla_weight && nla_u_thresh && nla_l_thresh))
			return -EINVAL;

		udest->conn_flags = nla_get_u32(nla_fwd)
				    & IP_VS_CONN_F_FWD_MASK;
		udest->weight = nla_get_u32(nla_weight);
		udest->u_threshold = nla_get_u32(nla_u_thresh);
		udest->l_threshold = nla_get_u32(nla_l_thresh);
	}

	return 0;
}

static int ip_vs_genl_fill_daemon(struct sk_buff *skb, __u32 state,
				  const char *mcast_ifn, __u32 syncid)
{
	struct nlattr *nl_daemon;

	nl_daemon = nla_nest_start(skb, IPVS_CMD_ATTR_DAEMON);
	if (!nl_daemon)
		return -EMSGSIZE;

	if (nla_put_u32(skb, IPVS_DAEMON_ATTR_STATE, state) ||
	    nla_put_string(skb, IPVS_DAEMON_ATTR_MCAST_IFN, mcast_ifn) ||
	    nla_put_u32(skb, IPVS_DAEMON_ATTR_SYNC_ID, syncid))
		goto nla_put_failure;
	nla_nest_end(skb, nl_daemon);

	return 0;

nla_put_failure:
	nla_nest_cancel(skb, nl_daemon);
	return -EMSGSIZE;
}

static int ip_vs_genl_dump_daemon(struct sk_buff *skb, __u32 state,
				  const char *mcast_ifn, __u32 syncid,
				  struct netlink_callback *cb)
{
	void *hdr;
	hdr = genlmsg_put(skb, NETLINK_CB(cb->skb).portid, cb->nlh->nlmsg_seq,
			  &ip_vs_genl_family, NLM_F_MULTI,
			  IPVS_CMD_NEW_DAEMON);
	if (!hdr)
		return -EMSGSIZE;

	if (ip_vs_genl_fill_daemon(skb, state, mcast_ifn, syncid))
		goto nla_put_failure;

	genlmsg_end(skb, hdr);
	return 0;

nla_put_failure:
	genlmsg_cancel(skb, hdr);
	return -EMSGSIZE;
}

static int ip_vs_genl_dump_daemons(struct sk_buff *skb,
				   struct netlink_callback *cb)
{
	struct net *net = skb_sknet(skb);
	struct netns_ipvs *ipvs = net_ipvs(net);

	mutex_lock(&ipvs->sync_mutex);
	if ((ipvs->sync_state & IP_VS_STATE_MASTER) && !cb->args[0]) {
		if (ip_vs_genl_dump_daemon(skb, IP_VS_STATE_MASTER,
					   ipvs->master_mcast_ifn,
					   ipvs->master_syncid, cb) < 0)
			goto nla_put_failure;

		cb->args[0] = 1;
	}

	if ((ipvs->sync_state & IP_VS_STATE_BACKUP) && !cb->args[1]) {
		if (ip_vs_genl_dump_daemon(skb, IP_VS_STATE_BACKUP,
					   ipvs->backup_mcast_ifn,
					   ipvs->backup_syncid, cb) < 0)
			goto nla_put_failure;

		cb->args[1] = 1;
	}

nla_put_failure:
	mutex_unlock(&ipvs->sync_mutex);

	return skb->len;
}

static int ip_vs_genl_new_daemon(struct net *net, struct nlattr **attrs)
{
	if (!(attrs[IPVS_DAEMON_ATTR_STATE] &&
	      attrs[IPVS_DAEMON_ATTR_MCAST_IFN] &&
	      attrs[IPVS_DAEMON_ATTR_SYNC_ID]))
		return -EINVAL;

	/* The synchronization protocol is incompatible with mixed family
	 * services
	 */
	if (net_ipvs(net)->mixed_address_family_dests > 0)
		return -EINVAL;

	return start_sync_thread(net,
				 nla_get_u32(attrs[IPVS_DAEMON_ATTR_STATE]),
				 nla_data(attrs[IPVS_DAEMON_ATTR_MCAST_IFN]),
				 nla_get_u32(attrs[IPVS_DAEMON_ATTR_SYNC_ID]));
}

static int ip_vs_genl_del_daemon(struct net *net, struct nlattr **attrs)
{
	if (!attrs[IPVS_DAEMON_ATTR_STATE])
		return -EINVAL;

	return stop_sync_thread(net,
				nla_get_u32(attrs[IPVS_DAEMON_ATTR_STATE]));
}

static int ip_vs_genl_set_config(struct net *net, struct nlattr **attrs)
{
	struct ip_vs_timeout_user t;

	__ip_vs_get_timeouts(net, &t);

	if (attrs[IPVS_CMD_ATTR_TIMEOUT_TCP])
		t.tcp_timeout = nla_get_u32(attrs[IPVS_CMD_ATTR_TIMEOUT_TCP]);

	if (attrs[IPVS_CMD_ATTR_TIMEOUT_TCP_FIN])
		t.tcp_fin_timeout =
			nla_get_u32(attrs[IPVS_CMD_ATTR_TIMEOUT_TCP_FIN]);

	if (attrs[IPVS_CMD_ATTR_TIMEOUT_UDP])
		t.udp_timeout = nla_get_u32(attrs[IPVS_CMD_ATTR_TIMEOUT_UDP]);

	return ip_vs_set_timeout(net, &t);
}

static int ip_vs_genl_set_daemon(struct sk_buff *skb, struct genl_info *info)
{
	int ret = 0, cmd;
	struct net *net;
	struct netns_ipvs *ipvs;

	net = skb_sknet(skb);
	ipvs = net_ipvs(net);
	cmd = info->genlhdr->cmd;

	if (cmd == IPVS_CMD_NEW_DAEMON || cmd == IPVS_CMD_DEL_DAEMON) {
		struct nlattr *daemon_attrs[IPVS_DAEMON_ATTR_MAX + 1];

		mutex_lock(&ipvs->sync_mutex);
		if (!info->attrs[IPVS_CMD_ATTR_DAEMON] ||
		    nla_parse_nested(daemon_attrs, IPVS_DAEMON_ATTR_MAX,
				     info->attrs[IPVS_CMD_ATTR_DAEMON],
				     ip_vs_daemon_policy)) {
			ret = -EINVAL;
			goto out;
		}

		if (cmd == IPVS_CMD_NEW_DAEMON)
			ret = ip_vs_genl_new_daemon(net, daemon_attrs);
		else
			ret = ip_vs_genl_del_daemon(net, daemon_attrs);
out:
		mutex_unlock(&ipvs->sync_mutex);
	}
	return ret;
}

static int ip_vs_genl_set_cmd(struct sk_buff *skb, struct genl_info *info)
{
	struct ip_vs_service *svc = NULL;
	struct ip_vs_service_user_kern usvc;
	struct ip_vs_dest_user_kern udest;
	int ret = 0, cmd;
	int need_full_svc = 0, need_full_dest = 0;
	struct net *net;

	net = skb_sknet(skb);
	cmd = info->genlhdr->cmd;

	mutex_lock(&__ip_vs_mutex);

	if (cmd == IPVS_CMD_FLUSH) {
		ret = ip_vs_flush(net, false);
		goto out;
	} else if (cmd == IPVS_CMD_SET_CONFIG) {
		ret = ip_vs_genl_set_config(net, info->attrs);
		goto out;
	} else if (cmd == IPVS_CMD_ZERO &&
		   !info->attrs[IPVS_CMD_ATTR_SERVICE]) {
		ret = ip_vs_zero_all(net);
		goto out;
	}

	/* All following commands require a service argument, so check if we
	 * received a valid one. We need a full service specification when
	 * adding / editing a service. Only identifying members otherwise. */
	if (cmd == IPVS_CMD_NEW_SERVICE || cmd == IPVS_CMD_SET_SERVICE)
		need_full_svc = 1;

	ret = ip_vs_genl_parse_service(net, &usvc,
				       info->attrs[IPVS_CMD_ATTR_SERVICE],
				       need_full_svc, &svc);
	if (ret)
		goto out;

	/* Unless we're adding a new service, the service must already exist */
	if ((cmd != IPVS_CMD_NEW_SERVICE) && (svc == NULL)) {
		ret = -ESRCH;
		goto out;
	}

	/* Destination commands require a valid destination argument. For
	 * adding / editing a destination, we need a full destination
	 * specification. */
	if (cmd == IPVS_CMD_NEW_DEST || cmd == IPVS_CMD_SET_DEST ||
	    cmd == IPVS_CMD_DEL_DEST) {
		if (cmd != IPVS_CMD_DEL_DEST)
			need_full_dest = 1;

		ret = ip_vs_genl_parse_dest(&udest,
					    info->attrs[IPVS_CMD_ATTR_DEST],
					    need_full_dest);
		if (ret)
			goto out;

		/* Old protocols did not allow the user to specify address
		 * family, so we set it to zero instead.  We also didn't
		 * allow heterogeneous pools in the old code, so it's safe
		 * to assume that this will have the same address family as
		 * the service.
		 */
		if (udest.af == 0)
			udest.af = svc->af;

		if (udest.af != svc->af && cmd != IPVS_CMD_DEL_DEST) {
			/* The synchronization protocol is incompatible
			 * with mixed family services
			 */
			if (net_ipvs(net)->sync_state) {
				ret = -EINVAL;
				goto out;
			}

			/* Which connection types do we support? */
			switch (udest.conn_flags) {
			case IP_VS_CONN_F_TUNNEL:
				/* We are able to forward this */
				break;
			default:
				ret = -EINVAL;
				goto out;
			}
		}
	}

	switch (cmd) {
	case IPVS_CMD_NEW_SERVICE:
		if (svc == NULL)
			ret = ip_vs_add_service(net, &usvc, &svc);
		else
			ret = -EEXIST;
		break;
	case IPVS_CMD_SET_SERVICE:
		ret = ip_vs_edit_service(svc, &usvc);
		break;
	case IPVS_CMD_DEL_SERVICE:
		ret = ip_vs_del_service(svc);
		/* do not use svc, it can be freed */
		break;
	case IPVS_CMD_NEW_DEST:
		ret = ip_vs_add_dest(svc, &udest);
		break;
	case IPVS_CMD_SET_DEST:
		ret = ip_vs_edit_dest(svc, &udest);
		break;
	case IPVS_CMD_DEL_DEST:
		ret = ip_vs_del_dest(svc, &udest);
		break;
	case IPVS_CMD_ZERO:
		ret = ip_vs_zero_service(svc);
		break;
	default:
		ret = -EINVAL;
	}

out:
	mutex_unlock(&__ip_vs_mutex);

	return ret;
}

static int ip_vs_genl_get_cmd(struct sk_buff *skb, struct genl_info *info)
{
	struct sk_buff *msg;
	void *reply;
	int ret, cmd, reply_cmd;
	struct net *net;

	net = skb_sknet(skb);
	cmd = info->genlhdr->cmd;

	if (cmd == IPVS_CMD_GET_SERVICE)
		reply_cmd = IPVS_CMD_NEW_SERVICE;
	else if (cmd == IPVS_CMD_GET_INFO)
		reply_cmd = IPVS_CMD_SET_INFO;
	else if (cmd == IPVS_CMD_GET_CONFIG)
		reply_cmd = IPVS_CMD_SET_CONFIG;
	else {
		pr_err("unknown Generic Netlink command\n");
		return -EINVAL;
	}

	msg = nlmsg_new(NLMSG_DEFAULT_SIZE, GFP_KERNEL);
	if (!msg)
		return -ENOMEM;

	mutex_lock(&__ip_vs_mutex);

	reply = genlmsg_put_reply(msg, info, &ip_vs_genl_family, 0, reply_cmd);
	if (reply == NULL)
		goto nla_put_failure;

	switch (cmd) {
	case IPVS_CMD_GET_SERVICE:
	{
		struct ip_vs_service *svc;

		svc = ip_vs_genl_find_service(net,
					      info->attrs[IPVS_CMD_ATTR_SERVICE]);
		if (IS_ERR(svc)) {
			ret = PTR_ERR(svc);
			goto out_err;
		} else if (svc) {
			ret = ip_vs_genl_fill_service(msg, svc);
			if (ret)
				goto nla_put_failure;
		} else {
			ret = -ESRCH;
			goto out_err;
		}

		break;
	}

	case IPVS_CMD_GET_CONFIG:
	{
		struct ip_vs_timeout_user t;

		__ip_vs_get_timeouts(net, &t);
#ifdef CONFIG_IP_VS_PROTO_TCP
		if (nla_put_u32(msg, IPVS_CMD_ATTR_TIMEOUT_TCP,
				t.tcp_timeout) ||
		    nla_put_u32(msg, IPVS_CMD_ATTR_TIMEOUT_TCP_FIN,
				t.tcp_fin_timeout))
			goto nla_put_failure;
#endif
#ifdef CONFIG_IP_VS_PROTO_UDP
		if (nla_put_u32(msg, IPVS_CMD_ATTR_TIMEOUT_UDP, t.udp_timeout))
			goto nla_put_failure;
#endif

		break;
	}

	case IPVS_CMD_GET_INFO:
		if (nla_put_u32(msg, IPVS_INFO_ATTR_VERSION,
				IP_VS_VERSION_CODE) ||
		    nla_put_u32(msg, IPVS_INFO_ATTR_CONN_TAB_SIZE,
				ip_vs_conn_tab_size))
			goto nla_put_failure;
		break;
	}

	genlmsg_end(msg, reply);
	ret = genlmsg_reply(msg, info);
	goto out;

nla_put_failure:
	pr_err("not enough space in Netlink message\n");
	ret = -EMSGSIZE;

out_err:
	nlmsg_free(msg);
out:
	mutex_unlock(&__ip_vs_mutex);

	return ret;
}


static const struct genl_ops ip_vs_genl_ops[] = {
	{
		.cmd	= IPVS_CMD_NEW_SERVICE,
		.flags	= GENL_ADMIN_PERM,
		.policy	= ip_vs_cmd_policy,
		.doit	= ip_vs_genl_set_cmd,
	},
	{
		.cmd	= IPVS_CMD_SET_SERVICE,
		.flags	= GENL_ADMIN_PERM,
		.policy	= ip_vs_cmd_policy,
		.doit	= ip_vs_genl_set_cmd,
	},
	{
		.cmd	= IPVS_CMD_DEL_SERVICE,
		.flags	= GENL_ADMIN_PERM,
		.policy	= ip_vs_cmd_policy,
		.doit	= ip_vs_genl_set_cmd,
	},
	{
		.cmd	= IPVS_CMD_GET_SERVICE,
		.flags	= GENL_ADMIN_PERM,
		.doit	= ip_vs_genl_get_cmd,
		.dumpit	= ip_vs_genl_dump_services,
		.policy	= ip_vs_cmd_policy,
	},
	{
		.cmd	= IPVS_CMD_NEW_DEST,
		.flags	= GENL_ADMIN_PERM,
		.policy	= ip_vs_cmd_policy,
		.doit	= ip_vs_genl_set_cmd,
	},
	{
		.cmd	= IPVS_CMD_SET_DEST,
		.flags	= GENL_ADMIN_PERM,
		.policy	= ip_vs_cmd_policy,
		.doit	= ip_vs_genl_set_cmd,
	},
	{
		.cmd	= IPVS_CMD_DEL_DEST,
		.flags	= GENL_ADMIN_PERM,
		.policy	= ip_vs_cmd_policy,
		.doit	= ip_vs_genl_set_cmd,
	},
	{
		.cmd	= IPVS_CMD_GET_DEST,
		.flags	= GENL_ADMIN_PERM,
		.policy	= ip_vs_cmd_policy,
		.dumpit	= ip_vs_genl_dump_dests,
	},
	{
		.cmd	= IPVS_CMD_NEW_DAEMON,
		.flags	= GENL_ADMIN_PERM,
		.policy	= ip_vs_cmd_policy,
		.doit	= ip_vs_genl_set_daemon,
	},
	{
		.cmd	= IPVS_CMD_DEL_DAEMON,
		.flags	= GENL_ADMIN_PERM,
		.policy	= ip_vs_cmd_policy,
		.doit	= ip_vs_genl_set_daemon,
	},
	{
		.cmd	= IPVS_CMD_GET_DAEMON,
		.flags	= GENL_ADMIN_PERM,
		.dumpit	= ip_vs_genl_dump_daemons,
	},
	{
		.cmd	= IPVS_CMD_SET_CONFIG,
		.flags	= GENL_ADMIN_PERM,
		.policy	= ip_vs_cmd_policy,
		.doit	= ip_vs_genl_set_cmd,
	},
	{
		.cmd	= IPVS_CMD_GET_CONFIG,
		.flags	= GENL_ADMIN_PERM,
		.doit	= ip_vs_genl_get_cmd,
	},
	{
		.cmd	= IPVS_CMD_GET_INFO,
		.flags	= GENL_ADMIN_PERM,
		.doit	= ip_vs_genl_get_cmd,
	},
	{
		.cmd	= IPVS_CMD_ZERO,
		.flags	= GENL_ADMIN_PERM,
		.policy	= ip_vs_cmd_policy,
		.doit	= ip_vs_genl_set_cmd,
	},
	{
		.cmd	= IPVS_CMD_FLUSH,
		.flags	= GENL_ADMIN_PERM,
		.doit	= ip_vs_genl_set_cmd,
	},
};

static int __init ip_vs_genl_register(void)
{
	return genl_register_family_with_ops(&ip_vs_genl_family,
					     ip_vs_genl_ops);
}

static void ip_vs_genl_unregister(void)
{
	genl_unregister_family(&ip_vs_genl_family);
}

/* End of Generic Netlink interface definitions */

/*
 * per netns intit/exit func.
 */
#ifdef CONFIG_SYSCTL
static int __net_init ip_vs_control_net_init_sysctl(struct net *net)
{
	int idx;
	struct netns_ipvs *ipvs = net_ipvs(net);
	struct ctl_table *tbl;

	atomic_set(&ipvs->dropentry, 0);
	spin_lock_init(&ipvs->dropentry_lock);
	spin_lock_init(&ipvs->droppacket_lock);
	spin_lock_init(&ipvs->securetcp_lock);

	if (!net_eq(net, &init_net)) {
		tbl = kmemdup(vs_vars, sizeof(vs_vars), GFP_KERNEL);
		if (tbl == NULL)
			return -ENOMEM;

		/* Don't export sysctls to unprivileged users */
		if (net->user_ns != &init_user_ns)
			tbl[0].procname = NULL;
	} else
		tbl = vs_vars;
	/* Initialize sysctl defaults */
	idx = 0;
	ipvs->sysctl_amemthresh = 1024;
	tbl[idx++].data = &ipvs->sysctl_amemthresh;
	ipvs->sysctl_am_droprate = 10;
	tbl[idx++].data = &ipvs->sysctl_am_droprate;
	tbl[idx++].data = &ipvs->sysctl_drop_entry;
	tbl[idx++].data = &ipvs->sysctl_drop_packet;
#ifdef CONFIG_IP_VS_NFCT
	tbl[idx++].data = &ipvs->sysctl_conntrack;
#endif
	tbl[idx++].data = &ipvs->sysctl_secure_tcp;
	ipvs->sysctl_snat_reroute = 1;
	tbl[idx++].data = &ipvs->sysctl_snat_reroute;
	ipvs->sysctl_sync_ver = 1;
	tbl[idx++].data = &ipvs->sysctl_sync_ver;
	ipvs->sysctl_sync_ports = 1;
	tbl[idx++].data = &ipvs->sysctl_sync_ports;
	tbl[idx++].data = &ipvs->sysctl_sync_persist_mode;
	ipvs->sysctl_sync_qlen_max = nr_free_buffer_pages() / 32;
	tbl[idx++].data = &ipvs->sysctl_sync_qlen_max;
	ipvs->sysctl_sync_sock_size = 0;
	tbl[idx++].data = &ipvs->sysctl_sync_sock_size;
	tbl[idx++].data = &ipvs->sysctl_cache_bypass;
	tbl[idx++].data = &ipvs->sysctl_expire_nodest_conn;
	tbl[idx++].data = &ipvs->sysctl_sloppy_tcp;
	tbl[idx++].data = &ipvs->sysctl_sloppy_sctp;
	tbl[idx++].data = &ipvs->sysctl_expire_quiescent_template;
	ipvs->sysctl_sync_threshold[0] = DEFAULT_SYNC_THRESHOLD;
	ipvs->sysctl_sync_threshold[1] = DEFAULT_SYNC_PERIOD;
	tbl[idx].data = &ipvs->sysctl_sync_threshold;
	tbl[idx++].maxlen = sizeof(ipvs->sysctl_sync_threshold);
	ipvs->sysctl_sync_refresh_period = DEFAULT_SYNC_REFRESH_PERIOD;
	tbl[idx++].data = &ipvs->sysctl_sync_refresh_period;
	ipvs->sysctl_sync_retries = clamp_t(int, DEFAULT_SYNC_RETRIES, 0, 3);
	tbl[idx++].data = &ipvs->sysctl_sync_retries;
	tbl[idx++].data = &ipvs->sysctl_nat_icmp_send;
	ipvs->sysctl_pmtu_disc = 1;
	tbl[idx++].data = &ipvs->sysctl_pmtu_disc;
	tbl[idx++].data = &ipvs->sysctl_backup_only;
	ipvs->sysctl_conn_reuse_mode = 1;
	tbl[idx++].data = &ipvs->sysctl_conn_reuse_mode;


	ipvs->sysctl_hdr = register_net_sysctl(net, "net/ipv4/vs", tbl);
	if (ipvs->sysctl_hdr == NULL) {
		if (!net_eq(net, &init_net))
			kfree(tbl);
		return -ENOMEM;
	}
	ip_vs_start_estimator(net, &ipvs->tot_stats);
	ipvs->sysctl_tbl = tbl;
	/* Schedule defense work */
	INIT_DELAYED_WORK(&ipvs->defense_work, defense_work_handler);
	schedule_delayed_work(&ipvs->defense_work, DEFENSE_TIMER_PERIOD);

	return 0;
}

static void __net_exit ip_vs_control_net_cleanup_sysctl(struct net *net)
{
	struct netns_ipvs *ipvs = net_ipvs(net);

	cancel_delayed_work_sync(&ipvs->defense_work);
	cancel_work_sync(&ipvs->defense_work.work);
	unregister_net_sysctl_table(ipvs->sysctl_hdr);
	ip_vs_stop_estimator(net, &ipvs->tot_stats);

	if (!net_eq(net, &init_net))
		kfree(ipvs->sysctl_tbl);
}

#else

static int __net_init ip_vs_control_net_init_sysctl(struct net *net) { return 0; }
static void __net_exit ip_vs_control_net_cleanup_sysctl(struct net *net) { }

#endif

static struct notifier_block ip_vs_dst_notifier = {
	.notifier_call = ip_vs_dst_event,
};

int __net_init ip_vs_control_net_init(struct net *net)
{
	int i, idx;
	struct netns_ipvs *ipvs = net_ipvs(net);

	/* Initialize rs_table */
	for (idx = 0; idx < IP_VS_RTAB_SIZE; idx++)
		INIT_HLIST_HEAD(&ipvs->rs_table[idx]);

	INIT_LIST_HEAD(&ipvs->dest_trash);
	spin_lock_init(&ipvs->dest_trash_lock);
	setup_timer(&ipvs->dest_trash_timer, ip_vs_dest_trash_expire,
		    (unsigned long) net);
	atomic_set(&ipvs->ftpsvc_counter, 0);
	atomic_set(&ipvs->nullsvc_counter, 0);

	/* procfs stats */
	ipvs->tot_stats.cpustats = alloc_percpu(struct ip_vs_cpu_stats);
	if (!ipvs->tot_stats.cpustats)
		return -ENOMEM;

	for_each_possible_cpu(i) {
		struct ip_vs_cpu_stats *ipvs_tot_stats;
		ipvs_tot_stats = per_cpu_ptr(ipvs->tot_stats.cpustats, i);
		u64_stats_init(&ipvs_tot_stats->syncp);
	}

	spin_lock_init(&ipvs->tot_stats.lock);

	proc_create("ip_vs", 0, net->proc_net, &ip_vs_info_fops);
	proc_create("ip_vs_stats", 0, net->proc_net, &ip_vs_stats_fops);
	proc_create("ip_vs_stats_percpu", 0, net->proc_net,
		    &ip_vs_stats_percpu_fops);

	if (ip_vs_control_net_init_sysctl(net))
		goto err;

	return 0;

err:
	free_percpu(ipvs->tot_stats.cpustats);
	return -ENOMEM;
}

void __net_exit ip_vs_control_net_cleanup(struct net *net)
{
	struct netns_ipvs *ipvs = net_ipvs(net);

	ip_vs_trash_cleanup(net);
	ip_vs_control_net_cleanup_sysctl(net);
	remove_proc_entry("ip_vs_stats_percpu", net->proc_net);
	remove_proc_entry("ip_vs_stats", net->proc_net);
	remove_proc_entry("ip_vs", net->proc_net);
	free_percpu(ipvs->tot_stats.cpustats);
}

int __init ip_vs_register_nl_ioctl(void)
{
	int ret;

	ret = nf_register_sockopt(&ip_vs_sockopts);
	if (ret) {
		pr_err("cannot register sockopt.\n");
		goto err_sock;
	}

	ret = ip_vs_genl_register();
	if (ret) {
		pr_err("cannot register Generic Netlink interface.\n");
		goto err_genl;
	}
	return 0;

err_genl:
	nf_unregister_sockopt(&ip_vs_sockopts);
err_sock:
	return ret;
}

void ip_vs_unregister_nl_ioctl(void)
{
	ip_vs_genl_unregister();
	nf_unregister_sockopt(&ip_vs_sockopts);
}

int __init ip_vs_control_init(void)
{
	int idx;
	int ret;

	EnterFunction(2);

	/* Initialize svc_table, ip_vs_svc_fwm_table */
	for (idx = 0; idx < IP_VS_SVC_TAB_SIZE; idx++) {
		INIT_HLIST_HEAD(&ip_vs_svc_table[idx]);
		INIT_HLIST_HEAD(&ip_vs_svc_fwm_table[idx]);
	}

	smp_wmb();	/* Do we really need it now ? */

	ret = register_netdevice_notifier(&ip_vs_dst_notifier);
	if (ret < 0)
		return ret;

	LeaveFunction(2);
	return 0;
}


void ip_vs_control_cleanup(void)
{
	EnterFunction(2);
	unregister_netdevice_notifier(&ip_vs_dst_notifier);
	LeaveFunction(2);
}<|MERGE_RESOLUTION|>--- conflicted
+++ resolved
@@ -2443,10 +2443,7 @@
 {
 	struct ip_vs_scheduler *sched;
 	struct ip_vs_kstats kstats;
-<<<<<<< HEAD
-=======
 	char *sched_name;
->>>>>>> 2c6625cd
 
 	sched = rcu_dereference_protected(src->scheduler, 1);
 	sched_name = sched ? sched->name : "none";
@@ -2913,10 +2910,7 @@
 	struct ip_vs_flags flags = { .flags = svc->flags,
 				     .mask = ~0 };
 	struct ip_vs_kstats kstats;
-<<<<<<< HEAD
-=======
 	char *sched_name;
->>>>>>> 2c6625cd
 
 	nl_service = nla_nest_start(skb, IPVS_CMD_ATTR_SERVICE);
 	if (!nl_service)
