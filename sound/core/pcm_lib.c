--- conflicted
+++ resolved
@@ -209,14 +209,9 @@
 {
 	struct snd_pcm_runtime *runtime = substream->runtime;
 	snd_pcm_uframes_t pos;
-<<<<<<< HEAD
-	snd_pcm_uframes_t new_hw_ptr, hw_ptr_interrupt, hw_base;
-	snd_pcm_sframes_t delta;
-=======
 	snd_pcm_uframes_t old_hw_ptr, new_hw_ptr, hw_ptr_interrupt, hw_base;
 	snd_pcm_sframes_t hdelta, delta;
 	unsigned long jdelta;
->>>>>>> 6574612f
 
 	old_hw_ptr = runtime->status->hw_ptr;
 	pos = snd_pcm_update_hw_ptr_pos(substream, runtime);
@@ -254,9 +249,6 @@
 			new_hw_ptr = hw_base + pos;
 		}
 	}
-<<<<<<< HEAD
-	if (delta > runtime->period_size) {
-=======
 	/* Skip the jiffies check for hardwares with BATCH flag.
 	 * Such hardware usually just increases the position at each IRQ,
 	 * thus it can't give any strange position.
@@ -288,7 +280,6 @@
 	}
  no_jiffies_check:
 	if (delta > runtime->period_size + runtime->period_size / 2) {
->>>>>>> 6574612f
 		hw_ptr_error(substream,
 			     "Lost interrupts? "
 			     "(stream=%i, delta=%ld, intr_ptr=%ld)\n",
@@ -304,10 +295,7 @@
 
 	runtime->hw_ptr_base = hw_base;
 	runtime->status->hw_ptr = new_hw_ptr;
-<<<<<<< HEAD
-=======
 	runtime->hw_ptr_jiffies = jiffies;
->>>>>>> 6574612f
 	runtime->hw_ptr_interrupt = hw_ptr_interrupt;
 
 	return snd_pcm_update_hw_ptr_post(substream, runtime);
@@ -332,24 +320,15 @@
 	new_hw_ptr = hw_base + pos;
 
 	delta = new_hw_ptr - old_hw_ptr;
-<<<<<<< HEAD
-=======
 	jdelta = jiffies - runtime->hw_ptr_jiffies;
->>>>>>> 6574612f
 	if (delta < 0) {
 		delta += runtime->buffer_size;
 		if (delta < 0) {
 			hw_ptr_error(substream, 
 				     "Unexpected hw_pointer value [2] "
-<<<<<<< HEAD
-				     "(stream=%i, pos=%ld, old_ptr=%ld)\n",
-				     substream->stream, (long)pos,
-				     (long)old_hw_ptr);
-=======
 				     "(stream=%i, pos=%ld, old_ptr=%ld, jdelta=%li)\n",
 				     substream->stream, (long)pos,
 				     (long)old_hw_ptr, jdelta);
->>>>>>> 6574612f
 			return 0;
 		}
 		hw_base += runtime->buffer_size;
@@ -357,14 +336,6 @@
 			hw_base = 0;
 		new_hw_ptr = hw_base + pos;
 	}
-<<<<<<< HEAD
-	if (delta > runtime->period_size && runtime->periods > 1) {
-		hw_ptr_error(substream,
-			     "hw_ptr skipping! "
-			     "(pos=%ld, delta=%ld, period=%ld)\n",
-			     (long)pos, (long)delta,
-			     (long)runtime->period_size);
-=======
 	if (((delta * HZ) / runtime->rate) > jdelta + HZ/100) {
 		hw_ptr_error(substream,
 			     "hw_ptr skipping! "
@@ -372,7 +343,6 @@
 			     (long)pos, (long)delta,
 			     (long)runtime->period_size, jdelta,
 			     ((delta * HZ) / runtime->rate));
->>>>>>> 6574612f
 		return 0;
 	}
 	if (substream->stream == SNDRV_PCM_STREAM_PLAYBACK &&
