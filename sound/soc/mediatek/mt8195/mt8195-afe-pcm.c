--- conflicted
+++ resolved
@@ -3145,11 +3145,7 @@
 	}
 
 	/* register component */
-<<<<<<< HEAD
-	ret = devm_snd_soc_register_component(dev, &mt8195_afe_component,
-=======
 	ret = devm_snd_soc_register_component(dev, &mtk_afe_pcm_platform,
->>>>>>> 0c383648
 					      afe->dai_drivers, afe->num_dai_drivers);
 	if (ret) {
 		dev_warn(dev, "err_platform\n");
