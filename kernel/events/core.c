/*
 * Performance events core code:
 *
 *  Copyright (C) 2008 Thomas Gleixner <tglx@linutronix.de>
 *  Copyright (C) 2008-2011 Red Hat, Inc., Ingo Molnar
 *  Copyright (C) 2008-2011 Red Hat, Inc., Peter Zijlstra <pzijlstr@redhat.com>
 *  Copyright  ©  2009 Paul Mackerras, IBM Corp. <paulus@au1.ibm.com>
 *
 * For licensing details see kernel-base/COPYING
 */

#include <linux/fs.h>
#include <linux/mm.h>
#include <linux/cpu.h>
#include <linux/smp.h>
#include <linux/idr.h>
#include <linux/file.h>
#include <linux/poll.h>
#include <linux/slab.h>
#include <linux/hash.h>
#include <linux/tick.h>
#include <linux/sysfs.h>
#include <linux/dcache.h>
#include <linux/percpu.h>
#include <linux/ptrace.h>
#include <linux/reboot.h>
#include <linux/vmstat.h>
#include <linux/device.h>
#include <linux/export.h>
#include <linux/vmalloc.h>
#include <linux/hardirq.h>
#include <linux/rculist.h>
#include <linux/uaccess.h>
#include <linux/syscalls.h>
#include <linux/anon_inodes.h>
#include <linux/kernel_stat.h>
#include <linux/cgroup.h>
#include <linux/perf_event.h>
#include <linux/trace_events.h>
#include <linux/hw_breakpoint.h>
#include <linux/mm_types.h>
#include <linux/module.h>
#include <linux/mman.h>
#include <linux/compat.h>
#include <linux/bpf.h>
#include <linux/filter.h>

#include "internal.h"

#include <asm/irq_regs.h>

static struct workqueue_struct *perf_wq;

typedef int (*remote_function_f)(void *);

struct remote_function_call {
	struct task_struct	*p;
	remote_function_f	func;
	void			*info;
	int			ret;
};

static void remote_function(void *data)
{
	struct remote_function_call *tfc = data;
	struct task_struct *p = tfc->p;

	if (p) {
		tfc->ret = -EAGAIN;
		if (task_cpu(p) != smp_processor_id() || !task_curr(p))
			return;
	}

	tfc->ret = tfc->func(tfc->info);
}

/**
 * task_function_call - call a function on the cpu on which a task runs
 * @p:		the task to evaluate
 * @func:	the function to be called
 * @info:	the function call argument
 *
 * Calls the function @func when the task is currently running. This might
 * be on the current CPU, which just calls the function directly
 *
 * returns: @func return value, or
 *	    -ESRCH  - when the process isn't running
 *	    -EAGAIN - when the process moved away
 */
static int
task_function_call(struct task_struct *p, remote_function_f func, void *info)
{
	struct remote_function_call data = {
		.p	= p,
		.func	= func,
		.info	= info,
		.ret	= -ESRCH, /* No such (running) process */
	};

	if (task_curr(p))
		smp_call_function_single(task_cpu(p), remote_function, &data, 1);

	return data.ret;
}

/**
 * cpu_function_call - call a function on the cpu
 * @func:	the function to be called
 * @info:	the function call argument
 *
 * Calls the function @func on the remote cpu.
 *
 * returns: @func return value or -ENXIO when the cpu is offline
 */
static int cpu_function_call(int cpu, remote_function_f func, void *info)
{
	struct remote_function_call data = {
		.p	= NULL,
		.func	= func,
		.info	= info,
		.ret	= -ENXIO, /* No such CPU */
	};

	smp_call_function_single(cpu, remote_function, &data, 1);

	return data.ret;
}

#define EVENT_OWNER_KERNEL ((void *) -1)

static bool is_kernel_event(struct perf_event *event)
{
	return event->owner == EVENT_OWNER_KERNEL;
}

#define PERF_FLAG_ALL (PERF_FLAG_FD_NO_GROUP |\
		       PERF_FLAG_FD_OUTPUT  |\
		       PERF_FLAG_PID_CGROUP |\
		       PERF_FLAG_FD_CLOEXEC)

/*
 * branch priv levels that need permission checks
 */
#define PERF_SAMPLE_BRANCH_PERM_PLM \
	(PERF_SAMPLE_BRANCH_KERNEL |\
	 PERF_SAMPLE_BRANCH_HV)

enum event_type_t {
	EVENT_FLEXIBLE = 0x1,
	EVENT_PINNED = 0x2,
	EVENT_ALL = EVENT_FLEXIBLE | EVENT_PINNED,
};

/*
 * perf_sched_events : >0 events exist
 * perf_cgroup_events: >0 per-cpu cgroup events exist on this cpu
 */
struct static_key_deferred perf_sched_events __read_mostly;
static DEFINE_PER_CPU(atomic_t, perf_cgroup_events);
static DEFINE_PER_CPU(int, perf_sched_cb_usages);

static atomic_t nr_mmap_events __read_mostly;
static atomic_t nr_comm_events __read_mostly;
static atomic_t nr_task_events __read_mostly;
static atomic_t nr_freq_events __read_mostly;

static LIST_HEAD(pmus);
static DEFINE_MUTEX(pmus_lock);
static struct srcu_struct pmus_srcu;

/*
 * perf event paranoia level:
 *  -1 - not paranoid at all
 *   0 - disallow raw tracepoint access for unpriv
 *   1 - disallow cpu events for unpriv
 *   2 - disallow kernel profiling for unpriv
 */
int sysctl_perf_event_paranoid __read_mostly = 1;

/* Minimum for 512 kiB + 1 user control page */
int sysctl_perf_event_mlock __read_mostly = 512 + (PAGE_SIZE / 1024); /* 'free' kiB per user */

/*
 * max perf event sample rate
 */
#define DEFAULT_MAX_SAMPLE_RATE		100000
#define DEFAULT_SAMPLE_PERIOD_NS	(NSEC_PER_SEC / DEFAULT_MAX_SAMPLE_RATE)
#define DEFAULT_CPU_TIME_MAX_PERCENT	25

int sysctl_perf_event_sample_rate __read_mostly	= DEFAULT_MAX_SAMPLE_RATE;

static int max_samples_per_tick __read_mostly	= DIV_ROUND_UP(DEFAULT_MAX_SAMPLE_RATE, HZ);
static int perf_sample_period_ns __read_mostly	= DEFAULT_SAMPLE_PERIOD_NS;

static int perf_sample_allowed_ns __read_mostly =
	DEFAULT_SAMPLE_PERIOD_NS * DEFAULT_CPU_TIME_MAX_PERCENT / 100;

void update_perf_cpu_limits(void)
{
	u64 tmp = perf_sample_period_ns;

	tmp *= sysctl_perf_cpu_time_max_percent;
	do_div(tmp, 100);
	ACCESS_ONCE(perf_sample_allowed_ns) = tmp;
}

static int perf_rotate_context(struct perf_cpu_context *cpuctx);

int perf_proc_update_handler(struct ctl_table *table, int write,
		void __user *buffer, size_t *lenp,
		loff_t *ppos)
{
	int ret = proc_dointvec_minmax(table, write, buffer, lenp, ppos);

	if (ret || !write)
		return ret;

	max_samples_per_tick = DIV_ROUND_UP(sysctl_perf_event_sample_rate, HZ);
	perf_sample_period_ns = NSEC_PER_SEC / sysctl_perf_event_sample_rate;
	update_perf_cpu_limits();

	return 0;
}

int sysctl_perf_cpu_time_max_percent __read_mostly = DEFAULT_CPU_TIME_MAX_PERCENT;

int perf_cpu_time_max_percent_handler(struct ctl_table *table, int write,
				void __user *buffer, size_t *lenp,
				loff_t *ppos)
{
	int ret = proc_dointvec(table, write, buffer, lenp, ppos);

	if (ret || !write)
		return ret;

	update_perf_cpu_limits();

	return 0;
}

/*
 * perf samples are done in some very critical code paths (NMIs).
 * If they take too much CPU time, the system can lock up and not
 * get any real work done.  This will drop the sample rate when
 * we detect that events are taking too long.
 */
#define NR_ACCUMULATED_SAMPLES 128
static DEFINE_PER_CPU(u64, running_sample_length);

static void perf_duration_warn(struct irq_work *w)
{
	u64 allowed_ns = ACCESS_ONCE(perf_sample_allowed_ns);
	u64 avg_local_sample_len;
	u64 local_samples_len;

	local_samples_len = __this_cpu_read(running_sample_length);
	avg_local_sample_len = local_samples_len/NR_ACCUMULATED_SAMPLES;

	printk_ratelimited(KERN_WARNING
			"perf interrupt took too long (%lld > %lld), lowering "
			"kernel.perf_event_max_sample_rate to %d\n",
			avg_local_sample_len, allowed_ns >> 1,
			sysctl_perf_event_sample_rate);
}

static DEFINE_IRQ_WORK(perf_duration_work, perf_duration_warn);

void perf_sample_event_took(u64 sample_len_ns)
{
	u64 allowed_ns = ACCESS_ONCE(perf_sample_allowed_ns);
	u64 avg_local_sample_len;
	u64 local_samples_len;

	if (allowed_ns == 0)
		return;

	/* decay the counter by 1 average sample */
	local_samples_len = __this_cpu_read(running_sample_length);
	local_samples_len -= local_samples_len/NR_ACCUMULATED_SAMPLES;
	local_samples_len += sample_len_ns;
	__this_cpu_write(running_sample_length, local_samples_len);

	/*
	 * note: this will be biased artifically low until we have
	 * seen NR_ACCUMULATED_SAMPLES.  Doing it this way keeps us
	 * from having to maintain a count.
	 */
	avg_local_sample_len = local_samples_len/NR_ACCUMULATED_SAMPLES;

	if (avg_local_sample_len <= allowed_ns)
		return;

	if (max_samples_per_tick <= 1)
		return;

	max_samples_per_tick = DIV_ROUND_UP(max_samples_per_tick, 2);
	sysctl_perf_event_sample_rate = max_samples_per_tick * HZ;
	perf_sample_period_ns = NSEC_PER_SEC / sysctl_perf_event_sample_rate;

	update_perf_cpu_limits();

	if (!irq_work_queue(&perf_duration_work)) {
		early_printk("perf interrupt took too long (%lld > %lld), lowering "
			     "kernel.perf_event_max_sample_rate to %d\n",
			     avg_local_sample_len, allowed_ns >> 1,
			     sysctl_perf_event_sample_rate);
	}
}

static atomic64_t perf_event_id;

static void cpu_ctx_sched_out(struct perf_cpu_context *cpuctx,
			      enum event_type_t event_type);

static void cpu_ctx_sched_in(struct perf_cpu_context *cpuctx,
			     enum event_type_t event_type,
			     struct task_struct *task);

static void update_context_time(struct perf_event_context *ctx);
static u64 perf_event_time(struct perf_event *event);

void __weak perf_event_print_debug(void)	{ }

extern __weak const char *perf_pmu_name(void)
{
	return "pmu";
}

static inline u64 perf_clock(void)
{
	return local_clock();
}

static inline u64 perf_event_clock(struct perf_event *event)
{
	return event->clock();
}

static inline struct perf_cpu_context *
__get_cpu_context(struct perf_event_context *ctx)
{
	return this_cpu_ptr(ctx->pmu->pmu_cpu_context);
}

static void perf_ctx_lock(struct perf_cpu_context *cpuctx,
			  struct perf_event_context *ctx)
{
	raw_spin_lock(&cpuctx->ctx.lock);
	if (ctx)
		raw_spin_lock(&ctx->lock);
}

static void perf_ctx_unlock(struct perf_cpu_context *cpuctx,
			    struct perf_event_context *ctx)
{
	if (ctx)
		raw_spin_unlock(&ctx->lock);
	raw_spin_unlock(&cpuctx->ctx.lock);
}

#ifdef CONFIG_CGROUP_PERF

static inline bool
perf_cgroup_match(struct perf_event *event)
{
	struct perf_event_context *ctx = event->ctx;
	struct perf_cpu_context *cpuctx = __get_cpu_context(ctx);

	/* @event doesn't care about cgroup */
	if (!event->cgrp)
		return true;

	/* wants specific cgroup scope but @cpuctx isn't associated with any */
	if (!cpuctx->cgrp)
		return false;

	/*
	 * Cgroup scoping is recursive.  An event enabled for a cgroup is
	 * also enabled for all its descendant cgroups.  If @cpuctx's
	 * cgroup is a descendant of @event's (the test covers identity
	 * case), it's a match.
	 */
	return cgroup_is_descendant(cpuctx->cgrp->css.cgroup,
				    event->cgrp->css.cgroup);
}

static inline void perf_detach_cgroup(struct perf_event *event)
{
	css_put(&event->cgrp->css);
	event->cgrp = NULL;
}

static inline int is_cgroup_event(struct perf_event *event)
{
	return event->cgrp != NULL;
}

static inline u64 perf_cgroup_event_time(struct perf_event *event)
{
	struct perf_cgroup_info *t;

	t = per_cpu_ptr(event->cgrp->info, event->cpu);
	return t->time;
}

static inline void __update_cgrp_time(struct perf_cgroup *cgrp)
{
	struct perf_cgroup_info *info;
	u64 now;

	now = perf_clock();

	info = this_cpu_ptr(cgrp->info);

	info->time += now - info->timestamp;
	info->timestamp = now;
}

static inline void update_cgrp_time_from_cpuctx(struct perf_cpu_context *cpuctx)
{
	struct perf_cgroup *cgrp_out = cpuctx->cgrp;
	if (cgrp_out)
		__update_cgrp_time(cgrp_out);
}

static inline void update_cgrp_time_from_event(struct perf_event *event)
{
	struct perf_cgroup *cgrp;

	/*
	 * ensure we access cgroup data only when needed and
	 * when we know the cgroup is pinned (css_get)
	 */
	if (!is_cgroup_event(event))
		return;

	cgrp = perf_cgroup_from_task(current);
	/*
	 * Do not update time when cgroup is not active
	 */
	if (cgrp == event->cgrp)
		__update_cgrp_time(event->cgrp);
}

static inline void
perf_cgroup_set_timestamp(struct task_struct *task,
			  struct perf_event_context *ctx)
{
	struct perf_cgroup *cgrp;
	struct perf_cgroup_info *info;

	/*
	 * ctx->lock held by caller
	 * ensure we do not access cgroup data
	 * unless we have the cgroup pinned (css_get)
	 */
	if (!task || !ctx->nr_cgroups)
		return;

	cgrp = perf_cgroup_from_task(task);
	info = this_cpu_ptr(cgrp->info);
	info->timestamp = ctx->timestamp;
}

#define PERF_CGROUP_SWOUT	0x1 /* cgroup switch out every event */
#define PERF_CGROUP_SWIN	0x2 /* cgroup switch in events based on task */

/*
 * reschedule events based on the cgroup constraint of task.
 *
 * mode SWOUT : schedule out everything
 * mode SWIN : schedule in based on cgroup for next
 */
void perf_cgroup_switch(struct task_struct *task, int mode)
{
	struct perf_cpu_context *cpuctx;
	struct pmu *pmu;
	unsigned long flags;

	/*
	 * disable interrupts to avoid geting nr_cgroup
	 * changes via __perf_event_disable(). Also
	 * avoids preemption.
	 */
	local_irq_save(flags);

	/*
	 * we reschedule only in the presence of cgroup
	 * constrained events.
	 */
	rcu_read_lock();

	list_for_each_entry_rcu(pmu, &pmus, entry) {
		cpuctx = this_cpu_ptr(pmu->pmu_cpu_context);
		if (cpuctx->unique_pmu != pmu)
			continue; /* ensure we process each cpuctx once */

		/*
		 * perf_cgroup_events says at least one
		 * context on this CPU has cgroup events.
		 *
		 * ctx->nr_cgroups reports the number of cgroup
		 * events for a context.
		 */
		if (cpuctx->ctx.nr_cgroups > 0) {
			perf_ctx_lock(cpuctx, cpuctx->task_ctx);
			perf_pmu_disable(cpuctx->ctx.pmu);

			if (mode & PERF_CGROUP_SWOUT) {
				cpu_ctx_sched_out(cpuctx, EVENT_ALL);
				/*
				 * must not be done before ctxswout due
				 * to event_filter_match() in event_sched_out()
				 */
				cpuctx->cgrp = NULL;
			}

			if (mode & PERF_CGROUP_SWIN) {
				WARN_ON_ONCE(cpuctx->cgrp);
				/*
				 * set cgrp before ctxsw in to allow
				 * event_filter_match() to not have to pass
				 * task around
				 */
				cpuctx->cgrp = perf_cgroup_from_task(task);
				cpu_ctx_sched_in(cpuctx, EVENT_ALL, task);
			}
			perf_pmu_enable(cpuctx->ctx.pmu);
			perf_ctx_unlock(cpuctx, cpuctx->task_ctx);
		}
	}

	rcu_read_unlock();

	local_irq_restore(flags);
}

static inline void perf_cgroup_sched_out(struct task_struct *task,
					 struct task_struct *next)
{
	struct perf_cgroup *cgrp1;
	struct perf_cgroup *cgrp2 = NULL;

	/*
	 * we come here when we know perf_cgroup_events > 0
	 */
	cgrp1 = perf_cgroup_from_task(task);

	/*
	 * next is NULL when called from perf_event_enable_on_exec()
	 * that will systematically cause a cgroup_switch()
	 */
	if (next)
		cgrp2 = perf_cgroup_from_task(next);

	/*
	 * only schedule out current cgroup events if we know
	 * that we are switching to a different cgroup. Otherwise,
	 * do no touch the cgroup events.
	 */
	if (cgrp1 != cgrp2)
		perf_cgroup_switch(task, PERF_CGROUP_SWOUT);
}

static inline void perf_cgroup_sched_in(struct task_struct *prev,
					struct task_struct *task)
{
	struct perf_cgroup *cgrp1;
	struct perf_cgroup *cgrp2 = NULL;

	/*
	 * we come here when we know perf_cgroup_events > 0
	 */
	cgrp1 = perf_cgroup_from_task(task);

	/* prev can never be NULL */
	cgrp2 = perf_cgroup_from_task(prev);

	/*
	 * only need to schedule in cgroup events if we are changing
	 * cgroup during ctxsw. Cgroup events were not scheduled
	 * out of ctxsw out if that was not the case.
	 */
	if (cgrp1 != cgrp2)
		perf_cgroup_switch(task, PERF_CGROUP_SWIN);
}

static inline int perf_cgroup_connect(int fd, struct perf_event *event,
				      struct perf_event_attr *attr,
				      struct perf_event *group_leader)
{
	struct perf_cgroup *cgrp;
	struct cgroup_subsys_state *css;
	struct fd f = fdget(fd);
	int ret = 0;

	if (!f.file)
		return -EBADF;

	css = css_tryget_online_from_dir(f.file->f_path.dentry,
					 &perf_event_cgrp_subsys);
	if (IS_ERR(css)) {
		ret = PTR_ERR(css);
		goto out;
	}

	cgrp = container_of(css, struct perf_cgroup, css);
	event->cgrp = cgrp;

	/*
	 * all events in a group must monitor
	 * the same cgroup because a task belongs
	 * to only one perf cgroup at a time
	 */
	if (group_leader && group_leader->cgrp != cgrp) {
		perf_detach_cgroup(event);
		ret = -EINVAL;
	}
out:
	fdput(f);
	return ret;
}

static inline void
perf_cgroup_set_shadow_time(struct perf_event *event, u64 now)
{
	struct perf_cgroup_info *t;
	t = per_cpu_ptr(event->cgrp->info, event->cpu);
	event->shadow_ctx_time = now - t->timestamp;
}

static inline void
perf_cgroup_defer_enabled(struct perf_event *event)
{
	/*
	 * when the current task's perf cgroup does not match
	 * the event's, we need to remember to call the
	 * perf_mark_enable() function the first time a task with
	 * a matching perf cgroup is scheduled in.
	 */
	if (is_cgroup_event(event) && !perf_cgroup_match(event))
		event->cgrp_defer_enabled = 1;
}

static inline void
perf_cgroup_mark_enabled(struct perf_event *event,
			 struct perf_event_context *ctx)
{
	struct perf_event *sub;
	u64 tstamp = perf_event_time(event);

	if (!event->cgrp_defer_enabled)
		return;

	event->cgrp_defer_enabled = 0;

	event->tstamp_enabled = tstamp - event->total_time_enabled;
	list_for_each_entry(sub, &event->sibling_list, group_entry) {
		if (sub->state >= PERF_EVENT_STATE_INACTIVE) {
			sub->tstamp_enabled = tstamp - sub->total_time_enabled;
			sub->cgrp_defer_enabled = 0;
		}
	}
}
#else /* !CONFIG_CGROUP_PERF */

static inline bool
perf_cgroup_match(struct perf_event *event)
{
	return true;
}

static inline void perf_detach_cgroup(struct perf_event *event)
{}

static inline int is_cgroup_event(struct perf_event *event)
{
	return 0;
}

static inline u64 perf_cgroup_event_cgrp_time(struct perf_event *event)
{
	return 0;
}

static inline void update_cgrp_time_from_event(struct perf_event *event)
{
}

static inline void update_cgrp_time_from_cpuctx(struct perf_cpu_context *cpuctx)
{
}

static inline void perf_cgroup_sched_out(struct task_struct *task,
					 struct task_struct *next)
{
}

static inline void perf_cgroup_sched_in(struct task_struct *prev,
					struct task_struct *task)
{
}

static inline int perf_cgroup_connect(pid_t pid, struct perf_event *event,
				      struct perf_event_attr *attr,
				      struct perf_event *group_leader)
{
	return -EINVAL;
}

static inline void
perf_cgroup_set_timestamp(struct task_struct *task,
			  struct perf_event_context *ctx)
{
}

void
perf_cgroup_switch(struct task_struct *task, struct task_struct *next)
{
}

static inline void
perf_cgroup_set_shadow_time(struct perf_event *event, u64 now)
{
}

static inline u64 perf_cgroup_event_time(struct perf_event *event)
{
	return 0;
}

static inline void
perf_cgroup_defer_enabled(struct perf_event *event)
{
}

static inline void
perf_cgroup_mark_enabled(struct perf_event *event,
			 struct perf_event_context *ctx)
{
}
#endif

/*
 * set default to be dependent on timer tick just
 * like original code
 */
#define PERF_CPU_HRTIMER (1000 / HZ)
/*
 * function must be called with interrupts disbled
 */
static enum hrtimer_restart perf_mux_hrtimer_handler(struct hrtimer *hr)
{
	struct perf_cpu_context *cpuctx;
	int rotations = 0;

	WARN_ON(!irqs_disabled());

	cpuctx = container_of(hr, struct perf_cpu_context, hrtimer);
	rotations = perf_rotate_context(cpuctx);

	raw_spin_lock(&cpuctx->hrtimer_lock);
	if (rotations)
		hrtimer_forward_now(hr, cpuctx->hrtimer_interval);
	else
		cpuctx->hrtimer_active = 0;
	raw_spin_unlock(&cpuctx->hrtimer_lock);

	return rotations ? HRTIMER_RESTART : HRTIMER_NORESTART;
}

static void __perf_mux_hrtimer_init(struct perf_cpu_context *cpuctx, int cpu)
{
	struct hrtimer *timer = &cpuctx->hrtimer;
	struct pmu *pmu = cpuctx->ctx.pmu;
	u64 interval;

	/* no multiplexing needed for SW PMU */
	if (pmu->task_ctx_nr == perf_sw_context)
		return;

	/*
	 * check default is sane, if not set then force to
	 * default interval (1/tick)
	 */
	interval = pmu->hrtimer_interval_ms;
	if (interval < 1)
		interval = pmu->hrtimer_interval_ms = PERF_CPU_HRTIMER;

	cpuctx->hrtimer_interval = ns_to_ktime(NSEC_PER_MSEC * interval);

	raw_spin_lock_init(&cpuctx->hrtimer_lock);
	hrtimer_init(timer, CLOCK_MONOTONIC, HRTIMER_MODE_ABS_PINNED);
	timer->function = perf_mux_hrtimer_handler;
}

static int perf_mux_hrtimer_restart(struct perf_cpu_context *cpuctx)
{
	struct hrtimer *timer = &cpuctx->hrtimer;
	struct pmu *pmu = cpuctx->ctx.pmu;
	unsigned long flags;

	/* not for SW PMU */
	if (pmu->task_ctx_nr == perf_sw_context)
		return 0;

	raw_spin_lock_irqsave(&cpuctx->hrtimer_lock, flags);
	if (!cpuctx->hrtimer_active) {
		cpuctx->hrtimer_active = 1;
		hrtimer_forward_now(timer, cpuctx->hrtimer_interval);
		hrtimer_start_expires(timer, HRTIMER_MODE_ABS_PINNED);
	}
	raw_spin_unlock_irqrestore(&cpuctx->hrtimer_lock, flags);

	return 0;
}

void perf_pmu_disable(struct pmu *pmu)
{
	int *count = this_cpu_ptr(pmu->pmu_disable_count);
	if (!(*count)++)
		pmu->pmu_disable(pmu);
}

void perf_pmu_enable(struct pmu *pmu)
{
	int *count = this_cpu_ptr(pmu->pmu_disable_count);
	if (!--(*count))
		pmu->pmu_enable(pmu);
}

static DEFINE_PER_CPU(struct list_head, active_ctx_list);

/*
 * perf_event_ctx_activate(), perf_event_ctx_deactivate(), and
 * perf_event_task_tick() are fully serialized because they're strictly cpu
 * affine and perf_event_ctx{activate,deactivate} are called with IRQs
 * disabled, while perf_event_task_tick is called from IRQ context.
 */
static void perf_event_ctx_activate(struct perf_event_context *ctx)
{
	struct list_head *head = this_cpu_ptr(&active_ctx_list);

	WARN_ON(!irqs_disabled());

	WARN_ON(!list_empty(&ctx->active_ctx_list));

	list_add(&ctx->active_ctx_list, head);
}

static void perf_event_ctx_deactivate(struct perf_event_context *ctx)
{
	WARN_ON(!irqs_disabled());

	WARN_ON(list_empty(&ctx->active_ctx_list));

	list_del_init(&ctx->active_ctx_list);
}

static void get_ctx(struct perf_event_context *ctx)
{
	WARN_ON(!atomic_inc_not_zero(&ctx->refcount));
}

static void free_ctx(struct rcu_head *head)
{
	struct perf_event_context *ctx;

	ctx = container_of(head, struct perf_event_context, rcu_head);
	kfree(ctx->task_ctx_data);
	kfree(ctx);
}

static void put_ctx(struct perf_event_context *ctx)
{
	if (atomic_dec_and_test(&ctx->refcount)) {
		if (ctx->parent_ctx)
			put_ctx(ctx->parent_ctx);
		if (ctx->task)
			put_task_struct(ctx->task);
		call_rcu(&ctx->rcu_head, free_ctx);
	}
}

/*
 * Because of perf_event::ctx migration in sys_perf_event_open::move_group and
 * perf_pmu_migrate_context() we need some magic.
 *
 * Those places that change perf_event::ctx will hold both
 * perf_event_ctx::mutex of the 'old' and 'new' ctx value.
 *
 * Lock ordering is by mutex address. There are two other sites where
 * perf_event_context::mutex nests and those are:
 *
 *  - perf_event_exit_task_context()	[ child , 0 ]
 *      __perf_event_exit_task()
 *        sync_child_event()
 *          put_event()			[ parent, 1 ]
 *
 *  - perf_event_init_context()		[ parent, 0 ]
 *      inherit_task_group()
 *        inherit_group()
 *          inherit_event()
 *            perf_event_alloc()
 *              perf_init_event()
 *                perf_try_init_event()	[ child , 1 ]
 *
 * While it appears there is an obvious deadlock here -- the parent and child
 * nesting levels are inverted between the two. This is in fact safe because
 * life-time rules separate them. That is an exiting task cannot fork, and a
 * spawning task cannot (yet) exit.
 *
 * But remember that that these are parent<->child context relations, and
 * migration does not affect children, therefore these two orderings should not
 * interact.
 *
 * The change in perf_event::ctx does not affect children (as claimed above)
 * because the sys_perf_event_open() case will install a new event and break
 * the ctx parent<->child relation, and perf_pmu_migrate_context() is only
 * concerned with cpuctx and that doesn't have children.
 *
 * The places that change perf_event::ctx will issue:
 *
 *   perf_remove_from_context();
 *   synchronize_rcu();
 *   perf_install_in_context();
 *
 * to affect the change. The remove_from_context() + synchronize_rcu() should
 * quiesce the event, after which we can install it in the new location. This
 * means that only external vectors (perf_fops, prctl) can perturb the event
 * while in transit. Therefore all such accessors should also acquire
 * perf_event_context::mutex to serialize against this.
 *
 * However; because event->ctx can change while we're waiting to acquire
 * ctx->mutex we must be careful and use the below perf_event_ctx_lock()
 * function.
 *
 * Lock order:
 *	task_struct::perf_event_mutex
 *	  perf_event_context::mutex
 *	    perf_event_context::lock
 *	    perf_event::child_mutex;
 *	    perf_event::mmap_mutex
 *	    mmap_sem
 */
static struct perf_event_context *
perf_event_ctx_lock_nested(struct perf_event *event, int nesting)
{
	struct perf_event_context *ctx;

again:
	rcu_read_lock();
	ctx = ACCESS_ONCE(event->ctx);
	if (!atomic_inc_not_zero(&ctx->refcount)) {
		rcu_read_unlock();
		goto again;
	}
	rcu_read_unlock();

	mutex_lock_nested(&ctx->mutex, nesting);
	if (event->ctx != ctx) {
		mutex_unlock(&ctx->mutex);
		put_ctx(ctx);
		goto again;
	}

	return ctx;
}

static inline struct perf_event_context *
perf_event_ctx_lock(struct perf_event *event)
{
	return perf_event_ctx_lock_nested(event, 0);
}

static void perf_event_ctx_unlock(struct perf_event *event,
				  struct perf_event_context *ctx)
{
	mutex_unlock(&ctx->mutex);
	put_ctx(ctx);
}

/*
 * This must be done under the ctx->lock, such as to serialize against
 * context_equiv(), therefore we cannot call put_ctx() since that might end up
 * calling scheduler related locks and ctx->lock nests inside those.
 */
static __must_check struct perf_event_context *
unclone_ctx(struct perf_event_context *ctx)
{
	struct perf_event_context *parent_ctx = ctx->parent_ctx;

	lockdep_assert_held(&ctx->lock);

	if (parent_ctx)
		ctx->parent_ctx = NULL;
	ctx->generation++;

	return parent_ctx;
}

static u32 perf_event_pid(struct perf_event *event, struct task_struct *p)
{
	/*
	 * only top level events have the pid namespace they were created in
	 */
	if (event->parent)
		event = event->parent;

	return task_tgid_nr_ns(p, event->ns);
}

static u32 perf_event_tid(struct perf_event *event, struct task_struct *p)
{
	/*
	 * only top level events have the pid namespace they were created in
	 */
	if (event->parent)
		event = event->parent;

	return task_pid_nr_ns(p, event->ns);
}

/*
 * If we inherit events we want to return the parent event id
 * to userspace.
 */
static u64 primary_event_id(struct perf_event *event)
{
	u64 id = event->id;

	if (event->parent)
		id = event->parent->id;

	return id;
}

/*
 * Get the perf_event_context for a task and lock it.
 * This has to cope with with the fact that until it is locked,
 * the context could get moved to another task.
 */
static struct perf_event_context *
perf_lock_task_context(struct task_struct *task, int ctxn, unsigned long *flags)
{
	struct perf_event_context *ctx;

retry:
	/*
	 * One of the few rules of preemptible RCU is that one cannot do
	 * rcu_read_unlock() while holding a scheduler (or nested) lock when
	 * part of the read side critical section was preemptible -- see
	 * rcu_read_unlock_special().
	 *
	 * Since ctx->lock nests under rq->lock we must ensure the entire read
	 * side critical section is non-preemptible.
	 */
	preempt_disable();
	rcu_read_lock();
	ctx = rcu_dereference(task->perf_event_ctxp[ctxn]);
	if (ctx) {
		/*
		 * If this context is a clone of another, it might
		 * get swapped for another underneath us by
		 * perf_event_task_sched_out, though the
		 * rcu_read_lock() protects us from any context
		 * getting freed.  Lock the context and check if it
		 * got swapped before we could get the lock, and retry
		 * if so.  If we locked the right context, then it
		 * can't get swapped on us any more.
		 */
		raw_spin_lock_irqsave(&ctx->lock, *flags);
		if (ctx != rcu_dereference(task->perf_event_ctxp[ctxn])) {
			raw_spin_unlock_irqrestore(&ctx->lock, *flags);
			rcu_read_unlock();
			preempt_enable();
			goto retry;
		}

		if (!atomic_inc_not_zero(&ctx->refcount)) {
			raw_spin_unlock_irqrestore(&ctx->lock, *flags);
			ctx = NULL;
		}
	}
	rcu_read_unlock();
	preempt_enable();
	return ctx;
}

/*
 * Get the context for a task and increment its pin_count so it
 * can't get swapped to another task.  This also increments its
 * reference count so that the context can't get freed.
 */
static struct perf_event_context *
perf_pin_task_context(struct task_struct *task, int ctxn)
{
	struct perf_event_context *ctx;
	unsigned long flags;

	ctx = perf_lock_task_context(task, ctxn, &flags);
	if (ctx) {
		++ctx->pin_count;
		raw_spin_unlock_irqrestore(&ctx->lock, flags);
	}
	return ctx;
}

static void perf_unpin_context(struct perf_event_context *ctx)
{
	unsigned long flags;

	raw_spin_lock_irqsave(&ctx->lock, flags);
	--ctx->pin_count;
	raw_spin_unlock_irqrestore(&ctx->lock, flags);
}

/*
 * Update the record of the current time in a context.
 */
static void update_context_time(struct perf_event_context *ctx)
{
	u64 now = perf_clock();

	ctx->time += now - ctx->timestamp;
	ctx->timestamp = now;
}

static u64 perf_event_time(struct perf_event *event)
{
	struct perf_event_context *ctx = event->ctx;

	if (is_cgroup_event(event))
		return perf_cgroup_event_time(event);

	return ctx ? ctx->time : 0;
}

/*
 * Update the total_time_enabled and total_time_running fields for a event.
 * The caller of this function needs to hold the ctx->lock.
 */
static void update_event_times(struct perf_event *event)
{
	struct perf_event_context *ctx = event->ctx;
	u64 run_end;

	if (event->state < PERF_EVENT_STATE_INACTIVE ||
	    event->group_leader->state < PERF_EVENT_STATE_INACTIVE)
		return;
	/*
	 * in cgroup mode, time_enabled represents
	 * the time the event was enabled AND active
	 * tasks were in the monitored cgroup. This is
	 * independent of the activity of the context as
	 * there may be a mix of cgroup and non-cgroup events.
	 *
	 * That is why we treat cgroup events differently
	 * here.
	 */
	if (is_cgroup_event(event))
		run_end = perf_cgroup_event_time(event);
	else if (ctx->is_active)
		run_end = ctx->time;
	else
		run_end = event->tstamp_stopped;

	event->total_time_enabled = run_end - event->tstamp_enabled;

	if (event->state == PERF_EVENT_STATE_INACTIVE)
		run_end = event->tstamp_stopped;
	else
		run_end = perf_event_time(event);

	event->total_time_running = run_end - event->tstamp_running;

}

/*
 * Update total_time_enabled and total_time_running for all events in a group.
 */
static void update_group_times(struct perf_event *leader)
{
	struct perf_event *event;

	update_event_times(leader);
	list_for_each_entry(event, &leader->sibling_list, group_entry)
		update_event_times(event);
}

static struct list_head *
ctx_group_list(struct perf_event *event, struct perf_event_context *ctx)
{
	if (event->attr.pinned)
		return &ctx->pinned_groups;
	else
		return &ctx->flexible_groups;
}

/*
 * Add a event from the lists for its context.
 * Must be called with ctx->mutex and ctx->lock held.
 */
static void
list_add_event(struct perf_event *event, struct perf_event_context *ctx)
{
	WARN_ON_ONCE(event->attach_state & PERF_ATTACH_CONTEXT);
	event->attach_state |= PERF_ATTACH_CONTEXT;

	/*
	 * If we're a stand alone event or group leader, we go to the context
	 * list, group events are kept attached to the group so that
	 * perf_group_detach can, at all times, locate all siblings.
	 */
	if (event->group_leader == event) {
		struct list_head *list;

		if (is_software_event(event))
			event->group_flags |= PERF_GROUP_SOFTWARE;

		list = ctx_group_list(event, ctx);
		list_add_tail(&event->group_entry, list);
	}

	if (is_cgroup_event(event))
		ctx->nr_cgroups++;

	list_add_rcu(&event->event_entry, &ctx->event_list);
	ctx->nr_events++;
	if (event->attr.inherit_stat)
		ctx->nr_stat++;

	ctx->generation++;
}

/*
 * Initialize event state based on the perf_event_attr::disabled.
 */
static inline void perf_event__state_init(struct perf_event *event)
{
	event->state = event->attr.disabled ? PERF_EVENT_STATE_OFF :
					      PERF_EVENT_STATE_INACTIVE;
}

/*
 * Called at perf_event creation and when events are attached/detached from a
 * group.
 */
static void perf_event__read_size(struct perf_event *event)
{
	int entry = sizeof(u64); /* value */
	int size = 0;
	int nr = 1;

	if (event->attr.read_format & PERF_FORMAT_TOTAL_TIME_ENABLED)
		size += sizeof(u64);

	if (event->attr.read_format & PERF_FORMAT_TOTAL_TIME_RUNNING)
		size += sizeof(u64);

	if (event->attr.read_format & PERF_FORMAT_ID)
		entry += sizeof(u64);

	if (event->attr.read_format & PERF_FORMAT_GROUP) {
		nr += event->group_leader->nr_siblings;
		size += sizeof(u64);
	}

	size += entry * nr;
	event->read_size = size;
}

static void perf_event__header_size(struct perf_event *event)
{
	struct perf_sample_data *data;
	u64 sample_type = event->attr.sample_type;
	u16 size = 0;

	perf_event__read_size(event);

	if (sample_type & PERF_SAMPLE_IP)
		size += sizeof(data->ip);

	if (sample_type & PERF_SAMPLE_ADDR)
		size += sizeof(data->addr);

	if (sample_type & PERF_SAMPLE_PERIOD)
		size += sizeof(data->period);

	if (sample_type & PERF_SAMPLE_WEIGHT)
		size += sizeof(data->weight);

	if (sample_type & PERF_SAMPLE_READ)
		size += event->read_size;

	if (sample_type & PERF_SAMPLE_DATA_SRC)
		size += sizeof(data->data_src.val);

	if (sample_type & PERF_SAMPLE_TRANSACTION)
		size += sizeof(data->txn);

	event->header_size = size;
}

static void perf_event__id_header_size(struct perf_event *event)
{
	struct perf_sample_data *data;
	u64 sample_type = event->attr.sample_type;
	u16 size = 0;

	if (sample_type & PERF_SAMPLE_TID)
		size += sizeof(data->tid_entry);

	if (sample_type & PERF_SAMPLE_TIME)
		size += sizeof(data->time);

	if (sample_type & PERF_SAMPLE_IDENTIFIER)
		size += sizeof(data->id);

	if (sample_type & PERF_SAMPLE_ID)
		size += sizeof(data->id);

	if (sample_type & PERF_SAMPLE_STREAM_ID)
		size += sizeof(data->stream_id);

	if (sample_type & PERF_SAMPLE_CPU)
		size += sizeof(data->cpu_entry);

	event->id_header_size = size;
}

static void perf_group_attach(struct perf_event *event)
{
	struct perf_event *group_leader = event->group_leader, *pos;

	/*
	 * We can have double attach due to group movement in perf_event_open.
	 */
	if (event->attach_state & PERF_ATTACH_GROUP)
		return;

	event->attach_state |= PERF_ATTACH_GROUP;

	if (group_leader == event)
		return;

	WARN_ON_ONCE(group_leader->ctx != event->ctx);

	if (group_leader->group_flags & PERF_GROUP_SOFTWARE &&
			!is_software_event(event))
		group_leader->group_flags &= ~PERF_GROUP_SOFTWARE;

	list_add_tail(&event->group_entry, &group_leader->sibling_list);
	group_leader->nr_siblings++;

	perf_event__header_size(group_leader);

	list_for_each_entry(pos, &group_leader->sibling_list, group_entry)
		perf_event__header_size(pos);
}

/*
 * Remove a event from the lists for its context.
 * Must be called with ctx->mutex and ctx->lock held.
 */
static void
list_del_event(struct perf_event *event, struct perf_event_context *ctx)
{
	struct perf_cpu_context *cpuctx;

	WARN_ON_ONCE(event->ctx != ctx);
	lockdep_assert_held(&ctx->lock);

	/*
	 * We can have double detach due to exit/hot-unplug + close.
	 */
	if (!(event->attach_state & PERF_ATTACH_CONTEXT))
		return;

	event->attach_state &= ~PERF_ATTACH_CONTEXT;

	if (is_cgroup_event(event)) {
		ctx->nr_cgroups--;
		cpuctx = __get_cpu_context(ctx);
		/*
		 * if there are no more cgroup events
		 * then cler cgrp to avoid stale pointer
		 * in update_cgrp_time_from_cpuctx()
		 */
		if (!ctx->nr_cgroups)
			cpuctx->cgrp = NULL;
	}

	ctx->nr_events--;
	if (event->attr.inherit_stat)
		ctx->nr_stat--;

	list_del_rcu(&event->event_entry);

	if (event->group_leader == event)
		list_del_init(&event->group_entry);

	update_group_times(event);

	/*
	 * If event was in error state, then keep it
	 * that way, otherwise bogus counts will be
	 * returned on read(). The only way to get out
	 * of error state is by explicit re-enabling
	 * of the event
	 */
	if (event->state > PERF_EVENT_STATE_OFF)
		event->state = PERF_EVENT_STATE_OFF;

	ctx->generation++;
}

static void perf_group_detach(struct perf_event *event)
{
	struct perf_event *sibling, *tmp;
	struct list_head *list = NULL;

	/*
	 * We can have double detach due to exit/hot-unplug + close.
	 */
	if (!(event->attach_state & PERF_ATTACH_GROUP))
		return;

	event->attach_state &= ~PERF_ATTACH_GROUP;

	/*
	 * If this is a sibling, remove it from its group.
	 */
	if (event->group_leader != event) {
		list_del_init(&event->group_entry);
		event->group_leader->nr_siblings--;
		goto out;
	}

	if (!list_empty(&event->group_entry))
		list = &event->group_entry;

	/*
	 * If this was a group event with sibling events then
	 * upgrade the siblings to singleton events by adding them
	 * to whatever list we are on.
	 */
	list_for_each_entry_safe(sibling, tmp, &event->sibling_list, group_entry) {
		if (list)
			list_move_tail(&sibling->group_entry, list);
		sibling->group_leader = sibling;

		/* Inherit group flags from the previous leader */
		sibling->group_flags = event->group_flags;

		WARN_ON_ONCE(sibling->ctx != event->ctx);
	}

out:
	perf_event__header_size(event->group_leader);

	list_for_each_entry(tmp, &event->group_leader->sibling_list, group_entry)
		perf_event__header_size(tmp);
}

/*
 * User event without the task.
 */
static bool is_orphaned_event(struct perf_event *event)
{
	return event && !is_kernel_event(event) && !event->owner;
}

/*
 * Event has a parent but parent's task finished and it's
 * alive only because of children holding refference.
 */
static bool is_orphaned_child(struct perf_event *event)
{
	return is_orphaned_event(event->parent);
}

static void orphans_remove_work(struct work_struct *work);

static void schedule_orphans_remove(struct perf_event_context *ctx)
{
	if (!ctx->task || ctx->orphans_remove_sched || !perf_wq)
		return;

	if (queue_delayed_work(perf_wq, &ctx->orphans_remove, 1)) {
		get_ctx(ctx);
		ctx->orphans_remove_sched = true;
	}
}

static int __init perf_workqueue_init(void)
{
	perf_wq = create_singlethread_workqueue("perf");
	WARN(!perf_wq, "failed to create perf workqueue\n");
	return perf_wq ? 0 : -1;
}

core_initcall(perf_workqueue_init);

static inline int pmu_filter_match(struct perf_event *event)
{
	struct pmu *pmu = event->pmu;
	return pmu->filter_match ? pmu->filter_match(event) : 1;
}

static inline int
event_filter_match(struct perf_event *event)
{
	return (event->cpu == -1 || event->cpu == smp_processor_id())
	    && perf_cgroup_match(event) && pmu_filter_match(event);
}

static void
event_sched_out(struct perf_event *event,
		  struct perf_cpu_context *cpuctx,
		  struct perf_event_context *ctx)
{
	u64 tstamp = perf_event_time(event);
	u64 delta;

	WARN_ON_ONCE(event->ctx != ctx);
	lockdep_assert_held(&ctx->lock);

	/*
	 * An event which could not be activated because of
	 * filter mismatch still needs to have its timings
	 * maintained, otherwise bogus information is return
	 * via read() for time_enabled, time_running:
	 */
	if (event->state == PERF_EVENT_STATE_INACTIVE
	    && !event_filter_match(event)) {
		delta = tstamp - event->tstamp_stopped;
		event->tstamp_running += delta;
		event->tstamp_stopped = tstamp;
	}

	if (event->state != PERF_EVENT_STATE_ACTIVE)
		return;

	perf_pmu_disable(event->pmu);

	event->state = PERF_EVENT_STATE_INACTIVE;
	if (event->pending_disable) {
		event->pending_disable = 0;
		event->state = PERF_EVENT_STATE_OFF;
	}
	event->tstamp_stopped = tstamp;
	event->pmu->del(event, 0);
	event->oncpu = -1;

	if (!is_software_event(event))
		cpuctx->active_oncpu--;
	if (!--ctx->nr_active)
		perf_event_ctx_deactivate(ctx);
	if (event->attr.freq && event->attr.sample_freq)
		ctx->nr_freq--;
	if (event->attr.exclusive || !cpuctx->active_oncpu)
		cpuctx->exclusive = 0;

	if (is_orphaned_child(event))
		schedule_orphans_remove(ctx);

	perf_pmu_enable(event->pmu);
}

static void
group_sched_out(struct perf_event *group_event,
		struct perf_cpu_context *cpuctx,
		struct perf_event_context *ctx)
{
	struct perf_event *event;
	int state = group_event->state;

	event_sched_out(group_event, cpuctx, ctx);

	/*
	 * Schedule out siblings (if any):
	 */
	list_for_each_entry(event, &group_event->sibling_list, group_entry)
		event_sched_out(event, cpuctx, ctx);

	if (state == PERF_EVENT_STATE_ACTIVE && group_event->attr.exclusive)
		cpuctx->exclusive = 0;
}

struct remove_event {
	struct perf_event *event;
	bool detach_group;
};

/*
 * Cross CPU call to remove a performance event
 *
 * We disable the event on the hardware level first. After that we
 * remove it from the context list.
 */
static int __perf_remove_from_context(void *info)
{
	struct remove_event *re = info;
	struct perf_event *event = re->event;
	struct perf_event_context *ctx = event->ctx;
	struct perf_cpu_context *cpuctx = __get_cpu_context(ctx);

	raw_spin_lock(&ctx->lock);
	event_sched_out(event, cpuctx, ctx);
	if (re->detach_group)
		perf_group_detach(event);
	list_del_event(event, ctx);
	if (!ctx->nr_events && cpuctx->task_ctx == ctx) {
		ctx->is_active = 0;
		cpuctx->task_ctx = NULL;
	}
	raw_spin_unlock(&ctx->lock);

	return 0;
}


/*
 * Remove the event from a task's (or a CPU's) list of events.
 *
 * CPU events are removed with a smp call. For task events we only
 * call when the task is on a CPU.
 *
 * If event->ctx is a cloned context, callers must make sure that
 * every task struct that event->ctx->task could possibly point to
 * remains valid.  This is OK when called from perf_release since
 * that only calls us on the top-level context, which can't be a clone.
 * When called from perf_event_exit_task, it's OK because the
 * context has been detached from its task.
 */
static void perf_remove_from_context(struct perf_event *event, bool detach_group)
{
	struct perf_event_context *ctx = event->ctx;
	struct task_struct *task = ctx->task;
	struct remove_event re = {
		.event = event,
		.detach_group = detach_group,
	};

	lockdep_assert_held(&ctx->mutex);

	if (!task) {
		/*
		 * Per cpu events are removed via an smp call. The removal can
		 * fail if the CPU is currently offline, but in that case we
		 * already called __perf_remove_from_context from
		 * perf_event_exit_cpu.
		 */
		cpu_function_call(event->cpu, __perf_remove_from_context, &re);
		return;
	}

retry:
	if (!task_function_call(task, __perf_remove_from_context, &re))
		return;

	raw_spin_lock_irq(&ctx->lock);
	/*
	 * If we failed to find a running task, but find the context active now
	 * that we've acquired the ctx->lock, retry.
	 */
	if (ctx->is_active) {
		raw_spin_unlock_irq(&ctx->lock);
		/*
		 * Reload the task pointer, it might have been changed by
		 * a concurrent perf_event_context_sched_out().
		 */
		task = ctx->task;
		goto retry;
	}

	/*
	 * Since the task isn't running, its safe to remove the event, us
	 * holding the ctx->lock ensures the task won't get scheduled in.
	 */
	if (detach_group)
		perf_group_detach(event);
	list_del_event(event, ctx);
	raw_spin_unlock_irq(&ctx->lock);
}

/*
 * Cross CPU call to disable a performance event
 */
int __perf_event_disable(void *info)
{
	struct perf_event *event = info;
	struct perf_event_context *ctx = event->ctx;
	struct perf_cpu_context *cpuctx = __get_cpu_context(ctx);

	/*
	 * If this is a per-task event, need to check whether this
	 * event's task is the current task on this cpu.
	 *
	 * Can trigger due to concurrent perf_event_context_sched_out()
	 * flipping contexts around.
	 */
	if (ctx->task && cpuctx->task_ctx != ctx)
		return -EINVAL;

	raw_spin_lock(&ctx->lock);

	/*
	 * If the event is on, turn it off.
	 * If it is in error state, leave it in error state.
	 */
	if (event->state >= PERF_EVENT_STATE_INACTIVE) {
		update_context_time(ctx);
		update_cgrp_time_from_event(event);
		update_group_times(event);
		if (event == event->group_leader)
			group_sched_out(event, cpuctx, ctx);
		else
			event_sched_out(event, cpuctx, ctx);
		event->state = PERF_EVENT_STATE_OFF;
	}

	raw_spin_unlock(&ctx->lock);

	return 0;
}

/*
 * Disable a event.
 *
 * If event->ctx is a cloned context, callers must make sure that
 * every task struct that event->ctx->task could possibly point to
 * remains valid.  This condition is satisifed when called through
 * perf_event_for_each_child or perf_event_for_each because they
 * hold the top-level event's child_mutex, so any descendant that
 * goes to exit will block in sync_child_event.
 * When called from perf_pending_event it's OK because event->ctx
 * is the current context on this CPU and preemption is disabled,
 * hence we can't get into perf_event_task_sched_out for this context.
 */
static void _perf_event_disable(struct perf_event *event)
{
	struct perf_event_context *ctx = event->ctx;
	struct task_struct *task = ctx->task;

	if (!task) {
		/*
		 * Disable the event on the cpu that it's on
		 */
		cpu_function_call(event->cpu, __perf_event_disable, event);
		return;
	}

retry:
	if (!task_function_call(task, __perf_event_disable, event))
		return;

	raw_spin_lock_irq(&ctx->lock);
	/*
	 * If the event is still active, we need to retry the cross-call.
	 */
	if (event->state == PERF_EVENT_STATE_ACTIVE) {
		raw_spin_unlock_irq(&ctx->lock);
		/*
		 * Reload the task pointer, it might have been changed by
		 * a concurrent perf_event_context_sched_out().
		 */
		task = ctx->task;
		goto retry;
	}

	/*
	 * Since we have the lock this context can't be scheduled
	 * in, so we can change the state safely.
	 */
	if (event->state == PERF_EVENT_STATE_INACTIVE) {
		update_group_times(event);
		event->state = PERF_EVENT_STATE_OFF;
	}
	raw_spin_unlock_irq(&ctx->lock);
}

/*
 * Strictly speaking kernel users cannot create groups and therefore this
 * interface does not need the perf_event_ctx_lock() magic.
 */
void perf_event_disable(struct perf_event *event)
{
	struct perf_event_context *ctx;

	ctx = perf_event_ctx_lock(event);
	_perf_event_disable(event);
	perf_event_ctx_unlock(event, ctx);
}
EXPORT_SYMBOL_GPL(perf_event_disable);

static void perf_set_shadow_time(struct perf_event *event,
				 struct perf_event_context *ctx,
				 u64 tstamp)
{
	/*
	 * use the correct time source for the time snapshot
	 *
	 * We could get by without this by leveraging the
	 * fact that to get to this function, the caller
	 * has most likely already called update_context_time()
	 * and update_cgrp_time_xx() and thus both timestamp
	 * are identical (or very close). Given that tstamp is,
	 * already adjusted for cgroup, we could say that:
	 *    tstamp - ctx->timestamp
	 * is equivalent to
	 *    tstamp - cgrp->timestamp.
	 *
	 * Then, in perf_output_read(), the calculation would
	 * work with no changes because:
	 * - event is guaranteed scheduled in
	 * - no scheduled out in between
	 * - thus the timestamp would be the same
	 *
	 * But this is a bit hairy.
	 *
	 * So instead, we have an explicit cgroup call to remain
	 * within the time time source all along. We believe it
	 * is cleaner and simpler to understand.
	 */
	if (is_cgroup_event(event))
		perf_cgroup_set_shadow_time(event, tstamp);
	else
		event->shadow_ctx_time = tstamp - ctx->timestamp;
}

#define MAX_INTERRUPTS (~0ULL)

static void perf_log_throttle(struct perf_event *event, int enable);
static void perf_log_itrace_start(struct perf_event *event);

static int
event_sched_in(struct perf_event *event,
		 struct perf_cpu_context *cpuctx,
		 struct perf_event_context *ctx)
{
	u64 tstamp = perf_event_time(event);
	int ret = 0;

	lockdep_assert_held(&ctx->lock);

	if (event->state <= PERF_EVENT_STATE_OFF)
		return 0;

	event->state = PERF_EVENT_STATE_ACTIVE;
	event->oncpu = smp_processor_id();

	/*
	 * Unthrottle events, since we scheduled we might have missed several
	 * ticks already, also for a heavily scheduling task there is little
	 * guarantee it'll get a tick in a timely manner.
	 */
	if (unlikely(event->hw.interrupts == MAX_INTERRUPTS)) {
		perf_log_throttle(event, 1);
		event->hw.interrupts = 0;
	}

	/*
	 * The new state must be visible before we turn it on in the hardware:
	 */
	smp_wmb();

	perf_pmu_disable(event->pmu);

<<<<<<< HEAD
	event->tstamp_running += tstamp - event->tstamp_stopped;

=======
>>>>>>> 2c6625cd
	perf_set_shadow_time(event, ctx, tstamp);

	perf_log_itrace_start(event);

	if (event->pmu->add(event, PERF_EF_START)) {
		event->state = PERF_EVENT_STATE_INACTIVE;
		event->oncpu = -1;
		ret = -EAGAIN;
		goto out;
	}

<<<<<<< HEAD
=======
	event->tstamp_running += tstamp - event->tstamp_stopped;

>>>>>>> 2c6625cd
	if (!is_software_event(event))
		cpuctx->active_oncpu++;
	if (!ctx->nr_active++)
		perf_event_ctx_activate(ctx);
	if (event->attr.freq && event->attr.sample_freq)
		ctx->nr_freq++;

	if (event->attr.exclusive)
		cpuctx->exclusive = 1;

	if (is_orphaned_child(event))
		schedule_orphans_remove(ctx);

out:
	perf_pmu_enable(event->pmu);

	return ret;
}

static int
group_sched_in(struct perf_event *group_event,
	       struct perf_cpu_context *cpuctx,
	       struct perf_event_context *ctx)
{
	struct perf_event *event, *partial_group = NULL;
	struct pmu *pmu = ctx->pmu;
	u64 now = ctx->time;
	bool simulate = false;

	if (group_event->state == PERF_EVENT_STATE_OFF)
		return 0;

	pmu->start_txn(pmu);

	if (event_sched_in(group_event, cpuctx, ctx)) {
		pmu->cancel_txn(pmu);
		perf_mux_hrtimer_restart(cpuctx);
		return -EAGAIN;
	}

	/*
	 * Schedule in siblings as one group (if any):
	 */
	list_for_each_entry(event, &group_event->sibling_list, group_entry) {
		if (event_sched_in(event, cpuctx, ctx)) {
			partial_group = event;
			goto group_error;
		}
	}

	if (!pmu->commit_txn(pmu))
		return 0;

group_error:
	/*
	 * Groups can be scheduled in as one unit only, so undo any
	 * partial group before returning:
	 * The events up to the failed event are scheduled out normally,
	 * tstamp_stopped will be updated.
	 *
	 * The failed events and the remaining siblings need to have
	 * their timings updated as if they had gone thru event_sched_in()
	 * and event_sched_out(). This is required to get consistent timings
	 * across the group. This also takes care of the case where the group
	 * could never be scheduled by ensuring tstamp_stopped is set to mark
	 * the time the event was actually stopped, such that time delta
	 * calculation in update_event_times() is correct.
	 */
	list_for_each_entry(event, &group_event->sibling_list, group_entry) {
		if (event == partial_group)
			simulate = true;

		if (simulate) {
			event->tstamp_running += now - event->tstamp_stopped;
			event->tstamp_stopped = now;
		} else {
			event_sched_out(event, cpuctx, ctx);
		}
	}
	event_sched_out(group_event, cpuctx, ctx);

	pmu->cancel_txn(pmu);

	perf_mux_hrtimer_restart(cpuctx);

	return -EAGAIN;
}

/*
 * Work out whether we can put this event group on the CPU now.
 */
static int group_can_go_on(struct perf_event *event,
			   struct perf_cpu_context *cpuctx,
			   int can_add_hw)
{
	/*
	 * Groups consisting entirely of software events can always go on.
	 */
	if (event->group_flags & PERF_GROUP_SOFTWARE)
		return 1;
	/*
	 * If an exclusive group is already on, no other hardware
	 * events can go on.
	 */
	if (cpuctx->exclusive)
		return 0;
	/*
	 * If this group is exclusive and there are already
	 * events on the CPU, it can't go on.
	 */
	if (event->attr.exclusive && cpuctx->active_oncpu)
		return 0;
	/*
	 * Otherwise, try to add it if all previous groups were able
	 * to go on.
	 */
	return can_add_hw;
}

static void add_event_to_ctx(struct perf_event *event,
			       struct perf_event_context *ctx)
{
	u64 tstamp = perf_event_time(event);

	list_add_event(event, ctx);
	perf_group_attach(event);
	event->tstamp_enabled = tstamp;
	event->tstamp_running = tstamp;
	event->tstamp_stopped = tstamp;
}

static void task_ctx_sched_out(struct perf_event_context *ctx);
static void
ctx_sched_in(struct perf_event_context *ctx,
	     struct perf_cpu_context *cpuctx,
	     enum event_type_t event_type,
	     struct task_struct *task);

static void perf_event_sched_in(struct perf_cpu_context *cpuctx,
				struct perf_event_context *ctx,
				struct task_struct *task)
{
	cpu_ctx_sched_in(cpuctx, EVENT_PINNED, task);
	if (ctx)
		ctx_sched_in(ctx, cpuctx, EVENT_PINNED, task);
	cpu_ctx_sched_in(cpuctx, EVENT_FLEXIBLE, task);
	if (ctx)
		ctx_sched_in(ctx, cpuctx, EVENT_FLEXIBLE, task);
}

/*
 * Cross CPU call to install and enable a performance event
 *
 * Must be called with ctx->mutex held
 */
static int  __perf_install_in_context(void *info)
{
	struct perf_event *event = info;
	struct perf_event_context *ctx = event->ctx;
	struct perf_cpu_context *cpuctx = __get_cpu_context(ctx);
	struct perf_event_context *task_ctx = cpuctx->task_ctx;
	struct task_struct *task = current;

	perf_ctx_lock(cpuctx, task_ctx);
	perf_pmu_disable(cpuctx->ctx.pmu);

	/*
	 * If there was an active task_ctx schedule it out.
	 */
	if (task_ctx)
		task_ctx_sched_out(task_ctx);

	/*
	 * If the context we're installing events in is not the
	 * active task_ctx, flip them.
	 */
	if (ctx->task && task_ctx != ctx) {
		if (task_ctx)
			raw_spin_unlock(&task_ctx->lock);
		raw_spin_lock(&ctx->lock);
		task_ctx = ctx;
	}

	if (task_ctx) {
		cpuctx->task_ctx = task_ctx;
		task = task_ctx->task;
	}

	cpu_ctx_sched_out(cpuctx, EVENT_ALL);

	update_context_time(ctx);
	/*
	 * update cgrp time only if current cgrp
	 * matches event->cgrp. Must be done before
	 * calling add_event_to_ctx()
	 */
	update_cgrp_time_from_event(event);

	add_event_to_ctx(event, ctx);

	/*
	 * Schedule everything back in
	 */
	perf_event_sched_in(cpuctx, task_ctx, task);

	perf_pmu_enable(cpuctx->ctx.pmu);
	perf_ctx_unlock(cpuctx, task_ctx);

	return 0;
}

/*
 * Attach a performance event to a context
 *
 * First we add the event to the list with the hardware enable bit
 * in event->hw_config cleared.
 *
 * If the event is attached to a task which is on a CPU we use a smp
 * call to enable it in the task context. The task might have been
 * scheduled away, but we check this in the smp call again.
 */
static void
perf_install_in_context(struct perf_event_context *ctx,
			struct perf_event *event,
			int cpu)
{
	struct task_struct *task = ctx->task;

	lockdep_assert_held(&ctx->mutex);

	event->ctx = ctx;
	if (event->cpu != -1)
		event->cpu = cpu;

	if (!task) {
		/*
		 * Per cpu events are installed via an smp call and
		 * the install is always successful.
		 */
		cpu_function_call(cpu, __perf_install_in_context, event);
		return;
	}

retry:
	if (!task_function_call(task, __perf_install_in_context, event))
		return;

	raw_spin_lock_irq(&ctx->lock);
	/*
	 * If we failed to find a running task, but find the context active now
	 * that we've acquired the ctx->lock, retry.
	 */
	if (ctx->is_active) {
		raw_spin_unlock_irq(&ctx->lock);
		/*
		 * Reload the task pointer, it might have been changed by
		 * a concurrent perf_event_context_sched_out().
		 */
		task = ctx->task;
		goto retry;
	}

	/*
	 * Since the task isn't running, its safe to add the event, us holding
	 * the ctx->lock ensures the task won't get scheduled in.
	 */
	add_event_to_ctx(event, ctx);
	raw_spin_unlock_irq(&ctx->lock);
}

/*
 * Put a event into inactive state and update time fields.
 * Enabling the leader of a group effectively enables all
 * the group members that aren't explicitly disabled, so we
 * have to update their ->tstamp_enabled also.
 * Note: this works for group members as well as group leaders
 * since the non-leader members' sibling_lists will be empty.
 */
static void __perf_event_mark_enabled(struct perf_event *event)
{
	struct perf_event *sub;
	u64 tstamp = perf_event_time(event);

	event->state = PERF_EVENT_STATE_INACTIVE;
	event->tstamp_enabled = tstamp - event->total_time_enabled;
	list_for_each_entry(sub, &event->sibling_list, group_entry) {
		if (sub->state >= PERF_EVENT_STATE_INACTIVE)
			sub->tstamp_enabled = tstamp - sub->total_time_enabled;
	}
}

/*
 * Cross CPU call to enable a performance event
 */
static int __perf_event_enable(void *info)
{
	struct perf_event *event = info;
	struct perf_event_context *ctx = event->ctx;
	struct perf_event *leader = event->group_leader;
	struct perf_cpu_context *cpuctx = __get_cpu_context(ctx);
	int err;

	/*
	 * There's a time window between 'ctx->is_active' check
	 * in perf_event_enable function and this place having:
	 *   - IRQs on
	 *   - ctx->lock unlocked
	 *
	 * where the task could be killed and 'ctx' deactivated
	 * by perf_event_exit_task.
	 */
	if (!ctx->is_active)
		return -EINVAL;

	raw_spin_lock(&ctx->lock);
	update_context_time(ctx);

	if (event->state >= PERF_EVENT_STATE_INACTIVE)
		goto unlock;

	/*
	 * set current task's cgroup time reference point
	 */
	perf_cgroup_set_timestamp(current, ctx);

	__perf_event_mark_enabled(event);

	if (!event_filter_match(event)) {
		if (is_cgroup_event(event))
			perf_cgroup_defer_enabled(event);
		goto unlock;
	}

	/*
	 * If the event is in a group and isn't the group leader,
	 * then don't put it on unless the group is on.
	 */
	if (leader != event && leader->state != PERF_EVENT_STATE_ACTIVE)
		goto unlock;

	if (!group_can_go_on(event, cpuctx, 1)) {
		err = -EEXIST;
	} else {
		if (event == leader)
			err = group_sched_in(event, cpuctx, ctx);
		else
			err = event_sched_in(event, cpuctx, ctx);
	}

	if (err) {
		/*
		 * If this event can't go on and it's part of a
		 * group, then the whole group has to come off.
		 */
		if (leader != event) {
			group_sched_out(leader, cpuctx, ctx);
			perf_mux_hrtimer_restart(cpuctx);
		}
		if (leader->attr.pinned) {
			update_group_times(leader);
			leader->state = PERF_EVENT_STATE_ERROR;
		}
	}

unlock:
	raw_spin_unlock(&ctx->lock);

	return 0;
}

/*
 * Enable a event.
 *
 * If event->ctx is a cloned context, callers must make sure that
 * every task struct that event->ctx->task could possibly point to
 * remains valid.  This condition is satisfied when called through
 * perf_event_for_each_child or perf_event_for_each as described
 * for perf_event_disable.
 */
static void _perf_event_enable(struct perf_event *event)
{
	struct perf_event_context *ctx = event->ctx;
	struct task_struct *task = ctx->task;

	if (!task) {
		/*
		 * Enable the event on the cpu that it's on
		 */
		cpu_function_call(event->cpu, __perf_event_enable, event);
		return;
	}

	raw_spin_lock_irq(&ctx->lock);
	if (event->state >= PERF_EVENT_STATE_INACTIVE)
		goto out;

	/*
	 * If the event is in error state, clear that first.
	 * That way, if we see the event in error state below, we
	 * know that it has gone back into error state, as distinct
	 * from the task having been scheduled away before the
	 * cross-call arrived.
	 */
	if (event->state == PERF_EVENT_STATE_ERROR)
		event->state = PERF_EVENT_STATE_OFF;

retry:
	if (!ctx->is_active) {
		__perf_event_mark_enabled(event);
		goto out;
	}

	raw_spin_unlock_irq(&ctx->lock);

	if (!task_function_call(task, __perf_event_enable, event))
		return;

	raw_spin_lock_irq(&ctx->lock);

	/*
	 * If the context is active and the event is still off,
	 * we need to retry the cross-call.
	 */
	if (ctx->is_active && event->state == PERF_EVENT_STATE_OFF) {
		/*
		 * task could have been flipped by a concurrent
		 * perf_event_context_sched_out()
		 */
		task = ctx->task;
		goto retry;
	}

out:
	raw_spin_unlock_irq(&ctx->lock);
}

/*
 * See perf_event_disable();
 */
void perf_event_enable(struct perf_event *event)
{
	struct perf_event_context *ctx;

	ctx = perf_event_ctx_lock(event);
	_perf_event_enable(event);
	perf_event_ctx_unlock(event, ctx);
}
EXPORT_SYMBOL_GPL(perf_event_enable);

static int _perf_event_refresh(struct perf_event *event, int refresh)
{
	/*
	 * not supported on inherited events
	 */
	if (event->attr.inherit || !is_sampling_event(event))
		return -EINVAL;

	atomic_add(refresh, &event->event_limit);
	_perf_event_enable(event);

	return 0;
}

/*
 * See perf_event_disable()
 */
int perf_event_refresh(struct perf_event *event, int refresh)
{
	struct perf_event_context *ctx;
	int ret;

	ctx = perf_event_ctx_lock(event);
	ret = _perf_event_refresh(event, refresh);
	perf_event_ctx_unlock(event, ctx);

	return ret;
}
EXPORT_SYMBOL_GPL(perf_event_refresh);

static void ctx_sched_out(struct perf_event_context *ctx,
			  struct perf_cpu_context *cpuctx,
			  enum event_type_t event_type)
{
	struct perf_event *event;
	int is_active = ctx->is_active;

	ctx->is_active &= ~event_type;
	if (likely(!ctx->nr_events))
		return;

	update_context_time(ctx);
	update_cgrp_time_from_cpuctx(cpuctx);
	if (!ctx->nr_active)
		return;

	perf_pmu_disable(ctx->pmu);
	if ((is_active & EVENT_PINNED) && (event_type & EVENT_PINNED)) {
		list_for_each_entry(event, &ctx->pinned_groups, group_entry)
			group_sched_out(event, cpuctx, ctx);
	}

	if ((is_active & EVENT_FLEXIBLE) && (event_type & EVENT_FLEXIBLE)) {
		list_for_each_entry(event, &ctx->flexible_groups, group_entry)
			group_sched_out(event, cpuctx, ctx);
	}
	perf_pmu_enable(ctx->pmu);
}

/*
 * Test whether two contexts are equivalent, i.e. whether they have both been
 * cloned from the same version of the same context.
 *
 * Equivalence is measured using a generation number in the context that is
 * incremented on each modification to it; see unclone_ctx(), list_add_event()
 * and list_del_event().
 */
static int context_equiv(struct perf_event_context *ctx1,
			 struct perf_event_context *ctx2)
{
	lockdep_assert_held(&ctx1->lock);
	lockdep_assert_held(&ctx2->lock);

	/* Pinning disables the swap optimization */
	if (ctx1->pin_count || ctx2->pin_count)
		return 0;

	/* If ctx1 is the parent of ctx2 */
	if (ctx1 == ctx2->parent_ctx && ctx1->generation == ctx2->parent_gen)
		return 1;

	/* If ctx2 is the parent of ctx1 */
	if (ctx1->parent_ctx == ctx2 && ctx1->parent_gen == ctx2->generation)
		return 1;

	/*
	 * If ctx1 and ctx2 have the same parent; we flatten the parent
	 * hierarchy, see perf_event_init_context().
	 */
	if (ctx1->parent_ctx && ctx1->parent_ctx == ctx2->parent_ctx &&
			ctx1->parent_gen == ctx2->parent_gen)
		return 1;

	/* Unmatched */
	return 0;
}

static void __perf_event_sync_stat(struct perf_event *event,
				     struct perf_event *next_event)
{
	u64 value;

	if (!event->attr.inherit_stat)
		return;

	/*
	 * Update the event value, we cannot use perf_event_read()
	 * because we're in the middle of a context switch and have IRQs
	 * disabled, which upsets smp_call_function_single(), however
	 * we know the event must be on the current CPU, therefore we
	 * don't need to use it.
	 */
	switch (event->state) {
	case PERF_EVENT_STATE_ACTIVE:
		event->pmu->read(event);
		/* fall-through */

	case PERF_EVENT_STATE_INACTIVE:
		update_event_times(event);
		break;

	default:
		break;
	}

	/*
	 * In order to keep per-task stats reliable we need to flip the event
	 * values when we flip the contexts.
	 */
	value = local64_read(&next_event->count);
	value = local64_xchg(&event->count, value);
	local64_set(&next_event->count, value);

	swap(event->total_time_enabled, next_event->total_time_enabled);
	swap(event->total_time_running, next_event->total_time_running);

	/*
	 * Since we swizzled the values, update the user visible data too.
	 */
	perf_event_update_userpage(event);
	perf_event_update_userpage(next_event);
}

static void perf_event_sync_stat(struct perf_event_context *ctx,
				   struct perf_event_context *next_ctx)
{
	struct perf_event *event, *next_event;

	if (!ctx->nr_stat)
		return;

	update_context_time(ctx);

	event = list_first_entry(&ctx->event_list,
				   struct perf_event, event_entry);

	next_event = list_first_entry(&next_ctx->event_list,
					struct perf_event, event_entry);

	while (&event->event_entry != &ctx->event_list &&
	       &next_event->event_entry != &next_ctx->event_list) {

		__perf_event_sync_stat(event, next_event);

		event = list_next_entry(event, event_entry);
		next_event = list_next_entry(next_event, event_entry);
	}
}

static void perf_event_context_sched_out(struct task_struct *task, int ctxn,
					 struct task_struct *next)
{
	struct perf_event_context *ctx = task->perf_event_ctxp[ctxn];
	struct perf_event_context *next_ctx;
	struct perf_event_context *parent, *next_parent;
	struct perf_cpu_context *cpuctx;
	int do_switch = 1;

	if (likely(!ctx))
		return;

	cpuctx = __get_cpu_context(ctx);
	if (!cpuctx->task_ctx)
		return;

	rcu_read_lock();
	next_ctx = next->perf_event_ctxp[ctxn];
	if (!next_ctx)
		goto unlock;

	parent = rcu_dereference(ctx->parent_ctx);
	next_parent = rcu_dereference(next_ctx->parent_ctx);

	/* If neither context have a parent context; they cannot be clones. */
	if (!parent && !next_parent)
		goto unlock;

	if (next_parent == ctx || next_ctx == parent || next_parent == parent) {
		/*
		 * Looks like the two contexts are clones, so we might be
		 * able to optimize the context switch.  We lock both
		 * contexts and check that they are clones under the
		 * lock (including re-checking that neither has been
		 * uncloned in the meantime).  It doesn't matter which
		 * order we take the locks because no other cpu could
		 * be trying to lock both of these tasks.
		 */
		raw_spin_lock(&ctx->lock);
		raw_spin_lock_nested(&next_ctx->lock, SINGLE_DEPTH_NESTING);
		if (context_equiv(ctx, next_ctx)) {
			/*
			 * XXX do we need a memory barrier of sorts
			 * wrt to rcu_dereference() of perf_event_ctxp
			 */
			task->perf_event_ctxp[ctxn] = next_ctx;
			next->perf_event_ctxp[ctxn] = ctx;
			ctx->task = next;
			next_ctx->task = task;

			swap(ctx->task_ctx_data, next_ctx->task_ctx_data);

			do_switch = 0;

			perf_event_sync_stat(ctx, next_ctx);
		}
		raw_spin_unlock(&next_ctx->lock);
		raw_spin_unlock(&ctx->lock);
	}
unlock:
	rcu_read_unlock();

	if (do_switch) {
		raw_spin_lock(&ctx->lock);
		ctx_sched_out(ctx, cpuctx, EVENT_ALL);
		cpuctx->task_ctx = NULL;
		raw_spin_unlock(&ctx->lock);
	}
}

void perf_sched_cb_dec(struct pmu *pmu)
{
	this_cpu_dec(perf_sched_cb_usages);
}

void perf_sched_cb_inc(struct pmu *pmu)
{
	this_cpu_inc(perf_sched_cb_usages);
}

/*
 * This function provides the context switch callback to the lower code
 * layer. It is invoked ONLY when the context switch callback is enabled.
 */
static void perf_pmu_sched_task(struct task_struct *prev,
				struct task_struct *next,
				bool sched_in)
{
	struct perf_cpu_context *cpuctx;
	struct pmu *pmu;
	unsigned long flags;

	if (prev == next)
		return;

	local_irq_save(flags);

	rcu_read_lock();

	list_for_each_entry_rcu(pmu, &pmus, entry) {
		if (pmu->sched_task) {
			cpuctx = this_cpu_ptr(pmu->pmu_cpu_context);

			perf_ctx_lock(cpuctx, cpuctx->task_ctx);

			perf_pmu_disable(pmu);

			pmu->sched_task(cpuctx->task_ctx, sched_in);

			perf_pmu_enable(pmu);

			perf_ctx_unlock(cpuctx, cpuctx->task_ctx);
		}
	}

	rcu_read_unlock();

	local_irq_restore(flags);
}

#define for_each_task_context_nr(ctxn)					\
	for ((ctxn) = 0; (ctxn) < perf_nr_task_contexts; (ctxn)++)

/*
 * Called from scheduler to remove the events of the current task,
 * with interrupts disabled.
 *
 * We stop each event and update the event value in event->count.
 *
 * This does not protect us against NMI, but disable()
 * sets the disabled bit in the control field of event _before_
 * accessing the event control register. If a NMI hits, then it will
 * not restart the event.
 */
void __perf_event_task_sched_out(struct task_struct *task,
				 struct task_struct *next)
{
	int ctxn;

	if (__this_cpu_read(perf_sched_cb_usages))
		perf_pmu_sched_task(task, next, false);

	for_each_task_context_nr(ctxn)
		perf_event_context_sched_out(task, ctxn, next);

	/*
	 * if cgroup events exist on this CPU, then we need
	 * to check if we have to switch out PMU state.
	 * cgroup event are system-wide mode only
	 */
	if (atomic_read(this_cpu_ptr(&perf_cgroup_events)))
		perf_cgroup_sched_out(task, next);
}

static void task_ctx_sched_out(struct perf_event_context *ctx)
{
	struct perf_cpu_context *cpuctx = __get_cpu_context(ctx);

	if (!cpuctx->task_ctx)
		return;

	if (WARN_ON_ONCE(ctx != cpuctx->task_ctx))
		return;

	ctx_sched_out(ctx, cpuctx, EVENT_ALL);
	cpuctx->task_ctx = NULL;
}

/*
 * Called with IRQs disabled
 */
static void cpu_ctx_sched_out(struct perf_cpu_context *cpuctx,
			      enum event_type_t event_type)
{
	ctx_sched_out(&cpuctx->ctx, cpuctx, event_type);
}

static void
ctx_pinned_sched_in(struct perf_event_context *ctx,
		    struct perf_cpu_context *cpuctx)
{
	struct perf_event *event;

	list_for_each_entry(event, &ctx->pinned_groups, group_entry) {
		if (event->state <= PERF_EVENT_STATE_OFF)
			continue;
		if (!event_filter_match(event))
			continue;

		/* may need to reset tstamp_enabled */
		if (is_cgroup_event(event))
			perf_cgroup_mark_enabled(event, ctx);

		if (group_can_go_on(event, cpuctx, 1))
			group_sched_in(event, cpuctx, ctx);

		/*
		 * If this pinned group hasn't been scheduled,
		 * put it in error state.
		 */
		if (event->state == PERF_EVENT_STATE_INACTIVE) {
			update_group_times(event);
			event->state = PERF_EVENT_STATE_ERROR;
		}
	}
}

static void
ctx_flexible_sched_in(struct perf_event_context *ctx,
		      struct perf_cpu_context *cpuctx)
{
	struct perf_event *event;
	int can_add_hw = 1;

	list_for_each_entry(event, &ctx->flexible_groups, group_entry) {
		/* Ignore events in OFF or ERROR state */
		if (event->state <= PERF_EVENT_STATE_OFF)
			continue;
		/*
		 * Listen to the 'cpu' scheduling filter constraint
		 * of events:
		 */
		if (!event_filter_match(event))
			continue;

		/* may need to reset tstamp_enabled */
		if (is_cgroup_event(event))
			perf_cgroup_mark_enabled(event, ctx);

		if (group_can_go_on(event, cpuctx, can_add_hw)) {
			if (group_sched_in(event, cpuctx, ctx))
				can_add_hw = 0;
		}
	}
}

static void
ctx_sched_in(struct perf_event_context *ctx,
	     struct perf_cpu_context *cpuctx,
	     enum event_type_t event_type,
	     struct task_struct *task)
{
	u64 now;
	int is_active = ctx->is_active;

	ctx->is_active |= event_type;
	if (likely(!ctx->nr_events))
		return;

	now = perf_clock();
	ctx->timestamp = now;
	perf_cgroup_set_timestamp(task, ctx);
	/*
	 * First go through the list and put on any pinned groups
	 * in order to give them the best chance of going on.
	 */
	if (!(is_active & EVENT_PINNED) && (event_type & EVENT_PINNED))
		ctx_pinned_sched_in(ctx, cpuctx);

	/* Then walk through the lower prio flexible groups */
	if (!(is_active & EVENT_FLEXIBLE) && (event_type & EVENT_FLEXIBLE))
		ctx_flexible_sched_in(ctx, cpuctx);
}

static void cpu_ctx_sched_in(struct perf_cpu_context *cpuctx,
			     enum event_type_t event_type,
			     struct task_struct *task)
{
	struct perf_event_context *ctx = &cpuctx->ctx;

	ctx_sched_in(ctx, cpuctx, event_type, task);
}

static void perf_event_context_sched_in(struct perf_event_context *ctx,
					struct task_struct *task)
{
	struct perf_cpu_context *cpuctx;

	cpuctx = __get_cpu_context(ctx);
	if (cpuctx->task_ctx == ctx)
		return;

	perf_ctx_lock(cpuctx, ctx);
	perf_pmu_disable(ctx->pmu);
	/*
	 * We want to keep the following priority order:
	 * cpu pinned (that don't need to move), task pinned,
	 * cpu flexible, task flexible.
	 */
	cpu_ctx_sched_out(cpuctx, EVENT_FLEXIBLE);

	if (ctx->nr_events)
		cpuctx->task_ctx = ctx;

	perf_event_sched_in(cpuctx, cpuctx->task_ctx, task);

	perf_pmu_enable(ctx->pmu);
	perf_ctx_unlock(cpuctx, ctx);
}

/*
 * Called from scheduler to add the events of the current task
 * with interrupts disabled.
 *
 * We restore the event value and then enable it.
 *
 * This does not protect us against NMI, but enable()
 * sets the enabled bit in the control field of event _before_
 * accessing the event control register. If a NMI hits, then it will
 * keep the event running.
 */
void __perf_event_task_sched_in(struct task_struct *prev,
				struct task_struct *task)
{
	struct perf_event_context *ctx;
	int ctxn;

	for_each_task_context_nr(ctxn) {
		ctx = task->perf_event_ctxp[ctxn];
		if (likely(!ctx))
			continue;

		perf_event_context_sched_in(ctx, task);
	}
	/*
	 * if cgroup events exist on this CPU, then we need
	 * to check if we have to switch in PMU state.
	 * cgroup event are system-wide mode only
	 */
	if (atomic_read(this_cpu_ptr(&perf_cgroup_events)))
		perf_cgroup_sched_in(prev, task);

	if (__this_cpu_read(perf_sched_cb_usages))
		perf_pmu_sched_task(prev, task, true);
}

static u64 perf_calculate_period(struct perf_event *event, u64 nsec, u64 count)
{
	u64 frequency = event->attr.sample_freq;
	u64 sec = NSEC_PER_SEC;
	u64 divisor, dividend;

	int count_fls, nsec_fls, frequency_fls, sec_fls;

	count_fls = fls64(count);
	nsec_fls = fls64(nsec);
	frequency_fls = fls64(frequency);
	sec_fls = 30;

	/*
	 * We got @count in @nsec, with a target of sample_freq HZ
	 * the target period becomes:
	 *
	 *             @count * 10^9
	 * period = -------------------
	 *          @nsec * sample_freq
	 *
	 */

	/*
	 * Reduce accuracy by one bit such that @a and @b converge
	 * to a similar magnitude.
	 */
#define REDUCE_FLS(a, b)		\
do {					\
	if (a##_fls > b##_fls) {	\
		a >>= 1;		\
		a##_fls--;		\
	} else {			\
		b >>= 1;		\
		b##_fls--;		\
	}				\
} while (0)

	/*
	 * Reduce accuracy until either term fits in a u64, then proceed with
	 * the other, so that finally we can do a u64/u64 division.
	 */
	while (count_fls + sec_fls > 64 && nsec_fls + frequency_fls > 64) {
		REDUCE_FLS(nsec, frequency);
		REDUCE_FLS(sec, count);
	}

	if (count_fls + sec_fls > 64) {
		divisor = nsec * frequency;

		while (count_fls + sec_fls > 64) {
			REDUCE_FLS(count, sec);
			divisor >>= 1;
		}

		dividend = count * sec;
	} else {
		dividend = count * sec;

		while (nsec_fls + frequency_fls > 64) {
			REDUCE_FLS(nsec, frequency);
			dividend >>= 1;
		}

		divisor = nsec * frequency;
	}

	if (!divisor)
		return dividend;

	return div64_u64(dividend, divisor);
}

static DEFINE_PER_CPU(int, perf_throttled_count);
static DEFINE_PER_CPU(u64, perf_throttled_seq);

static void perf_adjust_period(struct perf_event *event, u64 nsec, u64 count, bool disable)
{
	struct hw_perf_event *hwc = &event->hw;
	s64 period, sample_period;
	s64 delta;

	period = perf_calculate_period(event, nsec, count);

	delta = (s64)(period - hwc->sample_period);
	delta = (delta + 7) / 8; /* low pass filter */

	sample_period = hwc->sample_period + delta;

	if (!sample_period)
		sample_period = 1;

	hwc->sample_period = sample_period;

	if (local64_read(&hwc->period_left) > 8*sample_period) {
		if (disable)
			event->pmu->stop(event, PERF_EF_UPDATE);

		local64_set(&hwc->period_left, 0);

		if (disable)
			event->pmu->start(event, PERF_EF_RELOAD);
	}
}

/*
 * combine freq adjustment with unthrottling to avoid two passes over the
 * events. At the same time, make sure, having freq events does not change
 * the rate of unthrottling as that would introduce bias.
 */
static void perf_adjust_freq_unthr_context(struct perf_event_context *ctx,
					   int needs_unthr)
{
	struct perf_event *event;
	struct hw_perf_event *hwc;
	u64 now, period = TICK_NSEC;
	s64 delta;

	/*
	 * only need to iterate over all events iff:
	 * - context have events in frequency mode (needs freq adjust)
	 * - there are events to unthrottle on this cpu
	 */
	if (!(ctx->nr_freq || needs_unthr))
		return;

	raw_spin_lock(&ctx->lock);
	perf_pmu_disable(ctx->pmu);

	list_for_each_entry_rcu(event, &ctx->event_list, event_entry) {
		if (event->state != PERF_EVENT_STATE_ACTIVE)
			continue;

		if (!event_filter_match(event))
			continue;

		perf_pmu_disable(event->pmu);

		hwc = &event->hw;

		if (hwc->interrupts == MAX_INTERRUPTS) {
			hwc->interrupts = 0;
			perf_log_throttle(event, 1);
			event->pmu->start(event, 0);
		}

		if (!event->attr.freq || !event->attr.sample_freq)
			goto next;

		/*
		 * stop the event and update event->count
		 */
		event->pmu->stop(event, PERF_EF_UPDATE);

		now = local64_read(&event->count);
		delta = now - hwc->freq_count_stamp;
		hwc->freq_count_stamp = now;

		/*
		 * restart the event
		 * reload only if value has changed
		 * we have stopped the event so tell that
		 * to perf_adjust_period() to avoid stopping it
		 * twice.
		 */
		if (delta > 0)
			perf_adjust_period(event, period, delta, false);

		event->pmu->start(event, delta > 0 ? PERF_EF_RELOAD : 0);
	next:
		perf_pmu_enable(event->pmu);
	}

	perf_pmu_enable(ctx->pmu);
	raw_spin_unlock(&ctx->lock);
}

/*
 * Round-robin a context's events:
 */
static void rotate_ctx(struct perf_event_context *ctx)
{
	/*
	 * Rotate the first entry last of non-pinned groups. Rotation might be
	 * disabled by the inheritance code.
	 */
	if (!ctx->rotate_disable)
		list_rotate_left(&ctx->flexible_groups);
}

static int perf_rotate_context(struct perf_cpu_context *cpuctx)
{
	struct perf_event_context *ctx = NULL;
	int rotate = 0;

	if (cpuctx->ctx.nr_events) {
		if (cpuctx->ctx.nr_events != cpuctx->ctx.nr_active)
			rotate = 1;
	}

	ctx = cpuctx->task_ctx;
	if (ctx && ctx->nr_events) {
		if (ctx->nr_events != ctx->nr_active)
			rotate = 1;
	}

	if (!rotate)
		goto done;

	perf_ctx_lock(cpuctx, cpuctx->task_ctx);
	perf_pmu_disable(cpuctx->ctx.pmu);

	cpu_ctx_sched_out(cpuctx, EVENT_FLEXIBLE);
	if (ctx)
		ctx_sched_out(ctx, cpuctx, EVENT_FLEXIBLE);

	rotate_ctx(&cpuctx->ctx);
	if (ctx)
		rotate_ctx(ctx);

	perf_event_sched_in(cpuctx, ctx, current);

	perf_pmu_enable(cpuctx->ctx.pmu);
	perf_ctx_unlock(cpuctx, cpuctx->task_ctx);
done:

	return rotate;
}

#ifdef CONFIG_NO_HZ_FULL
bool perf_event_can_stop_tick(void)
{
	if (atomic_read(&nr_freq_events) ||
	    __this_cpu_read(perf_throttled_count))
		return false;
	else
		return true;
}
#endif

void perf_event_task_tick(void)
{
	struct list_head *head = this_cpu_ptr(&active_ctx_list);
	struct perf_event_context *ctx, *tmp;
	int throttled;

	WARN_ON(!irqs_disabled());

	__this_cpu_inc(perf_throttled_seq);
	throttled = __this_cpu_xchg(perf_throttled_count, 0);

	list_for_each_entry_safe(ctx, tmp, head, active_ctx_list)
		perf_adjust_freq_unthr_context(ctx, throttled);
}

static int event_enable_on_exec(struct perf_event *event,
				struct perf_event_context *ctx)
{
	if (!event->attr.enable_on_exec)
		return 0;

	event->attr.enable_on_exec = 0;
	if (event->state >= PERF_EVENT_STATE_INACTIVE)
		return 0;

	__perf_event_mark_enabled(event);

	return 1;
}

/*
 * Enable all of a task's events that have been marked enable-on-exec.
 * This expects task == current.
 */
static void perf_event_enable_on_exec(struct perf_event_context *ctx)
{
	struct perf_event_context *clone_ctx = NULL;
	struct perf_event *event;
	unsigned long flags;
	int enabled = 0;
	int ret;

	local_irq_save(flags);
	if (!ctx || !ctx->nr_events)
		goto out;

	/*
	 * We must ctxsw out cgroup events to avoid conflict
	 * when invoking perf_task_event_sched_in() later on
	 * in this function. Otherwise we end up trying to
	 * ctxswin cgroup events which are already scheduled
	 * in.
	 */
	perf_cgroup_sched_out(current, NULL);

	raw_spin_lock(&ctx->lock);
	task_ctx_sched_out(ctx);

	list_for_each_entry(event, &ctx->event_list, event_entry) {
		ret = event_enable_on_exec(event, ctx);
		if (ret)
			enabled = 1;
	}

	/*
	 * Unclone this context if we enabled any event.
	 */
	if (enabled)
		clone_ctx = unclone_ctx(ctx);

	raw_spin_unlock(&ctx->lock);

	/*
	 * Also calls ctxswin for cgroup events, if any:
	 */
	perf_event_context_sched_in(ctx, ctx->task);
out:
	local_irq_restore(flags);

	if (clone_ctx)
		put_ctx(clone_ctx);
}

void perf_event_exec(void)
{
	struct perf_event_context *ctx;
	int ctxn;

	rcu_read_lock();
	for_each_task_context_nr(ctxn) {
		ctx = current->perf_event_ctxp[ctxn];
		if (!ctx)
			continue;

		perf_event_enable_on_exec(ctx);
	}
	rcu_read_unlock();
}

/*
 * Cross CPU call to read the hardware event
 */
static void __perf_event_read(void *info)
{
	struct perf_event *event = info;
	struct perf_event_context *ctx = event->ctx;
	struct perf_cpu_context *cpuctx = __get_cpu_context(ctx);

	/*
	 * If this is a task context, we need to check whether it is
	 * the current task context of this cpu.  If not it has been
	 * scheduled out before the smp call arrived.  In that case
	 * event->count would have been updated to a recent sample
	 * when the event was scheduled out.
	 */
	if (ctx->task && cpuctx->task_ctx != ctx)
		return;

	raw_spin_lock(&ctx->lock);
	if (ctx->is_active) {
		update_context_time(ctx);
		update_cgrp_time_from_event(event);
	}
	update_event_times(event);
	if (event->state == PERF_EVENT_STATE_ACTIVE)
		event->pmu->read(event);
	raw_spin_unlock(&ctx->lock);
}

static inline u64 perf_event_count(struct perf_event *event)
{
	if (event->pmu->count)
		return event->pmu->count(event);

	return __perf_event_count(event);
}

static u64 perf_event_read(struct perf_event *event)
{
	/*
	 * If event is enabled and currently active on a CPU, update the
	 * value in the event structure:
	 */
	if (event->state == PERF_EVENT_STATE_ACTIVE) {
		smp_call_function_single(event->oncpu,
					 __perf_event_read, event, 1);
	} else if (event->state == PERF_EVENT_STATE_INACTIVE) {
		struct perf_event_context *ctx = event->ctx;
		unsigned long flags;

		raw_spin_lock_irqsave(&ctx->lock, flags);
		/*
		 * may read while context is not active
		 * (e.g., thread is blocked), in that case
		 * we cannot update context time
		 */
		if (ctx->is_active) {
			update_context_time(ctx);
			update_cgrp_time_from_event(event);
		}
		update_event_times(event);
		raw_spin_unlock_irqrestore(&ctx->lock, flags);
	}

	return perf_event_count(event);
}

/*
 * Initialize the perf_event context in a task_struct:
 */
static void __perf_event_init_context(struct perf_event_context *ctx)
{
	raw_spin_lock_init(&ctx->lock);
	mutex_init(&ctx->mutex);
	INIT_LIST_HEAD(&ctx->active_ctx_list);
	INIT_LIST_HEAD(&ctx->pinned_groups);
	INIT_LIST_HEAD(&ctx->flexible_groups);
	INIT_LIST_HEAD(&ctx->event_list);
	atomic_set(&ctx->refcount, 1);
	INIT_DELAYED_WORK(&ctx->orphans_remove, orphans_remove_work);
}

static struct perf_event_context *
alloc_perf_context(struct pmu *pmu, struct task_struct *task)
{
	struct perf_event_context *ctx;

	ctx = kzalloc(sizeof(struct perf_event_context), GFP_KERNEL);
	if (!ctx)
		return NULL;

	__perf_event_init_context(ctx);
	if (task) {
		ctx->task = task;
		get_task_struct(task);
	}
	ctx->pmu = pmu;

	return ctx;
}

static struct task_struct *
find_lively_task_by_vpid(pid_t vpid)
{
	struct task_struct *task;
	int err;

	rcu_read_lock();
	if (!vpid)
		task = current;
	else
		task = find_task_by_vpid(vpid);
	if (task)
		get_task_struct(task);
	rcu_read_unlock();

	if (!task)
		return ERR_PTR(-ESRCH);

	/* Reuse ptrace permission checks for now. */
	err = -EACCES;
	if (!ptrace_may_access(task, PTRACE_MODE_READ))
		goto errout;

	return task;
errout:
	put_task_struct(task);
	return ERR_PTR(err);

}

/*
 * Returns a matching context with refcount and pincount.
 */
static struct perf_event_context *
find_get_context(struct pmu *pmu, struct task_struct *task,
		struct perf_event *event)
{
	struct perf_event_context *ctx, *clone_ctx = NULL;
	struct perf_cpu_context *cpuctx;
	void *task_ctx_data = NULL;
	unsigned long flags;
	int ctxn, err;
	int cpu = event->cpu;

	if (!task) {
		/* Must be root to operate on a CPU event: */
		if (perf_paranoid_cpu() && !capable(CAP_SYS_ADMIN))
			return ERR_PTR(-EACCES);

		/*
		 * We could be clever and allow to attach a event to an
		 * offline CPU and activate it when the CPU comes up, but
		 * that's for later.
		 */
		if (!cpu_online(cpu))
			return ERR_PTR(-ENODEV);

		cpuctx = per_cpu_ptr(pmu->pmu_cpu_context, cpu);
		ctx = &cpuctx->ctx;
		get_ctx(ctx);
		++ctx->pin_count;

		return ctx;
	}

	err = -EINVAL;
	ctxn = pmu->task_ctx_nr;
	if (ctxn < 0)
		goto errout;

	if (event->attach_state & PERF_ATTACH_TASK_DATA) {
		task_ctx_data = kzalloc(pmu->task_ctx_size, GFP_KERNEL);
		if (!task_ctx_data) {
			err = -ENOMEM;
			goto errout;
		}
	}

retry:
	ctx = perf_lock_task_context(task, ctxn, &flags);
	if (ctx) {
		clone_ctx = unclone_ctx(ctx);
		++ctx->pin_count;

		if (task_ctx_data && !ctx->task_ctx_data) {
			ctx->task_ctx_data = task_ctx_data;
			task_ctx_data = NULL;
		}
		raw_spin_unlock_irqrestore(&ctx->lock, flags);

		if (clone_ctx)
			put_ctx(clone_ctx);
	} else {
		ctx = alloc_perf_context(pmu, task);
		err = -ENOMEM;
		if (!ctx)
			goto errout;

		if (task_ctx_data) {
			ctx->task_ctx_data = task_ctx_data;
			task_ctx_data = NULL;
		}

		err = 0;
		mutex_lock(&task->perf_event_mutex);
		/*
		 * If it has already passed perf_event_exit_task().
		 * we must see PF_EXITING, it takes this mutex too.
		 */
		if (task->flags & PF_EXITING)
			err = -ESRCH;
		else if (task->perf_event_ctxp[ctxn])
			err = -EAGAIN;
		else {
			get_ctx(ctx);
			++ctx->pin_count;
			rcu_assign_pointer(task->perf_event_ctxp[ctxn], ctx);
		}
		mutex_unlock(&task->perf_event_mutex);

		if (unlikely(err)) {
			put_ctx(ctx);

			if (err == -EAGAIN)
				goto retry;
			goto errout;
		}
	}

	kfree(task_ctx_data);
	return ctx;

errout:
	kfree(task_ctx_data);
	return ERR_PTR(err);
}

static void perf_event_free_filter(struct perf_event *event);
static void perf_event_free_bpf_prog(struct perf_event *event);

static void free_event_rcu(struct rcu_head *head)
{
	struct perf_event *event;

	event = container_of(head, struct perf_event, rcu_head);
	if (event->ns)
		put_pid_ns(event->ns);
	perf_event_free_filter(event);
	kfree(event);
}

static void ring_buffer_attach(struct perf_event *event,
			       struct ring_buffer *rb);

static void unaccount_event_cpu(struct perf_event *event, int cpu)
{
	if (event->parent)
		return;

	if (is_cgroup_event(event))
		atomic_dec(&per_cpu(perf_cgroup_events, cpu));
}

static void unaccount_event(struct perf_event *event)
{
	if (event->parent)
		return;

	if (event->attach_state & PERF_ATTACH_TASK)
		static_key_slow_dec_deferred(&perf_sched_events);
	if (event->attr.mmap || event->attr.mmap_data)
		atomic_dec(&nr_mmap_events);
	if (event->attr.comm)
		atomic_dec(&nr_comm_events);
	if (event->attr.task)
		atomic_dec(&nr_task_events);
	if (event->attr.freq)
		atomic_dec(&nr_freq_events);
	if (is_cgroup_event(event))
		static_key_slow_dec_deferred(&perf_sched_events);
	if (has_branch_stack(event))
		static_key_slow_dec_deferred(&perf_sched_events);

	unaccount_event_cpu(event, event->cpu);
}

/*
 * The following implement mutual exclusion of events on "exclusive" pmus
 * (PERF_PMU_CAP_EXCLUSIVE). Such pmus can only have one event scheduled
 * at a time, so we disallow creating events that might conflict, namely:
 *
 *  1) cpu-wide events in the presence of per-task events,
 *  2) per-task events in the presence of cpu-wide events,
 *  3) two matching events on the same context.
 *
 * The former two cases are handled in the allocation path (perf_event_alloc(),
 * __free_event()), the latter -- before the first perf_install_in_context().
 */
static int exclusive_event_init(struct perf_event *event)
{
	struct pmu *pmu = event->pmu;

	if (!(pmu->capabilities & PERF_PMU_CAP_EXCLUSIVE))
		return 0;

	/*
	 * Prevent co-existence of per-task and cpu-wide events on the
	 * same exclusive pmu.
	 *
	 * Negative pmu::exclusive_cnt means there are cpu-wide
	 * events on this "exclusive" pmu, positive means there are
	 * per-task events.
	 *
	 * Since this is called in perf_event_alloc() path, event::ctx
	 * doesn't exist yet; it is, however, safe to use PERF_ATTACH_TASK
	 * to mean "per-task event", because unlike other attach states it
	 * never gets cleared.
	 */
	if (event->attach_state & PERF_ATTACH_TASK) {
		if (!atomic_inc_unless_negative(&pmu->exclusive_cnt))
			return -EBUSY;
	} else {
		if (!atomic_dec_unless_positive(&pmu->exclusive_cnt))
			return -EBUSY;
	}

	return 0;
}

static void exclusive_event_destroy(struct perf_event *event)
{
	struct pmu *pmu = event->pmu;

	if (!(pmu->capabilities & PERF_PMU_CAP_EXCLUSIVE))
		return;

	/* see comment in exclusive_event_init() */
	if (event->attach_state & PERF_ATTACH_TASK)
		atomic_dec(&pmu->exclusive_cnt);
	else
		atomic_inc(&pmu->exclusive_cnt);
}

static bool exclusive_event_match(struct perf_event *e1, struct perf_event *e2)
{
	if ((e1->pmu->capabilities & PERF_PMU_CAP_EXCLUSIVE) &&
	    (e1->cpu == e2->cpu ||
	     e1->cpu == -1 ||
	     e2->cpu == -1))
		return true;
	return false;
}

/* Called under the same ctx::mutex as perf_install_in_context() */
static bool exclusive_event_installable(struct perf_event *event,
					struct perf_event_context *ctx)
{
	struct perf_event *iter_event;
	struct pmu *pmu = event->pmu;

	if (!(pmu->capabilities & PERF_PMU_CAP_EXCLUSIVE))
		return true;

	list_for_each_entry(iter_event, &ctx->event_list, event_entry) {
		if (exclusive_event_match(iter_event, event))
			return false;
	}

	return true;
}

static void __free_event(struct perf_event *event)
{
	if (!event->parent) {
		if (event->attr.sample_type & PERF_SAMPLE_CALLCHAIN)
			put_callchain_buffers();
	}

	perf_event_free_bpf_prog(event);

	if (event->destroy)
		event->destroy(event);

	if (event->ctx)
		put_ctx(event->ctx);

	if (event->pmu) {
		exclusive_event_destroy(event);
		module_put(event->pmu->module);
	}

	call_rcu(&event->rcu_head, free_event_rcu);
}

static void _free_event(struct perf_event *event)
{
	irq_work_sync(&event->pending);

	unaccount_event(event);

	if (event->rb) {
		/*
		 * Can happen when we close an event with re-directed output.
		 *
		 * Since we have a 0 refcount, perf_mmap_close() will skip
		 * over us; possibly making our ring_buffer_put() the last.
		 */
		mutex_lock(&event->mmap_mutex);
		ring_buffer_attach(event, NULL);
		mutex_unlock(&event->mmap_mutex);
	}

	if (is_cgroup_event(event))
		perf_detach_cgroup(event);

	__free_event(event);
}

/*
 * Used to free events which have a known refcount of 1, such as in error paths
 * where the event isn't exposed yet and inherited events.
 */
static void free_event(struct perf_event *event)
{
	if (WARN(atomic_long_cmpxchg(&event->refcount, 1, 0) != 1,
				"unexpected event refcount: %ld; ptr=%p\n",
				atomic_long_read(&event->refcount), event)) {
		/* leak to avoid use-after-free */
		return;
	}

	_free_event(event);
}

/*
 * Remove user event from the owner task.
 */
static void perf_remove_from_owner(struct perf_event *event)
{
	struct task_struct *owner;

	rcu_read_lock();
	owner = ACCESS_ONCE(event->owner);
	/*
	 * Matches the smp_wmb() in perf_event_exit_task(). If we observe
	 * !owner it means the list deletion is complete and we can indeed
	 * free this event, otherwise we need to serialize on
	 * owner->perf_event_mutex.
	 */
	smp_read_barrier_depends();
	if (owner) {
		/*
		 * Since delayed_put_task_struct() also drops the last
		 * task reference we can safely take a new reference
		 * while holding the rcu_read_lock().
		 */
		get_task_struct(owner);
	}
	rcu_read_unlock();

	if (owner) {
		/*
		 * If we're here through perf_event_exit_task() we're already
		 * holding ctx->mutex which would be an inversion wrt. the
		 * normal lock order.
		 *
		 * However we can safely take this lock because its the child
		 * ctx->mutex.
		 */
		mutex_lock_nested(&owner->perf_event_mutex, SINGLE_DEPTH_NESTING);

		/*
		 * We have to re-check the event->owner field, if it is cleared
		 * we raced with perf_event_exit_task(), acquiring the mutex
		 * ensured they're done, and we can proceed with freeing the
		 * event.
		 */
		if (event->owner)
			list_del_init(&event->owner_entry);
		mutex_unlock(&owner->perf_event_mutex);
		put_task_struct(owner);
	}
}

static void put_event(struct perf_event *event)
{
	struct perf_event_context *ctx;

	if (!atomic_long_dec_and_test(&event->refcount))
		return;

	if (!is_kernel_event(event))
		perf_remove_from_owner(event);

	/*
	 * There are two ways this annotation is useful:
	 *
	 *  1) there is a lock recursion from perf_event_exit_task
	 *     see the comment there.
	 *
	 *  2) there is a lock-inversion with mmap_sem through
	 *     perf_event_read_group(), which takes faults while
	 *     holding ctx->mutex, however this is called after
	 *     the last filedesc died, so there is no possibility
	 *     to trigger the AB-BA case.
	 */
	ctx = perf_event_ctx_lock_nested(event, SINGLE_DEPTH_NESTING);
	WARN_ON_ONCE(ctx->parent_ctx);
	perf_remove_from_context(event, true);
	perf_event_ctx_unlock(event, ctx);

	_free_event(event);
}

int perf_event_release_kernel(struct perf_event *event)
{
	put_event(event);
	return 0;
}
EXPORT_SYMBOL_GPL(perf_event_release_kernel);

/*
 * Called when the last reference to the file is gone.
 */
static int perf_release(struct inode *inode, struct file *file)
{
	put_event(file->private_data);
	return 0;
}

/*
 * Remove all orphanes events from the context.
 */
static void orphans_remove_work(struct work_struct *work)
{
	struct perf_event_context *ctx;
	struct perf_event *event, *tmp;

	ctx = container_of(work, struct perf_event_context,
			   orphans_remove.work);

	mutex_lock(&ctx->mutex);
	list_for_each_entry_safe(event, tmp, &ctx->event_list, event_entry) {
		struct perf_event *parent_event = event->parent;

		if (!is_orphaned_child(event))
			continue;

		perf_remove_from_context(event, true);

		mutex_lock(&parent_event->child_mutex);
		list_del_init(&event->child_list);
		mutex_unlock(&parent_event->child_mutex);

		free_event(event);
		put_event(parent_event);
	}

	raw_spin_lock_irq(&ctx->lock);
	ctx->orphans_remove_sched = false;
	raw_spin_unlock_irq(&ctx->lock);
	mutex_unlock(&ctx->mutex);

	put_ctx(ctx);
}

u64 perf_event_read_value(struct perf_event *event, u64 *enabled, u64 *running)
{
	struct perf_event *child;
	u64 total = 0;

	*enabled = 0;
	*running = 0;

	mutex_lock(&event->child_mutex);
	total += perf_event_read(event);
	*enabled += event->total_time_enabled +
			atomic64_read(&event->child_total_time_enabled);
	*running += event->total_time_running +
			atomic64_read(&event->child_total_time_running);

	list_for_each_entry(child, &event->child_list, child_list) {
		total += perf_event_read(child);
		*enabled += child->total_time_enabled;
		*running += child->total_time_running;
	}
	mutex_unlock(&event->child_mutex);

	return total;
}
EXPORT_SYMBOL_GPL(perf_event_read_value);

static int perf_event_read_group(struct perf_event *event,
				   u64 read_format, char __user *buf)
{
	struct perf_event *leader = event->group_leader, *sub;
	struct perf_event_context *ctx = leader->ctx;
	int n = 0, size = 0, ret;
	u64 count, enabled, running;
	u64 values[5];

	lockdep_assert_held(&ctx->mutex);

	count = perf_event_read_value(leader, &enabled, &running);

	values[n++] = 1 + leader->nr_siblings;
	if (read_format & PERF_FORMAT_TOTAL_TIME_ENABLED)
		values[n++] = enabled;
	if (read_format & PERF_FORMAT_TOTAL_TIME_RUNNING)
		values[n++] = running;
	values[n++] = count;
	if (read_format & PERF_FORMAT_ID)
		values[n++] = primary_event_id(leader);

	size = n * sizeof(u64);

	if (copy_to_user(buf, values, size))
		return -EFAULT;

	ret = size;

	list_for_each_entry(sub, &leader->sibling_list, group_entry) {
		n = 0;

		values[n++] = perf_event_read_value(sub, &enabled, &running);
		if (read_format & PERF_FORMAT_ID)
			values[n++] = primary_event_id(sub);

		size = n * sizeof(u64);

		if (copy_to_user(buf + ret, values, size)) {
			return -EFAULT;
		}

		ret += size;
	}

	return ret;
}

static int perf_event_read_one(struct perf_event *event,
				 u64 read_format, char __user *buf)
{
	u64 enabled, running;
	u64 values[4];
	int n = 0;

	values[n++] = perf_event_read_value(event, &enabled, &running);
	if (read_format & PERF_FORMAT_TOTAL_TIME_ENABLED)
		values[n++] = enabled;
	if (read_format & PERF_FORMAT_TOTAL_TIME_RUNNING)
		values[n++] = running;
	if (read_format & PERF_FORMAT_ID)
		values[n++] = primary_event_id(event);

	if (copy_to_user(buf, values, n * sizeof(u64)))
		return -EFAULT;

	return n * sizeof(u64);
}

static bool is_event_hup(struct perf_event *event)
{
	bool no_children;

	if (event->state != PERF_EVENT_STATE_EXIT)
		return false;

	mutex_lock(&event->child_mutex);
	no_children = list_empty(&event->child_list);
	mutex_unlock(&event->child_mutex);
	return no_children;
}

/*
 * Read the performance event - simple non blocking version for now
 */
static ssize_t
perf_read_hw(struct perf_event *event, char __user *buf, size_t count)
{
	u64 read_format = event->attr.read_format;
	int ret;

	/*
	 * Return end-of-file for a read on a event that is in
	 * error state (i.e. because it was pinned but it couldn't be
	 * scheduled on to the CPU at some point).
	 */
	if (event->state == PERF_EVENT_STATE_ERROR)
		return 0;

	if (count < event->read_size)
		return -ENOSPC;

	WARN_ON_ONCE(event->ctx->parent_ctx);
	if (read_format & PERF_FORMAT_GROUP)
		ret = perf_event_read_group(event, read_format, buf);
	else
		ret = perf_event_read_one(event, read_format, buf);

	return ret;
}

static ssize_t
perf_read(struct file *file, char __user *buf, size_t count, loff_t *ppos)
{
	struct perf_event *event = file->private_data;
	struct perf_event_context *ctx;
	int ret;

	ctx = perf_event_ctx_lock(event);
	ret = perf_read_hw(event, buf, count);
	perf_event_ctx_unlock(event, ctx);

	return ret;
}

static unsigned int perf_poll(struct file *file, poll_table *wait)
{
	struct perf_event *event = file->private_data;
	struct ring_buffer *rb;
	unsigned int events = POLLHUP;

	poll_wait(file, &event->waitq, wait);

	if (is_event_hup(event))
		return events;

	/*
	 * Pin the event->rb by taking event->mmap_mutex; otherwise
	 * perf_event_set_output() can swizzle our rb and make us miss wakeups.
	 */
	mutex_lock(&event->mmap_mutex);
	rb = event->rb;
	if (rb)
		events = atomic_xchg(&rb->poll, 0);
	mutex_unlock(&event->mmap_mutex);
	return events;
}

static void _perf_event_reset(struct perf_event *event)
{
	(void)perf_event_read(event);
	local64_set(&event->count, 0);
	perf_event_update_userpage(event);
}

/*
 * Holding the top-level event's child_mutex means that any
 * descendant process that has inherited this event will block
 * in sync_child_event if it goes to exit, thus satisfying the
 * task existence requirements of perf_event_enable/disable.
 */
static void perf_event_for_each_child(struct perf_event *event,
					void (*func)(struct perf_event *))
{
	struct perf_event *child;

	WARN_ON_ONCE(event->ctx->parent_ctx);

	mutex_lock(&event->child_mutex);
	func(event);
	list_for_each_entry(child, &event->child_list, child_list)
		func(child);
	mutex_unlock(&event->child_mutex);
}

static void perf_event_for_each(struct perf_event *event,
				  void (*func)(struct perf_event *))
{
	struct perf_event_context *ctx = event->ctx;
	struct perf_event *sibling;

	lockdep_assert_held(&ctx->mutex);

	event = event->group_leader;

	perf_event_for_each_child(event, func);
	list_for_each_entry(sibling, &event->sibling_list, group_entry)
		perf_event_for_each_child(sibling, func);
}

struct period_event {
	struct perf_event *event;
	u64 value;
};

static int __perf_event_period(void *info)
{
	struct period_event *pe = info;
	struct perf_event *event = pe->event;
	struct perf_event_context *ctx = event->ctx;
	u64 value = pe->value;
	bool active;

	raw_spin_lock(&ctx->lock);
	if (event->attr.freq) {
		event->attr.sample_freq = value;
	} else {
		event->attr.sample_period = value;
		event->hw.sample_period = value;
	}

	active = (event->state == PERF_EVENT_STATE_ACTIVE);
	if (active) {
		perf_pmu_disable(ctx->pmu);
		event->pmu->stop(event, PERF_EF_UPDATE);
	}

	local64_set(&event->hw.period_left, 0);

	if (active) {
		event->pmu->start(event, PERF_EF_RELOAD);
		perf_pmu_enable(ctx->pmu);
	}
	raw_spin_unlock(&ctx->lock);

	return 0;
}

static int perf_event_period(struct perf_event *event, u64 __user *arg)
{
	struct period_event pe = { .event = event, };
	struct perf_event_context *ctx = event->ctx;
	struct task_struct *task;
	u64 value;

	if (!is_sampling_event(event))
		return -EINVAL;

	if (copy_from_user(&value, arg, sizeof(value)))
		return -EFAULT;

	if (!value)
		return -EINVAL;

	if (event->attr.freq && value > sysctl_perf_event_sample_rate)
		return -EINVAL;

	task = ctx->task;
	pe.value = value;

	if (!task) {
		cpu_function_call(event->cpu, __perf_event_period, &pe);
		return 0;
	}

retry:
	if (!task_function_call(task, __perf_event_period, &pe))
		return 0;

	raw_spin_lock_irq(&ctx->lock);
	if (ctx->is_active) {
		raw_spin_unlock_irq(&ctx->lock);
		task = ctx->task;
		goto retry;
	}

	__perf_event_period(&pe);
	raw_spin_unlock_irq(&ctx->lock);

	return 0;
}

static const struct file_operations perf_fops;

static inline int perf_fget_light(int fd, struct fd *p)
{
	struct fd f = fdget(fd);
	if (!f.file)
		return -EBADF;

	if (f.file->f_op != &perf_fops) {
		fdput(f);
		return -EBADF;
	}
	*p = f;
	return 0;
}

static int perf_event_set_output(struct perf_event *event,
				 struct perf_event *output_event);
static int perf_event_set_filter(struct perf_event *event, void __user *arg);
static int perf_event_set_bpf_prog(struct perf_event *event, u32 prog_fd);

static long _perf_ioctl(struct perf_event *event, unsigned int cmd, unsigned long arg)
{
	void (*func)(struct perf_event *);
	u32 flags = arg;

	switch (cmd) {
	case PERF_EVENT_IOC_ENABLE:
		func = _perf_event_enable;
		break;
	case PERF_EVENT_IOC_DISABLE:
		func = _perf_event_disable;
		break;
	case PERF_EVENT_IOC_RESET:
		func = _perf_event_reset;
		break;

	case PERF_EVENT_IOC_REFRESH:
		return _perf_event_refresh(event, arg);

	case PERF_EVENT_IOC_PERIOD:
		return perf_event_period(event, (u64 __user *)arg);

	case PERF_EVENT_IOC_ID:
	{
		u64 id = primary_event_id(event);

		if (copy_to_user((void __user *)arg, &id, sizeof(id)))
			return -EFAULT;
		return 0;
	}

	case PERF_EVENT_IOC_SET_OUTPUT:
	{
		int ret;
		if (arg != -1) {
			struct perf_event *output_event;
			struct fd output;
			ret = perf_fget_light(arg, &output);
			if (ret)
				return ret;
			output_event = output.file->private_data;
			ret = perf_event_set_output(event, output_event);
			fdput(output);
		} else {
			ret = perf_event_set_output(event, NULL);
		}
		return ret;
	}

	case PERF_EVENT_IOC_SET_FILTER:
		return perf_event_set_filter(event, (void __user *)arg);

	case PERF_EVENT_IOC_SET_BPF:
		return perf_event_set_bpf_prog(event, arg);

	default:
		return -ENOTTY;
	}

	if (flags & PERF_IOC_FLAG_GROUP)
		perf_event_for_each(event, func);
	else
		perf_event_for_each_child(event, func);

	return 0;
}

static long perf_ioctl(struct file *file, unsigned int cmd, unsigned long arg)
{
	struct perf_event *event = file->private_data;
	struct perf_event_context *ctx;
	long ret;

	ctx = perf_event_ctx_lock(event);
	ret = _perf_ioctl(event, cmd, arg);
	perf_event_ctx_unlock(event, ctx);

	return ret;
}

#ifdef CONFIG_COMPAT
static long perf_compat_ioctl(struct file *file, unsigned int cmd,
				unsigned long arg)
{
	switch (_IOC_NR(cmd)) {
	case _IOC_NR(PERF_EVENT_IOC_SET_FILTER):
	case _IOC_NR(PERF_EVENT_IOC_ID):
		/* Fix up pointer size (usually 4 -> 8 in 32-on-64-bit case */
		if (_IOC_SIZE(cmd) == sizeof(compat_uptr_t)) {
			cmd &= ~IOCSIZE_MASK;
			cmd |= sizeof(void *) << IOCSIZE_SHIFT;
		}
		break;
	}
	return perf_ioctl(file, cmd, arg);
}
#else
# define perf_compat_ioctl NULL
#endif

int perf_event_task_enable(void)
{
	struct perf_event_context *ctx;
	struct perf_event *event;

	mutex_lock(&current->perf_event_mutex);
	list_for_each_entry(event, &current->perf_event_list, owner_entry) {
		ctx = perf_event_ctx_lock(event);
		perf_event_for_each_child(event, _perf_event_enable);
		perf_event_ctx_unlock(event, ctx);
	}
	mutex_unlock(&current->perf_event_mutex);

	return 0;
}

int perf_event_task_disable(void)
{
	struct perf_event_context *ctx;
	struct perf_event *event;

	mutex_lock(&current->perf_event_mutex);
	list_for_each_entry(event, &current->perf_event_list, owner_entry) {
		ctx = perf_event_ctx_lock(event);
		perf_event_for_each_child(event, _perf_event_disable);
		perf_event_ctx_unlock(event, ctx);
	}
	mutex_unlock(&current->perf_event_mutex);

	return 0;
}

static int perf_event_index(struct perf_event *event)
{
	if (event->hw.state & PERF_HES_STOPPED)
		return 0;

	if (event->state != PERF_EVENT_STATE_ACTIVE)
		return 0;

	return event->pmu->event_idx(event);
}

static void calc_timer_values(struct perf_event *event,
				u64 *now,
				u64 *enabled,
				u64 *running)
{
	u64 ctx_time;

	*now = perf_clock();
	ctx_time = event->shadow_ctx_time + *now;
	*enabled = ctx_time - event->tstamp_enabled;
	*running = ctx_time - event->tstamp_running;
}

static void perf_event_init_userpage(struct perf_event *event)
{
	struct perf_event_mmap_page *userpg;
	struct ring_buffer *rb;

	rcu_read_lock();
	rb = rcu_dereference(event->rb);
	if (!rb)
		goto unlock;

	userpg = rb->user_page;

	/* Allow new userspace to detect that bit 0 is deprecated */
	userpg->cap_bit0_is_deprecated = 1;
	userpg->size = offsetof(struct perf_event_mmap_page, __reserved);
	userpg->data_offset = PAGE_SIZE;
	userpg->data_size = perf_data_size(rb);

unlock:
	rcu_read_unlock();
}

void __weak arch_perf_update_userpage(
	struct perf_event *event, struct perf_event_mmap_page *userpg, u64 now)
{
}

/*
 * Callers need to ensure there can be no nesting of this function, otherwise
 * the seqlock logic goes bad. We can not serialize this because the arch
 * code calls this from NMI context.
 */
void perf_event_update_userpage(struct perf_event *event)
{
	struct perf_event_mmap_page *userpg;
	struct ring_buffer *rb;
	u64 enabled, running, now;

	rcu_read_lock();
	rb = rcu_dereference(event->rb);
	if (!rb)
		goto unlock;

	/*
	 * compute total_time_enabled, total_time_running
	 * based on snapshot values taken when the event
	 * was last scheduled in.
	 *
	 * we cannot simply called update_context_time()
	 * because of locking issue as we can be called in
	 * NMI context
	 */
	calc_timer_values(event, &now, &enabled, &running);

	userpg = rb->user_page;
	/*
	 * Disable preemption so as to not let the corresponding user-space
	 * spin too long if we get preempted.
	 */
	preempt_disable();
	++userpg->lock;
	barrier();
	userpg->index = perf_event_index(event);
	userpg->offset = perf_event_count(event);
	if (userpg->index)
		userpg->offset -= local64_read(&event->hw.prev_count);

	userpg->time_enabled = enabled +
			atomic64_read(&event->child_total_time_enabled);

	userpg->time_running = running +
			atomic64_read(&event->child_total_time_running);

	arch_perf_update_userpage(event, userpg, now);

	barrier();
	++userpg->lock;
	preempt_enable();
unlock:
	rcu_read_unlock();
}

static int perf_mmap_fault(struct vm_area_struct *vma, struct vm_fault *vmf)
{
	struct perf_event *event = vma->vm_file->private_data;
	struct ring_buffer *rb;
	int ret = VM_FAULT_SIGBUS;

	if (vmf->flags & FAULT_FLAG_MKWRITE) {
		if (vmf->pgoff == 0)
			ret = 0;
		return ret;
	}

	rcu_read_lock();
	rb = rcu_dereference(event->rb);
	if (!rb)
		goto unlock;

	if (vmf->pgoff && (vmf->flags & FAULT_FLAG_WRITE))
		goto unlock;

	vmf->page = perf_mmap_to_page(rb, vmf->pgoff);
	if (!vmf->page)
		goto unlock;

	get_page(vmf->page);
	vmf->page->mapping = vma->vm_file->f_mapping;
	vmf->page->index   = vmf->pgoff;

	ret = 0;
unlock:
	rcu_read_unlock();

	return ret;
}

static void ring_buffer_attach(struct perf_event *event,
			       struct ring_buffer *rb)
{
	struct ring_buffer *old_rb = NULL;
	unsigned long flags;

	if (event->rb) {
		/*
		 * Should be impossible, we set this when removing
		 * event->rb_entry and wait/clear when adding event->rb_entry.
		 */
		WARN_ON_ONCE(event->rcu_pending);

		old_rb = event->rb;
		spin_lock_irqsave(&old_rb->event_lock, flags);
		list_del_rcu(&event->rb_entry);
		spin_unlock_irqrestore(&old_rb->event_lock, flags);

		event->rcu_batches = get_state_synchronize_rcu();
		event->rcu_pending = 1;
	}

	if (rb) {
		if (event->rcu_pending) {
			cond_synchronize_rcu(event->rcu_batches);
			event->rcu_pending = 0;
		}

		spin_lock_irqsave(&rb->event_lock, flags);
		list_add_rcu(&event->rb_entry, &rb->event_list);
		spin_unlock_irqrestore(&rb->event_lock, flags);
	}

	rcu_assign_pointer(event->rb, rb);

	if (old_rb) {
		ring_buffer_put(old_rb);
		/*
		 * Since we detached before setting the new rb, so that we
		 * could attach the new rb, we could have missed a wakeup.
		 * Provide it now.
		 */
		wake_up_all(&event->waitq);
	}
}

static void ring_buffer_wakeup(struct perf_event *event)
{
	struct ring_buffer *rb;

	rcu_read_lock();
	rb = rcu_dereference(event->rb);
	if (rb) {
		list_for_each_entry_rcu(event, &rb->event_list, rb_entry)
			wake_up_all(&event->waitq);
	}
	rcu_read_unlock();
}

struct ring_buffer *ring_buffer_get(struct perf_event *event)
{
	struct ring_buffer *rb;

	rcu_read_lock();
	rb = rcu_dereference(event->rb);
	if (rb) {
		if (!atomic_inc_not_zero(&rb->refcount))
			rb = NULL;
	}
	rcu_read_unlock();

	return rb;
}

void ring_buffer_put(struct ring_buffer *rb)
{
	if (!atomic_dec_and_test(&rb->refcount))
		return;

	WARN_ON_ONCE(!list_empty(&rb->event_list));

	call_rcu(&rb->rcu_head, rb_free_rcu);
}

static void perf_mmap_open(struct vm_area_struct *vma)
{
	struct perf_event *event = vma->vm_file->private_data;

	atomic_inc(&event->mmap_count);
	atomic_inc(&event->rb->mmap_count);

	if (vma->vm_pgoff)
		atomic_inc(&event->rb->aux_mmap_count);

	if (event->pmu->event_mapped)
		event->pmu->event_mapped(event);
}

/*
 * A buffer can be mmap()ed multiple times; either directly through the same
 * event, or through other events by use of perf_event_set_output().
 *
 * In order to undo the VM accounting done by perf_mmap() we need to destroy
 * the buffer here, where we still have a VM context. This means we need
 * to detach all events redirecting to us.
 */
static void perf_mmap_close(struct vm_area_struct *vma)
{
	struct perf_event *event = vma->vm_file->private_data;

	struct ring_buffer *rb = ring_buffer_get(event);
	struct user_struct *mmap_user = rb->mmap_user;
	int mmap_locked = rb->mmap_locked;
	unsigned long size = perf_data_size(rb);

	if (event->pmu->event_unmapped)
		event->pmu->event_unmapped(event);

	/*
	 * rb->aux_mmap_count will always drop before rb->mmap_count and
	 * event->mmap_count, so it is ok to use event->mmap_mutex to
	 * serialize with perf_mmap here.
	 */
	if (rb_has_aux(rb) && vma->vm_pgoff == rb->aux_pgoff &&
	    atomic_dec_and_mutex_lock(&rb->aux_mmap_count, &event->mmap_mutex)) {
		atomic_long_sub(rb->aux_nr_pages, &mmap_user->locked_vm);
		vma->vm_mm->pinned_vm -= rb->aux_mmap_locked;

		rb_free_aux(rb);
		mutex_unlock(&event->mmap_mutex);
	}

	atomic_dec(&rb->mmap_count);

	if (!atomic_dec_and_mutex_lock(&event->mmap_count, &event->mmap_mutex))
		goto out_put;

	ring_buffer_attach(event, NULL);
	mutex_unlock(&event->mmap_mutex);

	/* If there's still other mmap()s of this buffer, we're done. */
	if (atomic_read(&rb->mmap_count))
		goto out_put;

	/*
	 * No other mmap()s, detach from all other events that might redirect
	 * into the now unreachable buffer. Somewhat complicated by the
	 * fact that rb::event_lock otherwise nests inside mmap_mutex.
	 */
again:
	rcu_read_lock();
	list_for_each_entry_rcu(event, &rb->event_list, rb_entry) {
		if (!atomic_long_inc_not_zero(&event->refcount)) {
			/*
			 * This event is en-route to free_event() which will
			 * detach it and remove it from the list.
			 */
			continue;
		}
		rcu_read_unlock();

		mutex_lock(&event->mmap_mutex);
		/*
		 * Check we didn't race with perf_event_set_output() which can
		 * swizzle the rb from under us while we were waiting to
		 * acquire mmap_mutex.
		 *
		 * If we find a different rb; ignore this event, a next
		 * iteration will no longer find it on the list. We have to
		 * still restart the iteration to make sure we're not now
		 * iterating the wrong list.
		 */
		if (event->rb == rb)
			ring_buffer_attach(event, NULL);

		mutex_unlock(&event->mmap_mutex);
		put_event(event);

		/*
		 * Restart the iteration; either we're on the wrong list or
		 * destroyed its integrity by doing a deletion.
		 */
		goto again;
	}
	rcu_read_unlock();

	/*
	 * It could be there's still a few 0-ref events on the list; they'll
	 * get cleaned up by free_event() -- they'll also still have their
	 * ref on the rb and will free it whenever they are done with it.
	 *
	 * Aside from that, this buffer is 'fully' detached and unmapped,
	 * undo the VM accounting.
	 */

	atomic_long_sub((size >> PAGE_SHIFT) + 1, &mmap_user->locked_vm);
	vma->vm_mm->pinned_vm -= mmap_locked;
	free_uid(mmap_user);

out_put:
	ring_buffer_put(rb); /* could be last */
}

static const struct vm_operations_struct perf_mmap_vmops = {
	.open		= perf_mmap_open,
	.close		= perf_mmap_close, /* non mergable */
	.fault		= perf_mmap_fault,
	.page_mkwrite	= perf_mmap_fault,
};

static int perf_mmap(struct file *file, struct vm_area_struct *vma)
{
	struct perf_event *event = file->private_data;
	unsigned long user_locked, user_lock_limit;
	struct user_struct *user = current_user();
	unsigned long locked, lock_limit;
	struct ring_buffer *rb = NULL;
	unsigned long vma_size;
	unsigned long nr_pages;
	long user_extra = 0, extra = 0;
	int ret = 0, flags = 0;

	/*
	 * Don't allow mmap() of inherited per-task counters. This would
	 * create a performance issue due to all children writing to the
	 * same rb.
	 */
	if (event->cpu == -1 && event->attr.inherit)
		return -EINVAL;

	if (!(vma->vm_flags & VM_SHARED))
		return -EINVAL;

	vma_size = vma->vm_end - vma->vm_start;

	if (vma->vm_pgoff == 0) {
		nr_pages = (vma_size / PAGE_SIZE) - 1;
	} else {
		/*
		 * AUX area mapping: if rb->aux_nr_pages != 0, it's already
		 * mapped, all subsequent mappings should have the same size
		 * and offset. Must be above the normal perf buffer.
		 */
		u64 aux_offset, aux_size;

		if (!event->rb)
			return -EINVAL;

		nr_pages = vma_size / PAGE_SIZE;

		mutex_lock(&event->mmap_mutex);
		ret = -EINVAL;

		rb = event->rb;
		if (!rb)
			goto aux_unlock;

		aux_offset = ACCESS_ONCE(rb->user_page->aux_offset);
		aux_size = ACCESS_ONCE(rb->user_page->aux_size);

		if (aux_offset < perf_data_size(rb) + PAGE_SIZE)
			goto aux_unlock;

		if (aux_offset != vma->vm_pgoff << PAGE_SHIFT)
			goto aux_unlock;

		/* already mapped with a different offset */
		if (rb_has_aux(rb) && rb->aux_pgoff != vma->vm_pgoff)
			goto aux_unlock;

		if (aux_size != vma_size || aux_size != nr_pages * PAGE_SIZE)
			goto aux_unlock;

		/* already mapped with a different size */
		if (rb_has_aux(rb) && rb->aux_nr_pages != nr_pages)
			goto aux_unlock;

		if (!is_power_of_2(nr_pages))
			goto aux_unlock;

		if (!atomic_inc_not_zero(&rb->mmap_count))
			goto aux_unlock;

		if (rb_has_aux(rb)) {
			atomic_inc(&rb->aux_mmap_count);
			ret = 0;
			goto unlock;
		}

		atomic_set(&rb->aux_mmap_count, 1);
		user_extra = nr_pages;

		goto accounting;
	}

	/*
	 * If we have rb pages ensure they're a power-of-two number, so we
	 * can do bitmasks instead of modulo.
	 */
	if (nr_pages != 0 && !is_power_of_2(nr_pages))
		return -EINVAL;

	if (vma_size != PAGE_SIZE * (1 + nr_pages))
		return -EINVAL;

	WARN_ON_ONCE(event->ctx->parent_ctx);
again:
	mutex_lock(&event->mmap_mutex);
	if (event->rb) {
		if (event->rb->nr_pages != nr_pages) {
			ret = -EINVAL;
			goto unlock;
		}

		if (!atomic_inc_not_zero(&event->rb->mmap_count)) {
			/*
			 * Raced against perf_mmap_close() through
			 * perf_event_set_output(). Try again, hope for better
			 * luck.
			 */
			mutex_unlock(&event->mmap_mutex);
			goto again;
		}

		goto unlock;
	}

	user_extra = nr_pages + 1;

accounting:
	user_lock_limit = sysctl_perf_event_mlock >> (PAGE_SHIFT - 10);

	/*
	 * Increase the limit linearly with more CPUs:
	 */
	user_lock_limit *= num_online_cpus();

	user_locked = atomic_long_read(&user->locked_vm) + user_extra;

	if (user_locked > user_lock_limit)
		extra = user_locked - user_lock_limit;

	lock_limit = rlimit(RLIMIT_MEMLOCK);
	lock_limit >>= PAGE_SHIFT;
	locked = vma->vm_mm->pinned_vm + extra;

	if ((locked > lock_limit) && perf_paranoid_tracepoint_raw() &&
		!capable(CAP_IPC_LOCK)) {
		ret = -EPERM;
		goto unlock;
	}

	WARN_ON(!rb && event->rb);

	if (vma->vm_flags & VM_WRITE)
		flags |= RING_BUFFER_WRITABLE;

	if (!rb) {
		rb = rb_alloc(nr_pages,
			      event->attr.watermark ? event->attr.wakeup_watermark : 0,
			      event->cpu, flags);

		if (!rb) {
			ret = -ENOMEM;
			goto unlock;
		}

		atomic_set(&rb->mmap_count, 1);
		rb->mmap_user = get_current_user();
		rb->mmap_locked = extra;

		ring_buffer_attach(event, rb);

		perf_event_init_userpage(event);
		perf_event_update_userpage(event);
	} else {
		ret = rb_alloc_aux(rb, event, vma->vm_pgoff, nr_pages,
				   event->attr.aux_watermark, flags);
		if (!ret)
			rb->aux_mmap_locked = extra;
	}

unlock:
	if (!ret) {
		atomic_long_add(user_extra, &user->locked_vm);
		vma->vm_mm->pinned_vm += extra;

		atomic_inc(&event->mmap_count);
	} else if (rb) {
		atomic_dec(&rb->mmap_count);
	}
aux_unlock:
	mutex_unlock(&event->mmap_mutex);

	/*
	 * Since pinned accounting is per vm we cannot allow fork() to copy our
	 * vma.
	 */
	vma->vm_flags |= VM_DONTCOPY | VM_DONTEXPAND | VM_DONTDUMP;
	vma->vm_ops = &perf_mmap_vmops;

	if (event->pmu->event_mapped)
		event->pmu->event_mapped(event);

	return ret;
}

static int perf_fasync(int fd, struct file *filp, int on)
{
	struct inode *inode = file_inode(filp);
	struct perf_event *event = filp->private_data;
	int retval;

	mutex_lock(&inode->i_mutex);
	retval = fasync_helper(fd, filp, on, &event->fasync);
	mutex_unlock(&inode->i_mutex);

	if (retval < 0)
		return retval;

	return 0;
}

static const struct file_operations perf_fops = {
	.llseek			= no_llseek,
	.release		= perf_release,
	.read			= perf_read,
	.poll			= perf_poll,
	.unlocked_ioctl		= perf_ioctl,
	.compat_ioctl		= perf_compat_ioctl,
	.mmap			= perf_mmap,
	.fasync			= perf_fasync,
};

/*
 * Perf event wakeup
 *
 * If there's data, ensure we set the poll() state and publish everything
 * to user-space before waking everybody up.
 */

static inline struct fasync_struct **perf_event_fasync(struct perf_event *event)
{
	/* only the parent has fasync state */
	if (event->parent)
		event = event->parent;
	return &event->fasync;
}

void perf_event_wakeup(struct perf_event *event)
{
	ring_buffer_wakeup(event);

	if (event->pending_kill) {
		kill_fasync(perf_event_fasync(event), SIGIO, event->pending_kill);
		event->pending_kill = 0;
	}
}

static void perf_pending_event(struct irq_work *entry)
{
	struct perf_event *event = container_of(entry,
			struct perf_event, pending);
	int rctx;

	rctx = perf_swevent_get_recursion_context();
	/*
	 * If we 'fail' here, that's OK, it means recursion is already disabled
	 * and we won't recurse 'further'.
	 */

	if (event->pending_disable) {
		event->pending_disable = 0;
		__perf_event_disable(event);
	}

	if (event->pending_wakeup) {
		event->pending_wakeup = 0;
		perf_event_wakeup(event);
	}

	if (rctx >= 0)
		perf_swevent_put_recursion_context(rctx);
}

/*
 * We assume there is only KVM supporting the callbacks.
 * Later on, we might change it to a list if there is
 * another virtualization implementation supporting the callbacks.
 */
struct perf_guest_info_callbacks *perf_guest_cbs;

int perf_register_guest_info_callbacks(struct perf_guest_info_callbacks *cbs)
{
	perf_guest_cbs = cbs;
	return 0;
}
EXPORT_SYMBOL_GPL(perf_register_guest_info_callbacks);

int perf_unregister_guest_info_callbacks(struct perf_guest_info_callbacks *cbs)
{
	perf_guest_cbs = NULL;
	return 0;
}
EXPORT_SYMBOL_GPL(perf_unregister_guest_info_callbacks);

static void
perf_output_sample_regs(struct perf_output_handle *handle,
			struct pt_regs *regs, u64 mask)
{
	int bit;

	for_each_set_bit(bit, (const unsigned long *) &mask,
			 sizeof(mask) * BITS_PER_BYTE) {
		u64 val;

		val = perf_reg_value(regs, bit);
		perf_output_put(handle, val);
	}
}

static void perf_sample_regs_user(struct perf_regs *regs_user,
				  struct pt_regs *regs,
				  struct pt_regs *regs_user_copy)
{
	if (user_mode(regs)) {
		regs_user->abi = perf_reg_abi(current);
		regs_user->regs = regs;
	} else if (current->mm) {
		perf_get_regs_user(regs_user, regs, regs_user_copy);
	} else {
		regs_user->abi = PERF_SAMPLE_REGS_ABI_NONE;
		regs_user->regs = NULL;
	}
}

static void perf_sample_regs_intr(struct perf_regs *regs_intr,
				  struct pt_regs *regs)
{
	regs_intr->regs = regs;
	regs_intr->abi  = perf_reg_abi(current);
}


/*
 * Get remaining task size from user stack pointer.
 *
 * It'd be better to take stack vma map and limit this more
 * precisly, but there's no way to get it safely under interrupt,
 * so using TASK_SIZE as limit.
 */
static u64 perf_ustack_task_size(struct pt_regs *regs)
{
	unsigned long addr = perf_user_stack_pointer(regs);

	if (!addr || addr >= TASK_SIZE)
		return 0;

	return TASK_SIZE - addr;
}

static u16
perf_sample_ustack_size(u16 stack_size, u16 header_size,
			struct pt_regs *regs)
{
	u64 task_size;

	/* No regs, no stack pointer, no dump. */
	if (!regs)
		return 0;

	/*
	 * Check if we fit in with the requested stack size into the:
	 * - TASK_SIZE
	 *   If we don't, we limit the size to the TASK_SIZE.
	 *
	 * - remaining sample size
	 *   If we don't, we customize the stack size to
	 *   fit in to the remaining sample size.
	 */

	task_size  = min((u64) USHRT_MAX, perf_ustack_task_size(regs));
	stack_size = min(stack_size, (u16) task_size);

	/* Current header size plus static size and dynamic size. */
	header_size += 2 * sizeof(u64);

	/* Do we fit in with the current stack dump size? */
	if ((u16) (header_size + stack_size) < header_size) {
		/*
		 * If we overflow the maximum size for the sample,
		 * we customize the stack dump size to fit in.
		 */
		stack_size = USHRT_MAX - header_size - sizeof(u64);
		stack_size = round_up(stack_size, sizeof(u64));
	}

	return stack_size;
}

static void
perf_output_sample_ustack(struct perf_output_handle *handle, u64 dump_size,
			  struct pt_regs *regs)
{
	/* Case of a kernel thread, nothing to dump */
	if (!regs) {
		u64 size = 0;
		perf_output_put(handle, size);
	} else {
		unsigned long sp;
		unsigned int rem;
		u64 dyn_size;

		/*
		 * We dump:
		 * static size
		 *   - the size requested by user or the best one we can fit
		 *     in to the sample max size
		 * data
		 *   - user stack dump data
		 * dynamic size
		 *   - the actual dumped size
		 */

		/* Static size. */
		perf_output_put(handle, dump_size);

		/* Data. */
		sp = perf_user_stack_pointer(regs);
		rem = __output_copy_user(handle, (void *) sp, dump_size);
		dyn_size = dump_size - rem;

		perf_output_skip(handle, rem);

		/* Dynamic size. */
		perf_output_put(handle, dyn_size);
	}
}

static void __perf_event_header__init_id(struct perf_event_header *header,
					 struct perf_sample_data *data,
					 struct perf_event *event)
{
	u64 sample_type = event->attr.sample_type;

	data->type = sample_type;
	header->size += event->id_header_size;

	if (sample_type & PERF_SAMPLE_TID) {
		/* namespace issues */
		data->tid_entry.pid = perf_event_pid(event, current);
		data->tid_entry.tid = perf_event_tid(event, current);
	}

	if (sample_type & PERF_SAMPLE_TIME)
		data->time = perf_event_clock(event);

	if (sample_type & (PERF_SAMPLE_ID | PERF_SAMPLE_IDENTIFIER))
		data->id = primary_event_id(event);

	if (sample_type & PERF_SAMPLE_STREAM_ID)
		data->stream_id = event->id;

	if (sample_type & PERF_SAMPLE_CPU) {
		data->cpu_entry.cpu	 = raw_smp_processor_id();
		data->cpu_entry.reserved = 0;
	}
}

void perf_event_header__init_id(struct perf_event_header *header,
				struct perf_sample_data *data,
				struct perf_event *event)
{
	if (event->attr.sample_id_all)
		__perf_event_header__init_id(header, data, event);
}

static void __perf_event__output_id_sample(struct perf_output_handle *handle,
					   struct perf_sample_data *data)
{
	u64 sample_type = data->type;

	if (sample_type & PERF_SAMPLE_TID)
		perf_output_put(handle, data->tid_entry);

	if (sample_type & PERF_SAMPLE_TIME)
		perf_output_put(handle, data->time);

	if (sample_type & PERF_SAMPLE_ID)
		perf_output_put(handle, data->id);

	if (sample_type & PERF_SAMPLE_STREAM_ID)
		perf_output_put(handle, data->stream_id);

	if (sample_type & PERF_SAMPLE_CPU)
		perf_output_put(handle, data->cpu_entry);

	if (sample_type & PERF_SAMPLE_IDENTIFIER)
		perf_output_put(handle, data->id);
}

void perf_event__output_id_sample(struct perf_event *event,
				  struct perf_output_handle *handle,
				  struct perf_sample_data *sample)
{
	if (event->attr.sample_id_all)
		__perf_event__output_id_sample(handle, sample);
}

static void perf_output_read_one(struct perf_output_handle *handle,
				 struct perf_event *event,
				 u64 enabled, u64 running)
{
	u64 read_format = event->attr.read_format;
	u64 values[4];
	int n = 0;

	values[n++] = perf_event_count(event);
	if (read_format & PERF_FORMAT_TOTAL_TIME_ENABLED) {
		values[n++] = enabled +
			atomic64_read(&event->child_total_time_enabled);
	}
	if (read_format & PERF_FORMAT_TOTAL_TIME_RUNNING) {
		values[n++] = running +
			atomic64_read(&event->child_total_time_running);
	}
	if (read_format & PERF_FORMAT_ID)
		values[n++] = primary_event_id(event);

	__output_copy(handle, values, n * sizeof(u64));
}

/*
 * XXX PERF_FORMAT_GROUP vs inherited events seems difficult.
 */
static void perf_output_read_group(struct perf_output_handle *handle,
			    struct perf_event *event,
			    u64 enabled, u64 running)
{
	struct perf_event *leader = event->group_leader, *sub;
	u64 read_format = event->attr.read_format;
	u64 values[5];
	int n = 0;

	values[n++] = 1 + leader->nr_siblings;

	if (read_format & PERF_FORMAT_TOTAL_TIME_ENABLED)
		values[n++] = enabled;

	if (read_format & PERF_FORMAT_TOTAL_TIME_RUNNING)
		values[n++] = running;

	if (leader != event)
		leader->pmu->read(leader);

	values[n++] = perf_event_count(leader);
	if (read_format & PERF_FORMAT_ID)
		values[n++] = primary_event_id(leader);

	__output_copy(handle, values, n * sizeof(u64));

	list_for_each_entry(sub, &leader->sibling_list, group_entry) {
		n = 0;

		if ((sub != event) &&
		    (sub->state == PERF_EVENT_STATE_ACTIVE))
			sub->pmu->read(sub);

		values[n++] = perf_event_count(sub);
		if (read_format & PERF_FORMAT_ID)
			values[n++] = primary_event_id(sub);

		__output_copy(handle, values, n * sizeof(u64));
	}
}

#define PERF_FORMAT_TOTAL_TIMES (PERF_FORMAT_TOTAL_TIME_ENABLED|\
				 PERF_FORMAT_TOTAL_TIME_RUNNING)

static void perf_output_read(struct perf_output_handle *handle,
			     struct perf_event *event)
{
	u64 enabled = 0, running = 0, now;
	u64 read_format = event->attr.read_format;

	/*
	 * compute total_time_enabled, total_time_running
	 * based on snapshot values taken when the event
	 * was last scheduled in.
	 *
	 * we cannot simply called update_context_time()
	 * because of locking issue as we are called in
	 * NMI context
	 */
	if (read_format & PERF_FORMAT_TOTAL_TIMES)
		calc_timer_values(event, &now, &enabled, &running);

	if (event->attr.read_format & PERF_FORMAT_GROUP)
		perf_output_read_group(handle, event, enabled, running);
	else
		perf_output_read_one(handle, event, enabled, running);
}

void perf_output_sample(struct perf_output_handle *handle,
			struct perf_event_header *header,
			struct perf_sample_data *data,
			struct perf_event *event)
{
	u64 sample_type = data->type;

	perf_output_put(handle, *header);

	if (sample_type & PERF_SAMPLE_IDENTIFIER)
		perf_output_put(handle, data->id);

	if (sample_type & PERF_SAMPLE_IP)
		perf_output_put(handle, data->ip);

	if (sample_type & PERF_SAMPLE_TID)
		perf_output_put(handle, data->tid_entry);

	if (sample_type & PERF_SAMPLE_TIME)
		perf_output_put(handle, data->time);

	if (sample_type & PERF_SAMPLE_ADDR)
		perf_output_put(handle, data->addr);

	if (sample_type & PERF_SAMPLE_ID)
		perf_output_put(handle, data->id);

	if (sample_type & PERF_SAMPLE_STREAM_ID)
		perf_output_put(handle, data->stream_id);

	if (sample_type & PERF_SAMPLE_CPU)
		perf_output_put(handle, data->cpu_entry);

	if (sample_type & PERF_SAMPLE_PERIOD)
		perf_output_put(handle, data->period);

	if (sample_type & PERF_SAMPLE_READ)
		perf_output_read(handle, event);

	if (sample_type & PERF_SAMPLE_CALLCHAIN) {
		if (data->callchain) {
			int size = 1;

			if (data->callchain)
				size += data->callchain->nr;

			size *= sizeof(u64);

			__output_copy(handle, data->callchain, size);
		} else {
			u64 nr = 0;
			perf_output_put(handle, nr);
		}
	}

	if (sample_type & PERF_SAMPLE_RAW) {
		if (data->raw) {
			perf_output_put(handle, data->raw->size);
			__output_copy(handle, data->raw->data,
					   data->raw->size);
		} else {
			struct {
				u32	size;
				u32	data;
			} raw = {
				.size = sizeof(u32),
				.data = 0,
			};
			perf_output_put(handle, raw);
		}
	}

	if (sample_type & PERF_SAMPLE_BRANCH_STACK) {
		if (data->br_stack) {
			size_t size;

			size = data->br_stack->nr
			     * sizeof(struct perf_branch_entry);

			perf_output_put(handle, data->br_stack->nr);
			perf_output_copy(handle, data->br_stack->entries, size);
		} else {
			/*
			 * we always store at least the value of nr
			 */
			u64 nr = 0;
			perf_output_put(handle, nr);
		}
	}

	if (sample_type & PERF_SAMPLE_REGS_USER) {
		u64 abi = data->regs_user.abi;

		/*
		 * If there are no regs to dump, notice it through
		 * first u64 being zero (PERF_SAMPLE_REGS_ABI_NONE).
		 */
		perf_output_put(handle, abi);

		if (abi) {
			u64 mask = event->attr.sample_regs_user;
			perf_output_sample_regs(handle,
						data->regs_user.regs,
						mask);
		}
	}

	if (sample_type & PERF_SAMPLE_STACK_USER) {
		perf_output_sample_ustack(handle,
					  data->stack_user_size,
					  data->regs_user.regs);
	}

	if (sample_type & PERF_SAMPLE_WEIGHT)
		perf_output_put(handle, data->weight);

	if (sample_type & PERF_SAMPLE_DATA_SRC)
		perf_output_put(handle, data->data_src.val);

	if (sample_type & PERF_SAMPLE_TRANSACTION)
		perf_output_put(handle, data->txn);

	if (sample_type & PERF_SAMPLE_REGS_INTR) {
		u64 abi = data->regs_intr.abi;
		/*
		 * If there are no regs to dump, notice it through
		 * first u64 being zero (PERF_SAMPLE_REGS_ABI_NONE).
		 */
		perf_output_put(handle, abi);

		if (abi) {
			u64 mask = event->attr.sample_regs_intr;

			perf_output_sample_regs(handle,
						data->regs_intr.regs,
						mask);
		}
	}

	if (!event->attr.watermark) {
		int wakeup_events = event->attr.wakeup_events;

		if (wakeup_events) {
			struct ring_buffer *rb = handle->rb;
			int events = local_inc_return(&rb->events);

			if (events >= wakeup_events) {
				local_sub(wakeup_events, &rb->events);
				local_inc(&rb->wakeup);
			}
		}
	}
}

void perf_prepare_sample(struct perf_event_header *header,
			 struct perf_sample_data *data,
			 struct perf_event *event,
			 struct pt_regs *regs)
{
	u64 sample_type = event->attr.sample_type;

	header->type = PERF_RECORD_SAMPLE;
	header->size = sizeof(*header) + event->header_size;

	header->misc = 0;
	header->misc |= perf_misc_flags(regs);

	__perf_event_header__init_id(header, data, event);

	if (sample_type & PERF_SAMPLE_IP)
		data->ip = perf_instruction_pointer(regs);

	if (sample_type & PERF_SAMPLE_CALLCHAIN) {
		int size = 1;

		data->callchain = perf_callchain(event, regs);

		if (data->callchain)
			size += data->callchain->nr;

		header->size += size * sizeof(u64);
	}

	if (sample_type & PERF_SAMPLE_RAW) {
		int size = sizeof(u32);

		if (data->raw)
			size += data->raw->size;
		else
			size += sizeof(u32);

		WARN_ON_ONCE(size & (sizeof(u64)-1));
		header->size += size;
	}

	if (sample_type & PERF_SAMPLE_BRANCH_STACK) {
		int size = sizeof(u64); /* nr */
		if (data->br_stack) {
			size += data->br_stack->nr
			      * sizeof(struct perf_branch_entry);
		}
		header->size += size;
	}

	if (sample_type & (PERF_SAMPLE_REGS_USER | PERF_SAMPLE_STACK_USER))
		perf_sample_regs_user(&data->regs_user, regs,
				      &data->regs_user_copy);

	if (sample_type & PERF_SAMPLE_REGS_USER) {
		/* regs dump ABI info */
		int size = sizeof(u64);

		if (data->regs_user.regs) {
			u64 mask = event->attr.sample_regs_user;
			size += hweight64(mask) * sizeof(u64);
		}

		header->size += size;
	}

	if (sample_type & PERF_SAMPLE_STACK_USER) {
		/*
		 * Either we need PERF_SAMPLE_STACK_USER bit to be allways
		 * processed as the last one or have additional check added
		 * in case new sample type is added, because we could eat
		 * up the rest of the sample size.
		 */
		u16 stack_size = event->attr.sample_stack_user;
		u16 size = sizeof(u64);

		stack_size = perf_sample_ustack_size(stack_size, header->size,
						     data->regs_user.regs);

		/*
		 * If there is something to dump, add space for the dump
		 * itself and for the field that tells the dynamic size,
		 * which is how many have been actually dumped.
		 */
		if (stack_size)
			size += sizeof(u64) + stack_size;

		data->stack_user_size = stack_size;
		header->size += size;
	}

	if (sample_type & PERF_SAMPLE_REGS_INTR) {
		/* regs dump ABI info */
		int size = sizeof(u64);

		perf_sample_regs_intr(&data->regs_intr, regs);

		if (data->regs_intr.regs) {
			u64 mask = event->attr.sample_regs_intr;

			size += hweight64(mask) * sizeof(u64);
		}

		header->size += size;
	}
}

void perf_event_output(struct perf_event *event,
			struct perf_sample_data *data,
			struct pt_regs *regs)
{
	struct perf_output_handle handle;
	struct perf_event_header header;

	/* protect the callchain buffers */
	rcu_read_lock();

	perf_prepare_sample(&header, data, event, regs);

	if (perf_output_begin(&handle, event, header.size))
		goto exit;

	perf_output_sample(&handle, &header, data, event);

	perf_output_end(&handle);

exit:
	rcu_read_unlock();
}

/*
 * read event_id
 */

struct perf_read_event {
	struct perf_event_header	header;

	u32				pid;
	u32				tid;
};

static void
perf_event_read_event(struct perf_event *event,
			struct task_struct *task)
{
	struct perf_output_handle handle;
	struct perf_sample_data sample;
	struct perf_read_event read_event = {
		.header = {
			.type = PERF_RECORD_READ,
			.misc = 0,
			.size = sizeof(read_event) + event->read_size,
		},
		.pid = perf_event_pid(event, task),
		.tid = perf_event_tid(event, task),
	};
	int ret;

	perf_event_header__init_id(&read_event.header, &sample, event);
	ret = perf_output_begin(&handle, event, read_event.header.size);
	if (ret)
		return;

	perf_output_put(&handle, read_event);
	perf_output_read(&handle, event);
	perf_event__output_id_sample(event, &handle, &sample);

	perf_output_end(&handle);
}

typedef void (perf_event_aux_output_cb)(struct perf_event *event, void *data);

static void
perf_event_aux_ctx(struct perf_event_context *ctx,
		   perf_event_aux_output_cb output,
		   void *data)
{
	struct perf_event *event;

	list_for_each_entry_rcu(event, &ctx->event_list, event_entry) {
		if (event->state < PERF_EVENT_STATE_INACTIVE)
			continue;
		if (!event_filter_match(event))
			continue;
		output(event, data);
	}
}

static void
perf_event_aux(perf_event_aux_output_cb output, void *data,
	       struct perf_event_context *task_ctx)
{
	struct perf_cpu_context *cpuctx;
	struct perf_event_context *ctx;
	struct pmu *pmu;
	int ctxn;

	rcu_read_lock();
	list_for_each_entry_rcu(pmu, &pmus, entry) {
		cpuctx = get_cpu_ptr(pmu->pmu_cpu_context);
		if (cpuctx->unique_pmu != pmu)
			goto next;
		perf_event_aux_ctx(&cpuctx->ctx, output, data);
		if (task_ctx)
			goto next;
		ctxn = pmu->task_ctx_nr;
		if (ctxn < 0)
			goto next;
		ctx = rcu_dereference(current->perf_event_ctxp[ctxn]);
		if (ctx)
			perf_event_aux_ctx(ctx, output, data);
next:
		put_cpu_ptr(pmu->pmu_cpu_context);
	}

	if (task_ctx) {
		preempt_disable();
		perf_event_aux_ctx(task_ctx, output, data);
		preempt_enable();
	}
	rcu_read_unlock();
}

/*
 * task tracking -- fork/exit
 *
 * enabled by: attr.comm | attr.mmap | attr.mmap2 | attr.mmap_data | attr.task
 */

struct perf_task_event {
	struct task_struct		*task;
	struct perf_event_context	*task_ctx;

	struct {
		struct perf_event_header	header;

		u32				pid;
		u32				ppid;
		u32				tid;
		u32				ptid;
		u64				time;
	} event_id;
};

static int perf_event_task_match(struct perf_event *event)
{
	return event->attr.comm  || event->attr.mmap ||
	       event->attr.mmap2 || event->attr.mmap_data ||
	       event->attr.task;
}

static void perf_event_task_output(struct perf_event *event,
				   void *data)
{
	struct perf_task_event *task_event = data;
	struct perf_output_handle handle;
	struct perf_sample_data	sample;
	struct task_struct *task = task_event->task;
	int ret, size = task_event->event_id.header.size;

	if (!perf_event_task_match(event))
		return;

	perf_event_header__init_id(&task_event->event_id.header, &sample, event);

	ret = perf_output_begin(&handle, event,
				task_event->event_id.header.size);
	if (ret)
		goto out;

	task_event->event_id.pid = perf_event_pid(event, task);
	task_event->event_id.ppid = perf_event_pid(event, current);

	task_event->event_id.tid = perf_event_tid(event, task);
	task_event->event_id.ptid = perf_event_tid(event, current);

	task_event->event_id.time = perf_event_clock(event);

	perf_output_put(&handle, task_event->event_id);

	perf_event__output_id_sample(event, &handle, &sample);

	perf_output_end(&handle);
out:
	task_event->event_id.header.size = size;
}

static void perf_event_task(struct task_struct *task,
			      struct perf_event_context *task_ctx,
			      int new)
{
	struct perf_task_event task_event;

	if (!atomic_read(&nr_comm_events) &&
	    !atomic_read(&nr_mmap_events) &&
	    !atomic_read(&nr_task_events))
		return;

	task_event = (struct perf_task_event){
		.task	  = task,
		.task_ctx = task_ctx,
		.event_id    = {
			.header = {
				.type = new ? PERF_RECORD_FORK : PERF_RECORD_EXIT,
				.misc = 0,
				.size = sizeof(task_event.event_id),
			},
			/* .pid  */
			/* .ppid */
			/* .tid  */
			/* .ptid */
			/* .time */
		},
	};

	perf_event_aux(perf_event_task_output,
		       &task_event,
		       task_ctx);
}

void perf_event_fork(struct task_struct *task)
{
	perf_event_task(task, NULL, 1);
}

/*
 * comm tracking
 */

struct perf_comm_event {
	struct task_struct	*task;
	char			*comm;
	int			comm_size;

	struct {
		struct perf_event_header	header;

		u32				pid;
		u32				tid;
	} event_id;
};

static int perf_event_comm_match(struct perf_event *event)
{
	return event->attr.comm;
}

static void perf_event_comm_output(struct perf_event *event,
				   void *data)
{
	struct perf_comm_event *comm_event = data;
	struct perf_output_handle handle;
	struct perf_sample_data sample;
	int size = comm_event->event_id.header.size;
	int ret;

	if (!perf_event_comm_match(event))
		return;

	perf_event_header__init_id(&comm_event->event_id.header, &sample, event);
	ret = perf_output_begin(&handle, event,
				comm_event->event_id.header.size);

	if (ret)
		goto out;

	comm_event->event_id.pid = perf_event_pid(event, comm_event->task);
	comm_event->event_id.tid = perf_event_tid(event, comm_event->task);

	perf_output_put(&handle, comm_event->event_id);
	__output_copy(&handle, comm_event->comm,
				   comm_event->comm_size);

	perf_event__output_id_sample(event, &handle, &sample);

	perf_output_end(&handle);
out:
	comm_event->event_id.header.size = size;
}

static void perf_event_comm_event(struct perf_comm_event *comm_event)
{
	char comm[TASK_COMM_LEN];
	unsigned int size;

	memset(comm, 0, sizeof(comm));
	strlcpy(comm, comm_event->task->comm, sizeof(comm));
	size = ALIGN(strlen(comm)+1, sizeof(u64));

	comm_event->comm = comm;
	comm_event->comm_size = size;

	comm_event->event_id.header.size = sizeof(comm_event->event_id) + size;

	perf_event_aux(perf_event_comm_output,
		       comm_event,
		       NULL);
}

void perf_event_comm(struct task_struct *task, bool exec)
{
	struct perf_comm_event comm_event;

	if (!atomic_read(&nr_comm_events))
		return;

	comm_event = (struct perf_comm_event){
		.task	= task,
		/* .comm      */
		/* .comm_size */
		.event_id  = {
			.header = {
				.type = PERF_RECORD_COMM,
				.misc = exec ? PERF_RECORD_MISC_COMM_EXEC : 0,
				/* .size */
			},
			/* .pid */
			/* .tid */
		},
	};

	perf_event_comm_event(&comm_event);
}

/*
 * mmap tracking
 */

struct perf_mmap_event {
	struct vm_area_struct	*vma;

	const char		*file_name;
	int			file_size;
	int			maj, min;
	u64			ino;
	u64			ino_generation;
	u32			prot, flags;

	struct {
		struct perf_event_header	header;

		u32				pid;
		u32				tid;
		u64				start;
		u64				len;
		u64				pgoff;
	} event_id;
};

static int perf_event_mmap_match(struct perf_event *event,
				 void *data)
{
	struct perf_mmap_event *mmap_event = data;
	struct vm_area_struct *vma = mmap_event->vma;
	int executable = vma->vm_flags & VM_EXEC;

	return (!executable && event->attr.mmap_data) ||
	       (executable && (event->attr.mmap || event->attr.mmap2));
}

static void perf_event_mmap_output(struct perf_event *event,
				   void *data)
{
	struct perf_mmap_event *mmap_event = data;
	struct perf_output_handle handle;
	struct perf_sample_data sample;
	int size = mmap_event->event_id.header.size;
	int ret;

	if (!perf_event_mmap_match(event, data))
		return;

	if (event->attr.mmap2) {
		mmap_event->event_id.header.type = PERF_RECORD_MMAP2;
		mmap_event->event_id.header.size += sizeof(mmap_event->maj);
		mmap_event->event_id.header.size += sizeof(mmap_event->min);
		mmap_event->event_id.header.size += sizeof(mmap_event->ino);
		mmap_event->event_id.header.size += sizeof(mmap_event->ino_generation);
		mmap_event->event_id.header.size += sizeof(mmap_event->prot);
		mmap_event->event_id.header.size += sizeof(mmap_event->flags);
	}

	perf_event_header__init_id(&mmap_event->event_id.header, &sample, event);
	ret = perf_output_begin(&handle, event,
				mmap_event->event_id.header.size);
	if (ret)
		goto out;

	mmap_event->event_id.pid = perf_event_pid(event, current);
	mmap_event->event_id.tid = perf_event_tid(event, current);

	perf_output_put(&handle, mmap_event->event_id);

	if (event->attr.mmap2) {
		perf_output_put(&handle, mmap_event->maj);
		perf_output_put(&handle, mmap_event->min);
		perf_output_put(&handle, mmap_event->ino);
		perf_output_put(&handle, mmap_event->ino_generation);
		perf_output_put(&handle, mmap_event->prot);
		perf_output_put(&handle, mmap_event->flags);
	}

	__output_copy(&handle, mmap_event->file_name,
				   mmap_event->file_size);

	perf_event__output_id_sample(event, &handle, &sample);

	perf_output_end(&handle);
out:
	mmap_event->event_id.header.size = size;
}

static void perf_event_mmap_event(struct perf_mmap_event *mmap_event)
{
	struct vm_area_struct *vma = mmap_event->vma;
	struct file *file = vma->vm_file;
	int maj = 0, min = 0;
	u64 ino = 0, gen = 0;
	u32 prot = 0, flags = 0;
	unsigned int size;
	char tmp[16];
	char *buf = NULL;
	char *name;

	if (file) {
		struct inode *inode;
		dev_t dev;

		buf = kmalloc(PATH_MAX, GFP_KERNEL);
		if (!buf) {
			name = "//enomem";
			goto cpy_name;
		}
		/*
		 * d_path() works from the end of the rb backwards, so we
		 * need to add enough zero bytes after the string to handle
		 * the 64bit alignment we do later.
		 */
		name = file_path(file, buf, PATH_MAX - sizeof(u64));
		if (IS_ERR(name)) {
			name = "//toolong";
			goto cpy_name;
		}
		inode = file_inode(vma->vm_file);
		dev = inode->i_sb->s_dev;
		ino = inode->i_ino;
		gen = inode->i_generation;
		maj = MAJOR(dev);
		min = MINOR(dev);

		if (vma->vm_flags & VM_READ)
			prot |= PROT_READ;
		if (vma->vm_flags & VM_WRITE)
			prot |= PROT_WRITE;
		if (vma->vm_flags & VM_EXEC)
			prot |= PROT_EXEC;

		if (vma->vm_flags & VM_MAYSHARE)
			flags = MAP_SHARED;
		else
			flags = MAP_PRIVATE;

		if (vma->vm_flags & VM_DENYWRITE)
			flags |= MAP_DENYWRITE;
		if (vma->vm_flags & VM_MAYEXEC)
			flags |= MAP_EXECUTABLE;
		if (vma->vm_flags & VM_LOCKED)
			flags |= MAP_LOCKED;
		if (vma->vm_flags & VM_HUGETLB)
			flags |= MAP_HUGETLB;

		goto got_name;
	} else {
		if (vma->vm_ops && vma->vm_ops->name) {
			name = (char *) vma->vm_ops->name(vma);
			if (name)
				goto cpy_name;
		}

		name = (char *)arch_vma_name(vma);
		if (name)
			goto cpy_name;

		if (vma->vm_start <= vma->vm_mm->start_brk &&
				vma->vm_end >= vma->vm_mm->brk) {
			name = "[heap]";
			goto cpy_name;
		}
		if (vma->vm_start <= vma->vm_mm->start_stack &&
				vma->vm_end >= vma->vm_mm->start_stack) {
			name = "[stack]";
			goto cpy_name;
		}

		name = "//anon";
		goto cpy_name;
	}

cpy_name:
	strlcpy(tmp, name, sizeof(tmp));
	name = tmp;
got_name:
	/*
	 * Since our buffer works in 8 byte units we need to align our string
	 * size to a multiple of 8. However, we must guarantee the tail end is
	 * zero'd out to avoid leaking random bits to userspace.
	 */
	size = strlen(name)+1;
	while (!IS_ALIGNED(size, sizeof(u64)))
		name[size++] = '\0';

	mmap_event->file_name = name;
	mmap_event->file_size = size;
	mmap_event->maj = maj;
	mmap_event->min = min;
	mmap_event->ino = ino;
	mmap_event->ino_generation = gen;
	mmap_event->prot = prot;
	mmap_event->flags = flags;

	if (!(vma->vm_flags & VM_EXEC))
		mmap_event->event_id.header.misc |= PERF_RECORD_MISC_MMAP_DATA;

	mmap_event->event_id.header.size = sizeof(mmap_event->event_id) + size;

	perf_event_aux(perf_event_mmap_output,
		       mmap_event,
		       NULL);

	kfree(buf);
}

void perf_event_mmap(struct vm_area_struct *vma)
{
	struct perf_mmap_event mmap_event;

	if (!atomic_read(&nr_mmap_events))
		return;

	mmap_event = (struct perf_mmap_event){
		.vma	= vma,
		/* .file_name */
		/* .file_size */
		.event_id  = {
			.header = {
				.type = PERF_RECORD_MMAP,
				.misc = PERF_RECORD_MISC_USER,
				/* .size */
			},
			/* .pid */
			/* .tid */
			.start  = vma->vm_start,
			.len    = vma->vm_end - vma->vm_start,
			.pgoff  = (u64)vma->vm_pgoff << PAGE_SHIFT,
		},
		/* .maj (attr_mmap2 only) */
		/* .min (attr_mmap2 only) */
		/* .ino (attr_mmap2 only) */
		/* .ino_generation (attr_mmap2 only) */
		/* .prot (attr_mmap2 only) */
		/* .flags (attr_mmap2 only) */
	};

	perf_event_mmap_event(&mmap_event);
}

void perf_event_aux_event(struct perf_event *event, unsigned long head,
			  unsigned long size, u64 flags)
{
	struct perf_output_handle handle;
	struct perf_sample_data sample;
	struct perf_aux_event {
		struct perf_event_header	header;
		u64				offset;
		u64				size;
		u64				flags;
	} rec = {
		.header = {
			.type = PERF_RECORD_AUX,
			.misc = 0,
			.size = sizeof(rec),
		},
		.offset		= head,
		.size		= size,
		.flags		= flags,
	};
	int ret;

	perf_event_header__init_id(&rec.header, &sample, event);
	ret = perf_output_begin(&handle, event, rec.header.size);

	if (ret)
		return;

	perf_output_put(&handle, rec);
	perf_event__output_id_sample(event, &handle, &sample);

	perf_output_end(&handle);
}

/*
 * Lost/dropped samples logging
 */
void perf_log_lost_samples(struct perf_event *event, u64 lost)
{
	struct perf_output_handle handle;
	struct perf_sample_data sample;
	int ret;

	struct {
		struct perf_event_header	header;
		u64				lost;
	} lost_samples_event = {
		.header = {
			.type = PERF_RECORD_LOST_SAMPLES,
			.misc = 0,
			.size = sizeof(lost_samples_event),
		},
		.lost		= lost,
	};

	perf_event_header__init_id(&lost_samples_event.header, &sample, event);

	ret = perf_output_begin(&handle, event,
				lost_samples_event.header.size);
	if (ret)
		return;

	perf_output_put(&handle, lost_samples_event);
	perf_event__output_id_sample(event, &handle, &sample);
	perf_output_end(&handle);
}

/*
 * IRQ throttle logging
 */

static void perf_log_throttle(struct perf_event *event, int enable)
{
	struct perf_output_handle handle;
	struct perf_sample_data sample;
	int ret;

	struct {
		struct perf_event_header	header;
		u64				time;
		u64				id;
		u64				stream_id;
	} throttle_event = {
		.header = {
			.type = PERF_RECORD_THROTTLE,
			.misc = 0,
			.size = sizeof(throttle_event),
		},
		.time		= perf_event_clock(event),
		.id		= primary_event_id(event),
		.stream_id	= event->id,
	};

	if (enable)
		throttle_event.header.type = PERF_RECORD_UNTHROTTLE;

	perf_event_header__init_id(&throttle_event.header, &sample, event);

	ret = perf_output_begin(&handle, event,
				throttle_event.header.size);
	if (ret)
		return;

	perf_output_put(&handle, throttle_event);
	perf_event__output_id_sample(event, &handle, &sample);
	perf_output_end(&handle);
}

static void perf_log_itrace_start(struct perf_event *event)
{
	struct perf_output_handle handle;
	struct perf_sample_data sample;
	struct perf_aux_event {
		struct perf_event_header        header;
		u32				pid;
		u32				tid;
	} rec;
	int ret;

	if (event->parent)
		event = event->parent;

	if (!(event->pmu->capabilities & PERF_PMU_CAP_ITRACE) ||
	    event->hw.itrace_started)
		return;

	event->hw.itrace_started = 1;

	rec.header.type	= PERF_RECORD_ITRACE_START;
	rec.header.misc	= 0;
	rec.header.size	= sizeof(rec);
	rec.pid	= perf_event_pid(event, current);
	rec.tid	= perf_event_tid(event, current);

	perf_event_header__init_id(&rec.header, &sample, event);
	ret = perf_output_begin(&handle, event, rec.header.size);

	if (ret)
		return;

	perf_output_put(&handle, rec);
	perf_event__output_id_sample(event, &handle, &sample);

	perf_output_end(&handle);
}

/*
 * Generic event overflow handling, sampling.
 */

static int __perf_event_overflow(struct perf_event *event,
				   int throttle, struct perf_sample_data *data,
				   struct pt_regs *regs)
{
	int events = atomic_read(&event->event_limit);
	struct hw_perf_event *hwc = &event->hw;
	u64 seq;
	int ret = 0;

	/*
	 * Non-sampling counters might still use the PMI to fold short
	 * hardware counters, ignore those.
	 */
	if (unlikely(!is_sampling_event(event)))
		return 0;

	seq = __this_cpu_read(perf_throttled_seq);
	if (seq != hwc->interrupts_seq) {
		hwc->interrupts_seq = seq;
		hwc->interrupts = 1;
	} else {
		hwc->interrupts++;
		if (unlikely(throttle
			     && hwc->interrupts >= max_samples_per_tick)) {
			__this_cpu_inc(perf_throttled_count);
			hwc->interrupts = MAX_INTERRUPTS;
			perf_log_throttle(event, 0);
			tick_nohz_full_kick();
			ret = 1;
		}
	}

	if (event->attr.freq) {
		u64 now = perf_clock();
		s64 delta = now - hwc->freq_time_stamp;

		hwc->freq_time_stamp = now;

		if (delta > 0 && delta < 2*TICK_NSEC)
			perf_adjust_period(event, delta, hwc->last_period, true);
	}

	/*
	 * XXX event_limit might not quite work as expected on inherited
	 * events
	 */

	event->pending_kill = POLL_IN;
	if (events && atomic_dec_and_test(&event->event_limit)) {
		ret = 1;
		event->pending_kill = POLL_HUP;
		event->pending_disable = 1;
		irq_work_queue(&event->pending);
	}

	if (event->overflow_handler)
		event->overflow_handler(event, data, regs);
	else
		perf_event_output(event, data, regs);

	if (*perf_event_fasync(event) && event->pending_kill) {
		event->pending_wakeup = 1;
		irq_work_queue(&event->pending);
	}

	return ret;
}

int perf_event_overflow(struct perf_event *event,
			  struct perf_sample_data *data,
			  struct pt_regs *regs)
{
	return __perf_event_overflow(event, 1, data, regs);
}

/*
 * Generic software event infrastructure
 */

struct swevent_htable {
	struct swevent_hlist		*swevent_hlist;
	struct mutex			hlist_mutex;
	int				hlist_refcount;

	/* Recursion avoidance in each contexts */
	int				recursion[PERF_NR_CONTEXTS];

	/* Keeps track of cpu being initialized/exited */
	bool				online;
};

static DEFINE_PER_CPU(struct swevent_htable, swevent_htable);

/*
 * We directly increment event->count and keep a second value in
 * event->hw.period_left to count intervals. This period event
 * is kept in the range [-sample_period, 0] so that we can use the
 * sign as trigger.
 */

u64 perf_swevent_set_period(struct perf_event *event)
{
	struct hw_perf_event *hwc = &event->hw;
	u64 period = hwc->last_period;
	u64 nr, offset;
	s64 old, val;

	hwc->last_period = hwc->sample_period;

again:
	old = val = local64_read(&hwc->period_left);
	if (val < 0)
		return 0;

	nr = div64_u64(period + val, period);
	offset = nr * period;
	val -= offset;
	if (local64_cmpxchg(&hwc->period_left, old, val) != old)
		goto again;

	return nr;
}

static void perf_swevent_overflow(struct perf_event *event, u64 overflow,
				    struct perf_sample_data *data,
				    struct pt_regs *regs)
{
	struct hw_perf_event *hwc = &event->hw;
	int throttle = 0;

	if (!overflow)
		overflow = perf_swevent_set_period(event);

	if (hwc->interrupts == MAX_INTERRUPTS)
		return;

	for (; overflow; overflow--) {
		if (__perf_event_overflow(event, throttle,
					    data, regs)) {
			/*
			 * We inhibit the overflow from happening when
			 * hwc->interrupts == MAX_INTERRUPTS.
			 */
			break;
		}
		throttle = 1;
	}
}

static void perf_swevent_event(struct perf_event *event, u64 nr,
			       struct perf_sample_data *data,
			       struct pt_regs *regs)
{
	struct hw_perf_event *hwc = &event->hw;

	local64_add(nr, &event->count);

	if (!regs)
		return;

	if (!is_sampling_event(event))
		return;

	if ((event->attr.sample_type & PERF_SAMPLE_PERIOD) && !event->attr.freq) {
		data->period = nr;
		return perf_swevent_overflow(event, 1, data, regs);
	} else
		data->period = event->hw.last_period;

	if (nr == 1 && hwc->sample_period == 1 && !event->attr.freq)
		return perf_swevent_overflow(event, 1, data, regs);

	if (local64_add_negative(nr, &hwc->period_left))
		return;

	perf_swevent_overflow(event, 0, data, regs);
}

static int perf_exclude_event(struct perf_event *event,
			      struct pt_regs *regs)
{
	if (event->hw.state & PERF_HES_STOPPED)
		return 1;

	if (regs) {
		if (event->attr.exclude_user && user_mode(regs))
			return 1;

		if (event->attr.exclude_kernel && !user_mode(regs))
			return 1;
	}

	return 0;
}

static int perf_swevent_match(struct perf_event *event,
				enum perf_type_id type,
				u32 event_id,
				struct perf_sample_data *data,
				struct pt_regs *regs)
{
	if (event->attr.type != type)
		return 0;

	if (event->attr.config != event_id)
		return 0;

	if (perf_exclude_event(event, regs))
		return 0;

	return 1;
}

static inline u64 swevent_hash(u64 type, u32 event_id)
{
	u64 val = event_id | (type << 32);

	return hash_64(val, SWEVENT_HLIST_BITS);
}

static inline struct hlist_head *
__find_swevent_head(struct swevent_hlist *hlist, u64 type, u32 event_id)
{
	u64 hash = swevent_hash(type, event_id);

	return &hlist->heads[hash];
}

/* For the read side: events when they trigger */
static inline struct hlist_head *
find_swevent_head_rcu(struct swevent_htable *swhash, u64 type, u32 event_id)
{
	struct swevent_hlist *hlist;

	hlist = rcu_dereference(swhash->swevent_hlist);
	if (!hlist)
		return NULL;

	return __find_swevent_head(hlist, type, event_id);
}

/* For the event head insertion and removal in the hlist */
static inline struct hlist_head *
find_swevent_head(struct swevent_htable *swhash, struct perf_event *event)
{
	struct swevent_hlist *hlist;
	u32 event_id = event->attr.config;
	u64 type = event->attr.type;

	/*
	 * Event scheduling is always serialized against hlist allocation
	 * and release. Which makes the protected version suitable here.
	 * The context lock guarantees that.
	 */
	hlist = rcu_dereference_protected(swhash->swevent_hlist,
					  lockdep_is_held(&event->ctx->lock));
	if (!hlist)
		return NULL;

	return __find_swevent_head(hlist, type, event_id);
}

static void do_perf_sw_event(enum perf_type_id type, u32 event_id,
				    u64 nr,
				    struct perf_sample_data *data,
				    struct pt_regs *regs)
{
	struct swevent_htable *swhash = this_cpu_ptr(&swevent_htable);
	struct perf_event *event;
	struct hlist_head *head;

	rcu_read_lock();
	head = find_swevent_head_rcu(swhash, type, event_id);
	if (!head)
		goto end;

	hlist_for_each_entry_rcu(event, head, hlist_entry) {
		if (perf_swevent_match(event, type, event_id, data, regs))
			perf_swevent_event(event, nr, data, regs);
	}
end:
	rcu_read_unlock();
}

DEFINE_PER_CPU(struct pt_regs, __perf_regs[4]);

int perf_swevent_get_recursion_context(void)
{
	struct swevent_htable *swhash = this_cpu_ptr(&swevent_htable);

	return get_recursion_context(swhash->recursion);
}
EXPORT_SYMBOL_GPL(perf_swevent_get_recursion_context);

inline void perf_swevent_put_recursion_context(int rctx)
{
	struct swevent_htable *swhash = this_cpu_ptr(&swevent_htable);

	put_recursion_context(swhash->recursion, rctx);
}

void ___perf_sw_event(u32 event_id, u64 nr, struct pt_regs *regs, u64 addr)
{
	struct perf_sample_data data;

	if (WARN_ON_ONCE(!regs))
		return;

	perf_sample_data_init(&data, addr, 0);
	do_perf_sw_event(PERF_TYPE_SOFTWARE, event_id, nr, &data, regs);
}

void __perf_sw_event(u32 event_id, u64 nr, struct pt_regs *regs, u64 addr)
{
	int rctx;

	preempt_disable_notrace();
	rctx = perf_swevent_get_recursion_context();
	if (unlikely(rctx < 0))
		goto fail;

	___perf_sw_event(event_id, nr, regs, addr);

	perf_swevent_put_recursion_context(rctx);
fail:
	preempt_enable_notrace();
}

static void perf_swevent_read(struct perf_event *event)
{
}

static int perf_swevent_add(struct perf_event *event, int flags)
{
	struct swevent_htable *swhash = this_cpu_ptr(&swevent_htable);
	struct hw_perf_event *hwc = &event->hw;
	struct hlist_head *head;

	if (is_sampling_event(event)) {
		hwc->last_period = hwc->sample_period;
		perf_swevent_set_period(event);
	}

	hwc->state = !(flags & PERF_EF_START);

	head = find_swevent_head(swhash, event);
	if (!head) {
		/*
		 * We can race with cpu hotplug code. Do not
		 * WARN if the cpu just got unplugged.
		 */
		WARN_ON_ONCE(swhash->online);
		return -EINVAL;
	}

	hlist_add_head_rcu(&event->hlist_entry, head);
	perf_event_update_userpage(event);

	return 0;
}

static void perf_swevent_del(struct perf_event *event, int flags)
{
	hlist_del_rcu(&event->hlist_entry);
}

static void perf_swevent_start(struct perf_event *event, int flags)
{
	event->hw.state = 0;
}

static void perf_swevent_stop(struct perf_event *event, int flags)
{
	event->hw.state = PERF_HES_STOPPED;
}

/* Deref the hlist from the update side */
static inline struct swevent_hlist *
swevent_hlist_deref(struct swevent_htable *swhash)
{
	return rcu_dereference_protected(swhash->swevent_hlist,
					 lockdep_is_held(&swhash->hlist_mutex));
}

static void swevent_hlist_release(struct swevent_htable *swhash)
{
	struct swevent_hlist *hlist = swevent_hlist_deref(swhash);

	if (!hlist)
		return;

	RCU_INIT_POINTER(swhash->swevent_hlist, NULL);
	kfree_rcu(hlist, rcu_head);
}

static void swevent_hlist_put_cpu(struct perf_event *event, int cpu)
{
	struct swevent_htable *swhash = &per_cpu(swevent_htable, cpu);

	mutex_lock(&swhash->hlist_mutex);

	if (!--swhash->hlist_refcount)
		swevent_hlist_release(swhash);

	mutex_unlock(&swhash->hlist_mutex);
}

static void swevent_hlist_put(struct perf_event *event)
{
	int cpu;

	for_each_possible_cpu(cpu)
		swevent_hlist_put_cpu(event, cpu);
}

static int swevent_hlist_get_cpu(struct perf_event *event, int cpu)
{
	struct swevent_htable *swhash = &per_cpu(swevent_htable, cpu);
	int err = 0;

	mutex_lock(&swhash->hlist_mutex);

	if (!swevent_hlist_deref(swhash) && cpu_online(cpu)) {
		struct swevent_hlist *hlist;

		hlist = kzalloc(sizeof(*hlist), GFP_KERNEL);
		if (!hlist) {
			err = -ENOMEM;
			goto exit;
		}
		rcu_assign_pointer(swhash->swevent_hlist, hlist);
	}
	swhash->hlist_refcount++;
exit:
	mutex_unlock(&swhash->hlist_mutex);

	return err;
}

static int swevent_hlist_get(struct perf_event *event)
{
	int err;
	int cpu, failed_cpu;

	get_online_cpus();
	for_each_possible_cpu(cpu) {
		err = swevent_hlist_get_cpu(event, cpu);
		if (err) {
			failed_cpu = cpu;
			goto fail;
		}
	}
	put_online_cpus();

	return 0;
fail:
	for_each_possible_cpu(cpu) {
		if (cpu == failed_cpu)
			break;
		swevent_hlist_put_cpu(event, cpu);
	}

	put_online_cpus();
	return err;
}

struct static_key perf_swevent_enabled[PERF_COUNT_SW_MAX];

static void sw_perf_event_destroy(struct perf_event *event)
{
	u64 event_id = event->attr.config;

	WARN_ON(event->parent);

	static_key_slow_dec(&perf_swevent_enabled[event_id]);
	swevent_hlist_put(event);
}

static int perf_swevent_init(struct perf_event *event)
{
	u64 event_id = event->attr.config;

	if (event->attr.type != PERF_TYPE_SOFTWARE)
		return -ENOENT;

	/*
	 * no branch sampling for software events
	 */
	if (has_branch_stack(event))
		return -EOPNOTSUPP;

	switch (event_id) {
	case PERF_COUNT_SW_CPU_CLOCK:
	case PERF_COUNT_SW_TASK_CLOCK:
		return -ENOENT;

	default:
		break;
	}

	if (event_id >= PERF_COUNT_SW_MAX)
		return -ENOENT;

	if (!event->parent) {
		int err;

		err = swevent_hlist_get(event);
		if (err)
			return err;

		static_key_slow_inc(&perf_swevent_enabled[event_id]);
		event->destroy = sw_perf_event_destroy;
	}

	return 0;
}

static struct pmu perf_swevent = {
	.task_ctx_nr	= perf_sw_context,

	.capabilities	= PERF_PMU_CAP_NO_NMI,

	.event_init	= perf_swevent_init,
	.add		= perf_swevent_add,
	.del		= perf_swevent_del,
	.start		= perf_swevent_start,
	.stop		= perf_swevent_stop,
	.read		= perf_swevent_read,
};

#ifdef CONFIG_EVENT_TRACING

static int perf_tp_filter_match(struct perf_event *event,
				struct perf_sample_data *data)
{
	void *record = data->raw->data;

	if (likely(!event->filter) || filter_match_preds(event->filter, record))
		return 1;
	return 0;
}

static int perf_tp_event_match(struct perf_event *event,
				struct perf_sample_data *data,
				struct pt_regs *regs)
{
	if (event->hw.state & PERF_HES_STOPPED)
		return 0;
	/*
	 * All tracepoints are from kernel-space.
	 */
	if (event->attr.exclude_kernel)
		return 0;

	if (!perf_tp_filter_match(event, data))
		return 0;

	return 1;
}

void perf_tp_event(u64 addr, u64 count, void *record, int entry_size,
		   struct pt_regs *regs, struct hlist_head *head, int rctx,
		   struct task_struct *task)
{
	struct perf_sample_data data;
	struct perf_event *event;

	struct perf_raw_record raw = {
		.size = entry_size,
		.data = record,
	};

	perf_sample_data_init(&data, addr, 0);
	data.raw = &raw;

	hlist_for_each_entry_rcu(event, head, hlist_entry) {
		if (perf_tp_event_match(event, &data, regs))
			perf_swevent_event(event, count, &data, regs);
	}

	/*
	 * If we got specified a target task, also iterate its context and
	 * deliver this event there too.
	 */
	if (task && task != current) {
		struct perf_event_context *ctx;
		struct trace_entry *entry = record;

		rcu_read_lock();
		ctx = rcu_dereference(task->perf_event_ctxp[perf_sw_context]);
		if (!ctx)
			goto unlock;

		list_for_each_entry_rcu(event, &ctx->event_list, event_entry) {
			if (event->attr.type != PERF_TYPE_TRACEPOINT)
				continue;
			if (event->attr.config != entry->type)
				continue;
			if (perf_tp_event_match(event, &data, regs))
				perf_swevent_event(event, count, &data, regs);
		}
unlock:
		rcu_read_unlock();
	}

	perf_swevent_put_recursion_context(rctx);
}
EXPORT_SYMBOL_GPL(perf_tp_event);

static void tp_perf_event_destroy(struct perf_event *event)
{
	perf_trace_destroy(event);
}

static int perf_tp_event_init(struct perf_event *event)
{
	int err;

	if (event->attr.type != PERF_TYPE_TRACEPOINT)
		return -ENOENT;

	/*
	 * no branch sampling for tracepoint events
	 */
	if (has_branch_stack(event))
		return -EOPNOTSUPP;

	err = perf_trace_init(event);
	if (err)
		return err;

	event->destroy = tp_perf_event_destroy;

	return 0;
}

static struct pmu perf_tracepoint = {
	.task_ctx_nr	= perf_sw_context,

	.event_init	= perf_tp_event_init,
	.add		= perf_trace_add,
	.del		= perf_trace_del,
	.start		= perf_swevent_start,
	.stop		= perf_swevent_stop,
	.read		= perf_swevent_read,
};

static inline void perf_tp_register(void)
{
	perf_pmu_register(&perf_tracepoint, "tracepoint", PERF_TYPE_TRACEPOINT);
}

static int perf_event_set_filter(struct perf_event *event, void __user *arg)
{
	char *filter_str;
	int ret;

	if (event->attr.type != PERF_TYPE_TRACEPOINT)
		return -EINVAL;

	filter_str = strndup_user(arg, PAGE_SIZE);
	if (IS_ERR(filter_str))
		return PTR_ERR(filter_str);

	ret = ftrace_profile_set_filter(event, event->attr.config, filter_str);

	kfree(filter_str);
	return ret;
}

static void perf_event_free_filter(struct perf_event *event)
{
	ftrace_profile_free_filter(event);
}

static int perf_event_set_bpf_prog(struct perf_event *event, u32 prog_fd)
{
	struct bpf_prog *prog;

	if (event->attr.type != PERF_TYPE_TRACEPOINT)
		return -EINVAL;

	if (event->tp_event->prog)
		return -EEXIST;

	if (!(event->tp_event->flags & TRACE_EVENT_FL_KPROBE))
		/* bpf programs can only be attached to kprobes */
		return -EINVAL;

	prog = bpf_prog_get(prog_fd);
	if (IS_ERR(prog))
		return PTR_ERR(prog);

	if (prog->type != BPF_PROG_TYPE_KPROBE) {
		/* valid fd, but invalid bpf program type */
		bpf_prog_put(prog);
		return -EINVAL;
	}

	event->tp_event->prog = prog;

	return 0;
}

static void perf_event_free_bpf_prog(struct perf_event *event)
{
	struct bpf_prog *prog;

	if (!event->tp_event)
		return;

	prog = event->tp_event->prog;
	if (prog) {
		event->tp_event->prog = NULL;
		bpf_prog_put(prog);
	}
}

#else

static inline void perf_tp_register(void)
{
}

static int perf_event_set_filter(struct perf_event *event, void __user *arg)
{
	return -ENOENT;
}

static void perf_event_free_filter(struct perf_event *event)
{
}

static int perf_event_set_bpf_prog(struct perf_event *event, u32 prog_fd)
{
	return -ENOENT;
}

static void perf_event_free_bpf_prog(struct perf_event *event)
{
}
#endif /* CONFIG_EVENT_TRACING */

#ifdef CONFIG_HAVE_HW_BREAKPOINT
void perf_bp_event(struct perf_event *bp, void *data)
{
	struct perf_sample_data sample;
	struct pt_regs *regs = data;

	perf_sample_data_init(&sample, bp->attr.bp_addr, 0);

	if (!bp->hw.state && !perf_exclude_event(bp, regs))
		perf_swevent_event(bp, 1, &sample, regs);
}
#endif

/*
 * hrtimer based swevent callback
 */

static enum hrtimer_restart perf_swevent_hrtimer(struct hrtimer *hrtimer)
{
	enum hrtimer_restart ret = HRTIMER_RESTART;
	struct perf_sample_data data;
	struct pt_regs *regs;
	struct perf_event *event;
	u64 period;

	event = container_of(hrtimer, struct perf_event, hw.hrtimer);

	if (event->state != PERF_EVENT_STATE_ACTIVE)
		return HRTIMER_NORESTART;

	event->pmu->read(event);

	perf_sample_data_init(&data, 0, event->hw.last_period);
	regs = get_irq_regs();

	if (regs && !perf_exclude_event(event, regs)) {
		if (!(event->attr.exclude_idle && is_idle_task(current)))
			if (__perf_event_overflow(event, 1, &data, regs))
				ret = HRTIMER_NORESTART;
	}

	period = max_t(u64, 10000, event->hw.sample_period);
	hrtimer_forward_now(hrtimer, ns_to_ktime(period));

	return ret;
}

static void perf_swevent_start_hrtimer(struct perf_event *event)
{
	struct hw_perf_event *hwc = &event->hw;
	s64 period;

	if (!is_sampling_event(event))
		return;

	period = local64_read(&hwc->period_left);
	if (period) {
		if (period < 0)
			period = 10000;

		local64_set(&hwc->period_left, 0);
	} else {
		period = max_t(u64, 10000, hwc->sample_period);
	}
	hrtimer_start(&hwc->hrtimer, ns_to_ktime(period),
		      HRTIMER_MODE_REL_PINNED);
}

static void perf_swevent_cancel_hrtimer(struct perf_event *event)
{
	struct hw_perf_event *hwc = &event->hw;

	if (is_sampling_event(event)) {
		ktime_t remaining = hrtimer_get_remaining(&hwc->hrtimer);
		local64_set(&hwc->period_left, ktime_to_ns(remaining));

		hrtimer_cancel(&hwc->hrtimer);
	}
}

static void perf_swevent_init_hrtimer(struct perf_event *event)
{
	struct hw_perf_event *hwc = &event->hw;

	if (!is_sampling_event(event))
		return;

	hrtimer_init(&hwc->hrtimer, CLOCK_MONOTONIC, HRTIMER_MODE_REL);
	hwc->hrtimer.function = perf_swevent_hrtimer;

	/*
	 * Since hrtimers have a fixed rate, we can do a static freq->period
	 * mapping and avoid the whole period adjust feedback stuff.
	 */
	if (event->attr.freq) {
		long freq = event->attr.sample_freq;

		event->attr.sample_period = NSEC_PER_SEC / freq;
		hwc->sample_period = event->attr.sample_period;
		local64_set(&hwc->period_left, hwc->sample_period);
		hwc->last_period = hwc->sample_period;
		event->attr.freq = 0;
	}
}

/*
 * Software event: cpu wall time clock
 */

static void cpu_clock_event_update(struct perf_event *event)
{
	s64 prev;
	u64 now;

	now = local_clock();
	prev = local64_xchg(&event->hw.prev_count, now);
	local64_add(now - prev, &event->count);
}

static void cpu_clock_event_start(struct perf_event *event, int flags)
{
	local64_set(&event->hw.prev_count, local_clock());
	perf_swevent_start_hrtimer(event);
}

static void cpu_clock_event_stop(struct perf_event *event, int flags)
{
	perf_swevent_cancel_hrtimer(event);
	cpu_clock_event_update(event);
}

static int cpu_clock_event_add(struct perf_event *event, int flags)
{
	if (flags & PERF_EF_START)
		cpu_clock_event_start(event, flags);
	perf_event_update_userpage(event);

	return 0;
}

static void cpu_clock_event_del(struct perf_event *event, int flags)
{
	cpu_clock_event_stop(event, flags);
}

static void cpu_clock_event_read(struct perf_event *event)
{
	cpu_clock_event_update(event);
}

static int cpu_clock_event_init(struct perf_event *event)
{
	if (event->attr.type != PERF_TYPE_SOFTWARE)
		return -ENOENT;

	if (event->attr.config != PERF_COUNT_SW_CPU_CLOCK)
		return -ENOENT;

	/*
	 * no branch sampling for software events
	 */
	if (has_branch_stack(event))
		return -EOPNOTSUPP;

	perf_swevent_init_hrtimer(event);

	return 0;
}

static struct pmu perf_cpu_clock = {
	.task_ctx_nr	= perf_sw_context,

	.capabilities	= PERF_PMU_CAP_NO_NMI,

	.event_init	= cpu_clock_event_init,
	.add		= cpu_clock_event_add,
	.del		= cpu_clock_event_del,
	.start		= cpu_clock_event_start,
	.stop		= cpu_clock_event_stop,
	.read		= cpu_clock_event_read,
};

/*
 * Software event: task time clock
 */

static void task_clock_event_update(struct perf_event *event, u64 now)
{
	u64 prev;
	s64 delta;

	prev = local64_xchg(&event->hw.prev_count, now);
	delta = now - prev;
	local64_add(delta, &event->count);
}

static void task_clock_event_start(struct perf_event *event, int flags)
{
	local64_set(&event->hw.prev_count, event->ctx->time);
	perf_swevent_start_hrtimer(event);
}

static void task_clock_event_stop(struct perf_event *event, int flags)
{
	perf_swevent_cancel_hrtimer(event);
	task_clock_event_update(event, event->ctx->time);
}

static int task_clock_event_add(struct perf_event *event, int flags)
{
	if (flags & PERF_EF_START)
		task_clock_event_start(event, flags);
	perf_event_update_userpage(event);

	return 0;
}

static void task_clock_event_del(struct perf_event *event, int flags)
{
	task_clock_event_stop(event, PERF_EF_UPDATE);
}

static void task_clock_event_read(struct perf_event *event)
{
	u64 now = perf_clock();
	u64 delta = now - event->ctx->timestamp;
	u64 time = event->ctx->time + delta;

	task_clock_event_update(event, time);
}

static int task_clock_event_init(struct perf_event *event)
{
	if (event->attr.type != PERF_TYPE_SOFTWARE)
		return -ENOENT;

	if (event->attr.config != PERF_COUNT_SW_TASK_CLOCK)
		return -ENOENT;

	/*
	 * no branch sampling for software events
	 */
	if (has_branch_stack(event))
		return -EOPNOTSUPP;

	perf_swevent_init_hrtimer(event);

	return 0;
}

static struct pmu perf_task_clock = {
	.task_ctx_nr	= perf_sw_context,

	.capabilities	= PERF_PMU_CAP_NO_NMI,

	.event_init	= task_clock_event_init,
	.add		= task_clock_event_add,
	.del		= task_clock_event_del,
	.start		= task_clock_event_start,
	.stop		= task_clock_event_stop,
	.read		= task_clock_event_read,
};

static void perf_pmu_nop_void(struct pmu *pmu)
{
}

static int perf_pmu_nop_int(struct pmu *pmu)
{
	return 0;
}

static void perf_pmu_start_txn(struct pmu *pmu)
{
	perf_pmu_disable(pmu);
}

static int perf_pmu_commit_txn(struct pmu *pmu)
{
	perf_pmu_enable(pmu);
	return 0;
}

static void perf_pmu_cancel_txn(struct pmu *pmu)
{
	perf_pmu_enable(pmu);
}

static int perf_event_idx_default(struct perf_event *event)
{
	return 0;
}

/*
 * Ensures all contexts with the same task_ctx_nr have the same
 * pmu_cpu_context too.
 */
static struct perf_cpu_context __percpu *find_pmu_context(int ctxn)
{
	struct pmu *pmu;

	if (ctxn < 0)
		return NULL;

	list_for_each_entry(pmu, &pmus, entry) {
		if (pmu->task_ctx_nr == ctxn)
			return pmu->pmu_cpu_context;
	}

	return NULL;
}

static void update_pmu_context(struct pmu *pmu, struct pmu *old_pmu)
{
	int cpu;

	for_each_possible_cpu(cpu) {
		struct perf_cpu_context *cpuctx;

		cpuctx = per_cpu_ptr(pmu->pmu_cpu_context, cpu);

		if (cpuctx->unique_pmu == old_pmu)
			cpuctx->unique_pmu = pmu;
	}
}

static void free_pmu_context(struct pmu *pmu)
{
	struct pmu *i;

	mutex_lock(&pmus_lock);
	/*
	 * Like a real lame refcount.
	 */
	list_for_each_entry(i, &pmus, entry) {
		if (i->pmu_cpu_context == pmu->pmu_cpu_context) {
			update_pmu_context(i, pmu);
			goto out;
		}
	}

	free_percpu(pmu->pmu_cpu_context);
out:
	mutex_unlock(&pmus_lock);
}
static struct idr pmu_idr;

static ssize_t
type_show(struct device *dev, struct device_attribute *attr, char *page)
{
	struct pmu *pmu = dev_get_drvdata(dev);

	return snprintf(page, PAGE_SIZE-1, "%d\n", pmu->type);
}
static DEVICE_ATTR_RO(type);

static ssize_t
perf_event_mux_interval_ms_show(struct device *dev,
				struct device_attribute *attr,
				char *page)
{
	struct pmu *pmu = dev_get_drvdata(dev);

	return snprintf(page, PAGE_SIZE-1, "%d\n", pmu->hrtimer_interval_ms);
}

static DEFINE_MUTEX(mux_interval_mutex);

static ssize_t
perf_event_mux_interval_ms_store(struct device *dev,
				 struct device_attribute *attr,
				 const char *buf, size_t count)
{
	struct pmu *pmu = dev_get_drvdata(dev);
	int timer, cpu, ret;

	ret = kstrtoint(buf, 0, &timer);
	if (ret)
		return ret;

	if (timer < 1)
		return -EINVAL;

	/* same value, noting to do */
	if (timer == pmu->hrtimer_interval_ms)
		return count;

	mutex_lock(&mux_interval_mutex);
	pmu->hrtimer_interval_ms = timer;

	/* update all cpuctx for this PMU */
	get_online_cpus();
	for_each_online_cpu(cpu) {
		struct perf_cpu_context *cpuctx;
		cpuctx = per_cpu_ptr(pmu->pmu_cpu_context, cpu);
		cpuctx->hrtimer_interval = ns_to_ktime(NSEC_PER_MSEC * timer);

		cpu_function_call(cpu,
			(remote_function_f)perf_mux_hrtimer_restart, cpuctx);
	}
	put_online_cpus();
	mutex_unlock(&mux_interval_mutex);

	return count;
}
static DEVICE_ATTR_RW(perf_event_mux_interval_ms);

static struct attribute *pmu_dev_attrs[] = {
	&dev_attr_type.attr,
	&dev_attr_perf_event_mux_interval_ms.attr,
	NULL,
};
ATTRIBUTE_GROUPS(pmu_dev);

static int pmu_bus_running;
static struct bus_type pmu_bus = {
	.name		= "event_source",
	.dev_groups	= pmu_dev_groups,
};

static void pmu_dev_release(struct device *dev)
{
	kfree(dev);
}

static int pmu_dev_alloc(struct pmu *pmu)
{
	int ret = -ENOMEM;

	pmu->dev = kzalloc(sizeof(struct device), GFP_KERNEL);
	if (!pmu->dev)
		goto out;

	pmu->dev->groups = pmu->attr_groups;
	device_initialize(pmu->dev);
	ret = dev_set_name(pmu->dev, "%s", pmu->name);
	if (ret)
		goto free_dev;

	dev_set_drvdata(pmu->dev, pmu);
	pmu->dev->bus = &pmu_bus;
	pmu->dev->release = pmu_dev_release;
	ret = device_add(pmu->dev);
	if (ret)
		goto free_dev;

out:
	return ret;

free_dev:
	put_device(pmu->dev);
	goto out;
}

static struct lock_class_key cpuctx_mutex;
static struct lock_class_key cpuctx_lock;

int perf_pmu_register(struct pmu *pmu, const char *name, int type)
{
	int cpu, ret;

	mutex_lock(&pmus_lock);
	ret = -ENOMEM;
	pmu->pmu_disable_count = alloc_percpu(int);
	if (!pmu->pmu_disable_count)
		goto unlock;

	pmu->type = -1;
	if (!name)
		goto skip_type;
	pmu->name = name;

	if (type < 0) {
		type = idr_alloc(&pmu_idr, pmu, PERF_TYPE_MAX, 0, GFP_KERNEL);
		if (type < 0) {
			ret = type;
			goto free_pdc;
		}
	}
	pmu->type = type;

	if (pmu_bus_running) {
		ret = pmu_dev_alloc(pmu);
		if (ret)
			goto free_idr;
	}

skip_type:
	pmu->pmu_cpu_context = find_pmu_context(pmu->task_ctx_nr);
	if (pmu->pmu_cpu_context)
		goto got_cpu_context;

	ret = -ENOMEM;
	pmu->pmu_cpu_context = alloc_percpu(struct perf_cpu_context);
	if (!pmu->pmu_cpu_context)
		goto free_dev;

	for_each_possible_cpu(cpu) {
		struct perf_cpu_context *cpuctx;

		cpuctx = per_cpu_ptr(pmu->pmu_cpu_context, cpu);
		__perf_event_init_context(&cpuctx->ctx);
		lockdep_set_class(&cpuctx->ctx.mutex, &cpuctx_mutex);
		lockdep_set_class(&cpuctx->ctx.lock, &cpuctx_lock);
		cpuctx->ctx.pmu = pmu;

		__perf_mux_hrtimer_init(cpuctx, cpu);

		cpuctx->unique_pmu = pmu;
	}

got_cpu_context:
	if (!pmu->start_txn) {
		if (pmu->pmu_enable) {
			/*
			 * If we have pmu_enable/pmu_disable calls, install
			 * transaction stubs that use that to try and batch
			 * hardware accesses.
			 */
			pmu->start_txn  = perf_pmu_start_txn;
			pmu->commit_txn = perf_pmu_commit_txn;
			pmu->cancel_txn = perf_pmu_cancel_txn;
		} else {
			pmu->start_txn  = perf_pmu_nop_void;
			pmu->commit_txn = perf_pmu_nop_int;
			pmu->cancel_txn = perf_pmu_nop_void;
		}
	}

	if (!pmu->pmu_enable) {
		pmu->pmu_enable  = perf_pmu_nop_void;
		pmu->pmu_disable = perf_pmu_nop_void;
	}

	if (!pmu->event_idx)
		pmu->event_idx = perf_event_idx_default;

	list_add_rcu(&pmu->entry, &pmus);
	atomic_set(&pmu->exclusive_cnt, 0);
	ret = 0;
unlock:
	mutex_unlock(&pmus_lock);

	return ret;

free_dev:
	device_del(pmu->dev);
	put_device(pmu->dev);

free_idr:
	if (pmu->type >= PERF_TYPE_MAX)
		idr_remove(&pmu_idr, pmu->type);

free_pdc:
	free_percpu(pmu->pmu_disable_count);
	goto unlock;
}
EXPORT_SYMBOL_GPL(perf_pmu_register);

void perf_pmu_unregister(struct pmu *pmu)
{
	mutex_lock(&pmus_lock);
	list_del_rcu(&pmu->entry);
	mutex_unlock(&pmus_lock);

	/*
	 * We dereference the pmu list under both SRCU and regular RCU, so
	 * synchronize against both of those.
	 */
	synchronize_srcu(&pmus_srcu);
	synchronize_rcu();

	free_percpu(pmu->pmu_disable_count);
	if (pmu->type >= PERF_TYPE_MAX)
		idr_remove(&pmu_idr, pmu->type);
	device_del(pmu->dev);
	put_device(pmu->dev);
	free_pmu_context(pmu);
}
EXPORT_SYMBOL_GPL(perf_pmu_unregister);

static int perf_try_init_event(struct pmu *pmu, struct perf_event *event)
{
	struct perf_event_context *ctx = NULL;
	int ret;

	if (!try_module_get(pmu->module))
		return -ENODEV;

	if (event->group_leader != event) {
		/*
		 * This ctx->mutex can nest when we're called through
		 * inheritance. See the perf_event_ctx_lock_nested() comment.
		 */
		ctx = perf_event_ctx_lock_nested(event->group_leader,
						 SINGLE_DEPTH_NESTING);
		BUG_ON(!ctx);
	}

	event->pmu = pmu;
	ret = pmu->event_init(event);

	if (ctx)
		perf_event_ctx_unlock(event->group_leader, ctx);

	if (ret)
		module_put(pmu->module);

	return ret;
}

struct pmu *perf_init_event(struct perf_event *event)
{
	struct pmu *pmu = NULL;
	int idx;
	int ret;

	idx = srcu_read_lock(&pmus_srcu);

	rcu_read_lock();
	pmu = idr_find(&pmu_idr, event->attr.type);
	rcu_read_unlock();
	if (pmu) {
		ret = perf_try_init_event(pmu, event);
		if (ret)
			pmu = ERR_PTR(ret);
		goto unlock;
	}

	list_for_each_entry_rcu(pmu, &pmus, entry) {
		ret = perf_try_init_event(pmu, event);
		if (!ret)
			goto unlock;

		if (ret != -ENOENT) {
			pmu = ERR_PTR(ret);
			goto unlock;
		}
	}
	pmu = ERR_PTR(-ENOENT);
unlock:
	srcu_read_unlock(&pmus_srcu, idx);

	return pmu;
}

static void account_event_cpu(struct perf_event *event, int cpu)
{
	if (event->parent)
		return;

	if (is_cgroup_event(event))
		atomic_inc(&per_cpu(perf_cgroup_events, cpu));
}

static void account_event(struct perf_event *event)
{
	if (event->parent)
		return;

	if (event->attach_state & PERF_ATTACH_TASK)
		static_key_slow_inc(&perf_sched_events.key);
	if (event->attr.mmap || event->attr.mmap_data)
		atomic_inc(&nr_mmap_events);
	if (event->attr.comm)
		atomic_inc(&nr_comm_events);
	if (event->attr.task)
		atomic_inc(&nr_task_events);
	if (event->attr.freq) {
		if (atomic_inc_return(&nr_freq_events) == 1)
			tick_nohz_full_kick_all();
	}
	if (has_branch_stack(event))
		static_key_slow_inc(&perf_sched_events.key);
	if (is_cgroup_event(event))
		static_key_slow_inc(&perf_sched_events.key);

	account_event_cpu(event, event->cpu);
}

/*
 * Allocate and initialize a event structure
 */
static struct perf_event *
perf_event_alloc(struct perf_event_attr *attr, int cpu,
		 struct task_struct *task,
		 struct perf_event *group_leader,
		 struct perf_event *parent_event,
		 perf_overflow_handler_t overflow_handler,
		 void *context, int cgroup_fd)
{
	struct pmu *pmu;
	struct perf_event *event;
	struct hw_perf_event *hwc;
	long err = -EINVAL;

	if ((unsigned)cpu >= nr_cpu_ids) {
		if (!task || cpu != -1)
			return ERR_PTR(-EINVAL);
	}

	event = kzalloc(sizeof(*event), GFP_KERNEL);
	if (!event)
		return ERR_PTR(-ENOMEM);

	/*
	 * Single events are their own group leaders, with an
	 * empty sibling list:
	 */
	if (!group_leader)
		group_leader = event;

	mutex_init(&event->child_mutex);
	INIT_LIST_HEAD(&event->child_list);

	INIT_LIST_HEAD(&event->group_entry);
	INIT_LIST_HEAD(&event->event_entry);
	INIT_LIST_HEAD(&event->sibling_list);
	INIT_LIST_HEAD(&event->rb_entry);
	INIT_LIST_HEAD(&event->active_entry);
	INIT_HLIST_NODE(&event->hlist_entry);


	init_waitqueue_head(&event->waitq);
	init_irq_work(&event->pending, perf_pending_event);

	mutex_init(&event->mmap_mutex);

	atomic_long_set(&event->refcount, 1);
	event->cpu		= cpu;
	event->attr		= *attr;
	event->group_leader	= group_leader;
	event->pmu		= NULL;
	event->oncpu		= -1;

	event->parent		= parent_event;

	event->ns		= get_pid_ns(task_active_pid_ns(current));
	event->id		= atomic64_inc_return(&perf_event_id);

	event->state		= PERF_EVENT_STATE_INACTIVE;

	if (task) {
		event->attach_state = PERF_ATTACH_TASK;
		/*
		 * XXX pmu::event_init needs to know what task to account to
		 * and we cannot use the ctx information because we need the
		 * pmu before we get a ctx.
		 */
		event->hw.target = task;
	}

	event->clock = &local_clock;
	if (parent_event)
		event->clock = parent_event->clock;

	if (!overflow_handler && parent_event) {
		overflow_handler = parent_event->overflow_handler;
		context = parent_event->overflow_handler_context;
	}

	event->overflow_handler	= overflow_handler;
	event->overflow_handler_context = context;

	perf_event__state_init(event);

	pmu = NULL;

	hwc = &event->hw;
	hwc->sample_period = attr->sample_period;
	if (attr->freq && attr->sample_freq)
		hwc->sample_period = 1;
	hwc->last_period = hwc->sample_period;

	local64_set(&hwc->period_left, hwc->sample_period);

	/*
	 * we currently do not support PERF_FORMAT_GROUP on inherited events
	 */
	if (attr->inherit && (attr->read_format & PERF_FORMAT_GROUP))
		goto err_ns;

	if (!has_branch_stack(event))
		event->attr.branch_sample_type = 0;

	if (cgroup_fd != -1) {
		err = perf_cgroup_connect(cgroup_fd, event, attr, group_leader);
		if (err)
			goto err_ns;
	}

	pmu = perf_init_event(event);
	if (!pmu)
		goto err_ns;
	else if (IS_ERR(pmu)) {
		err = PTR_ERR(pmu);
		goto err_ns;
	}

	err = exclusive_event_init(event);
	if (err)
		goto err_pmu;

	if (!event->parent) {
		if (event->attr.sample_type & PERF_SAMPLE_CALLCHAIN) {
			err = get_callchain_buffers();
			if (err)
				goto err_per_task;
		}
	}

	return event;

err_per_task:
	exclusive_event_destroy(event);

err_pmu:
	if (event->destroy)
		event->destroy(event);
	module_put(pmu->module);
err_ns:
	if (is_cgroup_event(event))
		perf_detach_cgroup(event);
	if (event->ns)
		put_pid_ns(event->ns);
	kfree(event);

	return ERR_PTR(err);
}

static int perf_copy_attr(struct perf_event_attr __user *uattr,
			  struct perf_event_attr *attr)
{
	u32 size;
	int ret;

	if (!access_ok(VERIFY_WRITE, uattr, PERF_ATTR_SIZE_VER0))
		return -EFAULT;

	/*
	 * zero the full structure, so that a short copy will be nice.
	 */
	memset(attr, 0, sizeof(*attr));

	ret = get_user(size, &uattr->size);
	if (ret)
		return ret;

	if (size > PAGE_SIZE)	/* silly large */
		goto err_size;

	if (!size)		/* abi compat */
		size = PERF_ATTR_SIZE_VER0;

	if (size < PERF_ATTR_SIZE_VER0)
		goto err_size;

	/*
	 * If we're handed a bigger struct than we know of,
	 * ensure all the unknown bits are 0 - i.e. new
	 * user-space does not rely on any kernel feature
	 * extensions we dont know about yet.
	 */
	if (size > sizeof(*attr)) {
		unsigned char __user *addr;
		unsigned char __user *end;
		unsigned char val;

		addr = (void __user *)uattr + sizeof(*attr);
		end  = (void __user *)uattr + size;

		for (; addr < end; addr++) {
			ret = get_user(val, addr);
			if (ret)
				return ret;
			if (val)
				goto err_size;
		}
		size = sizeof(*attr);
	}

	ret = copy_from_user(attr, uattr, size);
	if (ret)
		return -EFAULT;

	if (attr->__reserved_1)
		return -EINVAL;

	if (attr->sample_type & ~(PERF_SAMPLE_MAX-1))
		return -EINVAL;

	if (attr->read_format & ~(PERF_FORMAT_MAX-1))
		return -EINVAL;

	if (attr->sample_type & PERF_SAMPLE_BRANCH_STACK) {
		u64 mask = attr->branch_sample_type;

		/* only using defined bits */
		if (mask & ~(PERF_SAMPLE_BRANCH_MAX-1))
			return -EINVAL;

		/* at least one branch bit must be set */
		if (!(mask & ~PERF_SAMPLE_BRANCH_PLM_ALL))
			return -EINVAL;

		/* propagate priv level, when not set for branch */
		if (!(mask & PERF_SAMPLE_BRANCH_PLM_ALL)) {

			/* exclude_kernel checked on syscall entry */
			if (!attr->exclude_kernel)
				mask |= PERF_SAMPLE_BRANCH_KERNEL;

			if (!attr->exclude_user)
				mask |= PERF_SAMPLE_BRANCH_USER;

			if (!attr->exclude_hv)
				mask |= PERF_SAMPLE_BRANCH_HV;
			/*
			 * adjust user setting (for HW filter setup)
			 */
			attr->branch_sample_type = mask;
		}
		/* privileged levels capture (kernel, hv): check permissions */
		if ((mask & PERF_SAMPLE_BRANCH_PERM_PLM)
		    && perf_paranoid_kernel() && !capable(CAP_SYS_ADMIN))
			return -EACCES;
	}

	if (attr->sample_type & PERF_SAMPLE_REGS_USER) {
		ret = perf_reg_validate(attr->sample_regs_user);
		if (ret)
			return ret;
	}

	if (attr->sample_type & PERF_SAMPLE_STACK_USER) {
		if (!arch_perf_have_user_stack_dump())
			return -ENOSYS;

		/*
		 * We have __u32 type for the size, but so far
		 * we can only use __u16 as maximum due to the
		 * __u16 sample size limit.
		 */
		if (attr->sample_stack_user >= USHRT_MAX)
			ret = -EINVAL;
		else if (!IS_ALIGNED(attr->sample_stack_user, sizeof(u64)))
			ret = -EINVAL;
	}

	if (attr->sample_type & PERF_SAMPLE_REGS_INTR)
		ret = perf_reg_validate(attr->sample_regs_intr);
out:
	return ret;

err_size:
	put_user(sizeof(*attr), &uattr->size);
	ret = -E2BIG;
	goto out;
}

static int
perf_event_set_output(struct perf_event *event, struct perf_event *output_event)
{
	struct ring_buffer *rb = NULL;
	int ret = -EINVAL;

	if (!output_event)
		goto set;

	/* don't allow circular references */
	if (event == output_event)
		goto out;

	/*
	 * Don't allow cross-cpu buffers
	 */
	if (output_event->cpu != event->cpu)
		goto out;

	/*
	 * If its not a per-cpu rb, it must be the same task.
	 */
	if (output_event->cpu == -1 && output_event->ctx != event->ctx)
		goto out;

	/*
	 * Mixing clocks in the same buffer is trouble you don't need.
	 */
	if (output_event->clock != event->clock)
		goto out;

	/*
	 * If both events generate aux data, they must be on the same PMU
	 */
	if (has_aux(event) && has_aux(output_event) &&
	    event->pmu != output_event->pmu)
		goto out;

set:
	mutex_lock(&event->mmap_mutex);
	/* Can't redirect output if we've got an active mmap() */
	if (atomic_read(&event->mmap_count))
		goto unlock;

	if (output_event) {
		/* get the rb we want to redirect to */
		rb = ring_buffer_get(output_event);
		if (!rb)
			goto unlock;
	}

	ring_buffer_attach(event, rb);

	ret = 0;
unlock:
	mutex_unlock(&event->mmap_mutex);

out:
	return ret;
}

static void mutex_lock_double(struct mutex *a, struct mutex *b)
{
	if (b < a)
		swap(a, b);

	mutex_lock(a);
	mutex_lock_nested(b, SINGLE_DEPTH_NESTING);
}

static int perf_event_set_clock(struct perf_event *event, clockid_t clk_id)
{
	bool nmi_safe = false;

	switch (clk_id) {
	case CLOCK_MONOTONIC:
		event->clock = &ktime_get_mono_fast_ns;
		nmi_safe = true;
		break;

	case CLOCK_MONOTONIC_RAW:
		event->clock = &ktime_get_raw_fast_ns;
		nmi_safe = true;
		break;

	case CLOCK_REALTIME:
		event->clock = &ktime_get_real_ns;
		break;

	case CLOCK_BOOTTIME:
		event->clock = &ktime_get_boot_ns;
		break;

	case CLOCK_TAI:
		event->clock = &ktime_get_tai_ns;
		break;

	default:
		return -EINVAL;
	}

	if (!nmi_safe && !(event->pmu->capabilities & PERF_PMU_CAP_NO_NMI))
		return -EINVAL;

	return 0;
}

/**
 * sys_perf_event_open - open a performance event, associate it to a task/cpu
 *
 * @attr_uptr:	event_id type attributes for monitoring/sampling
 * @pid:		target pid
 * @cpu:		target cpu
 * @group_fd:		group leader event fd
 */
SYSCALL_DEFINE5(perf_event_open,
		struct perf_event_attr __user *, attr_uptr,
		pid_t, pid, int, cpu, int, group_fd, unsigned long, flags)
{
	struct perf_event *group_leader = NULL, *output_event = NULL;
	struct perf_event *event, *sibling;
	struct perf_event_attr attr;
	struct perf_event_context *ctx, *uninitialized_var(gctx);
	struct file *event_file = NULL;
	struct fd group = {NULL, 0};
	struct task_struct *task = NULL;
	struct pmu *pmu;
	int event_fd;
	int move_group = 0;
	int err;
	int f_flags = O_RDWR;
	int cgroup_fd = -1;

	/* for future expandability... */
	if (flags & ~PERF_FLAG_ALL)
		return -EINVAL;

	err = perf_copy_attr(attr_uptr, &attr);
	if (err)
		return err;

	if (!attr.exclude_kernel) {
		if (perf_paranoid_kernel() && !capable(CAP_SYS_ADMIN))
			return -EACCES;
	}

	if (attr.freq) {
		if (attr.sample_freq > sysctl_perf_event_sample_rate)
			return -EINVAL;
	} else {
		if (attr.sample_period & (1ULL << 63))
			return -EINVAL;
	}

	/*
	 * In cgroup mode, the pid argument is used to pass the fd
	 * opened to the cgroup directory in cgroupfs. The cpu argument
	 * designates the cpu on which to monitor threads from that
	 * cgroup.
	 */
	if ((flags & PERF_FLAG_PID_CGROUP) && (pid == -1 || cpu == -1))
		return -EINVAL;

	if (flags & PERF_FLAG_FD_CLOEXEC)
		f_flags |= O_CLOEXEC;

	event_fd = get_unused_fd_flags(f_flags);
	if (event_fd < 0)
		return event_fd;

	if (group_fd != -1) {
		err = perf_fget_light(group_fd, &group);
		if (err)
			goto err_fd;
		group_leader = group.file->private_data;
		if (flags & PERF_FLAG_FD_OUTPUT)
			output_event = group_leader;
		if (flags & PERF_FLAG_FD_NO_GROUP)
			group_leader = NULL;
	}

	if (pid != -1 && !(flags & PERF_FLAG_PID_CGROUP)) {
		task = find_lively_task_by_vpid(pid);
		if (IS_ERR(task)) {
			err = PTR_ERR(task);
			goto err_group_fd;
		}
	}

	if (task && group_leader &&
	    group_leader->attr.inherit != attr.inherit) {
		err = -EINVAL;
		goto err_task;
	}

	get_online_cpus();

	if (flags & PERF_FLAG_PID_CGROUP)
		cgroup_fd = pid;

	event = perf_event_alloc(&attr, cpu, task, group_leader, NULL,
				 NULL, NULL, cgroup_fd);
	if (IS_ERR(event)) {
		err = PTR_ERR(event);
		goto err_cpus;
	}

	if (is_sampling_event(event)) {
		if (event->pmu->capabilities & PERF_PMU_CAP_NO_INTERRUPT) {
			err = -ENOTSUPP;
			goto err_alloc;
		}
	}

	account_event(event);

	/*
	 * Special case software events and allow them to be part of
	 * any hardware group.
	 */
	pmu = event->pmu;

	if (attr.use_clockid) {
		err = perf_event_set_clock(event, attr.clockid);
		if (err)
			goto err_alloc;
	}

	if (group_leader &&
	    (is_software_event(event) != is_software_event(group_leader))) {
		if (is_software_event(event)) {
			/*
			 * If event and group_leader are not both a software
			 * event, and event is, then group leader is not.
			 *
			 * Allow the addition of software events to !software
			 * groups, this is safe because software events never
			 * fail to schedule.
			 */
			pmu = group_leader->pmu;
		} else if (is_software_event(group_leader) &&
			   (group_leader->group_flags & PERF_GROUP_SOFTWARE)) {
			/*
			 * In case the group is a pure software group, and we
			 * try to add a hardware event, move the whole group to
			 * the hardware context.
			 */
			move_group = 1;
		}
	}

	/*
	 * Get the target context (task or percpu):
	 */
	ctx = find_get_context(pmu, task, event);
	if (IS_ERR(ctx)) {
		err = PTR_ERR(ctx);
		goto err_alloc;
	}

	if ((pmu->capabilities & PERF_PMU_CAP_EXCLUSIVE) && group_leader) {
		err = -EBUSY;
		goto err_context;
	}

	if (task) {
		put_task_struct(task);
		task = NULL;
	}

	/*
	 * Look up the group leader (we will attach this event to it):
	 */
	if (group_leader) {
		err = -EINVAL;

		/*
		 * Do not allow a recursive hierarchy (this new sibling
		 * becoming part of another group-sibling):
		 */
		if (group_leader->group_leader != group_leader)
			goto err_context;

		/* All events in a group should have the same clock */
		if (group_leader->clock != event->clock)
			goto err_context;

		/*
		 * Do not allow to attach to a group in a different
		 * task or CPU context:
		 */
		if (move_group) {
			/*
			 * Make sure we're both on the same task, or both
			 * per-cpu events.
			 */
			if (group_leader->ctx->task != ctx->task)
				goto err_context;

			/*
			 * Make sure we're both events for the same CPU;
			 * grouping events for different CPUs is broken; since
			 * you can never concurrently schedule them anyhow.
			 */
			if (group_leader->cpu != event->cpu)
				goto err_context;
		} else {
			if (group_leader->ctx != ctx)
				goto err_context;
		}

		/*
		 * Only a group leader can be exclusive or pinned
		 */
		if (attr.exclusive || attr.pinned)
			goto err_context;
	}

	if (output_event) {
		err = perf_event_set_output(event, output_event);
		if (err)
			goto err_context;
	}

	event_file = anon_inode_getfile("[perf_event]", &perf_fops, event,
					f_flags);
	if (IS_ERR(event_file)) {
		err = PTR_ERR(event_file);
		goto err_context;
	}

	if (move_group) {
		gctx = group_leader->ctx;

		/*
		 * See perf_event_ctx_lock() for comments on the details
		 * of swizzling perf_event::ctx.
		 */
		mutex_lock_double(&gctx->mutex, &ctx->mutex);

		perf_remove_from_context(group_leader, false);

		list_for_each_entry(sibling, &group_leader->sibling_list,
				    group_entry) {
			perf_remove_from_context(sibling, false);
			put_ctx(gctx);
		}
	} else {
		mutex_lock(&ctx->mutex);
	}

	WARN_ON_ONCE(ctx->parent_ctx);

	if (move_group) {
		/*
		 * Wait for everybody to stop referencing the events through
		 * the old lists, before installing it on new lists.
		 */
		synchronize_rcu();

		/*
		 * Install the group siblings before the group leader.
		 *
		 * Because a group leader will try and install the entire group
		 * (through the sibling list, which is still in-tact), we can
		 * end up with siblings installed in the wrong context.
		 *
		 * By installing siblings first we NO-OP because they're not
		 * reachable through the group lists.
		 */
		list_for_each_entry(sibling, &group_leader->sibling_list,
				    group_entry) {
			perf_event__state_init(sibling);
			perf_install_in_context(ctx, sibling, sibling->cpu);
			get_ctx(ctx);
		}

		/*
		 * Removing from the context ends up with disabled
		 * event. What we want here is event in the initial
		 * startup state, ready to be add into new context.
		 */
		perf_event__state_init(group_leader);
		perf_install_in_context(ctx, group_leader, group_leader->cpu);
		get_ctx(ctx);
	}

	if (!exclusive_event_installable(event, ctx)) {
		err = -EBUSY;
		mutex_unlock(&ctx->mutex);
		fput(event_file);
		goto err_context;
	}

	perf_install_in_context(ctx, event, event->cpu);
	perf_unpin_context(ctx);

	if (move_group) {
		mutex_unlock(&gctx->mutex);
		put_ctx(gctx);
	}
	mutex_unlock(&ctx->mutex);

	put_online_cpus();

	event->owner = current;

	mutex_lock(&current->perf_event_mutex);
	list_add_tail(&event->owner_entry, &current->perf_event_list);
	mutex_unlock(&current->perf_event_mutex);

	/*
	 * Precalculate sample_data sizes
	 */
	perf_event__header_size(event);
	perf_event__id_header_size(event);

	/*
	 * Drop the reference on the group_event after placing the
	 * new event on the sibling_list. This ensures destruction
	 * of the group leader will find the pointer to itself in
	 * perf_group_detach().
	 */
	fdput(group);
	fd_install(event_fd, event_file);
	return event_fd;

err_context:
	perf_unpin_context(ctx);
	put_ctx(ctx);
err_alloc:
	free_event(event);
err_cpus:
	put_online_cpus();
err_task:
	if (task)
		put_task_struct(task);
err_group_fd:
	fdput(group);
err_fd:
	put_unused_fd(event_fd);
	return err;
}

/**
 * perf_event_create_kernel_counter
 *
 * @attr: attributes of the counter to create
 * @cpu: cpu in which the counter is bound
 * @task: task to profile (NULL for percpu)
 */
struct perf_event *
perf_event_create_kernel_counter(struct perf_event_attr *attr, int cpu,
				 struct task_struct *task,
				 perf_overflow_handler_t overflow_handler,
				 void *context)
{
	struct perf_event_context *ctx;
	struct perf_event *event;
	int err;

	/*
	 * Get the target context (task or percpu):
	 */

	event = perf_event_alloc(attr, cpu, task, NULL, NULL,
				 overflow_handler, context, -1);
	if (IS_ERR(event)) {
		err = PTR_ERR(event);
		goto err;
	}

	/* Mark owner so we could distinguish it from user events. */
	event->owner = EVENT_OWNER_KERNEL;

	account_event(event);

	ctx = find_get_context(event->pmu, task, event);
	if (IS_ERR(ctx)) {
		err = PTR_ERR(ctx);
		goto err_free;
	}

	WARN_ON_ONCE(ctx->parent_ctx);
	mutex_lock(&ctx->mutex);
	if (!exclusive_event_installable(event, ctx)) {
		mutex_unlock(&ctx->mutex);
		perf_unpin_context(ctx);
		put_ctx(ctx);
		err = -EBUSY;
		goto err_free;
	}

	perf_install_in_context(ctx, event, cpu);
	perf_unpin_context(ctx);
	mutex_unlock(&ctx->mutex);

	return event;

err_free:
	free_event(event);
err:
	return ERR_PTR(err);
}
EXPORT_SYMBOL_GPL(perf_event_create_kernel_counter);

void perf_pmu_migrate_context(struct pmu *pmu, int src_cpu, int dst_cpu)
{
	struct perf_event_context *src_ctx;
	struct perf_event_context *dst_ctx;
	struct perf_event *event, *tmp;
	LIST_HEAD(events);

	src_ctx = &per_cpu_ptr(pmu->pmu_cpu_context, src_cpu)->ctx;
	dst_ctx = &per_cpu_ptr(pmu->pmu_cpu_context, dst_cpu)->ctx;

	/*
	 * See perf_event_ctx_lock() for comments on the details
	 * of swizzling perf_event::ctx.
	 */
	mutex_lock_double(&src_ctx->mutex, &dst_ctx->mutex);
	list_for_each_entry_safe(event, tmp, &src_ctx->event_list,
				 event_entry) {
		perf_remove_from_context(event, false);
		unaccount_event_cpu(event, src_cpu);
		put_ctx(src_ctx);
		list_add(&event->migrate_entry, &events);
	}

	/*
	 * Wait for the events to quiesce before re-instating them.
	 */
	synchronize_rcu();

	/*
	 * Re-instate events in 2 passes.
	 *
	 * Skip over group leaders and only install siblings on this first
	 * pass, siblings will not get enabled without a leader, however a
	 * leader will enable its siblings, even if those are still on the old
	 * context.
	 */
	list_for_each_entry_safe(event, tmp, &events, migrate_entry) {
		if (event->group_leader == event)
			continue;

		list_del(&event->migrate_entry);
		if (event->state >= PERF_EVENT_STATE_OFF)
			event->state = PERF_EVENT_STATE_INACTIVE;
		account_event_cpu(event, dst_cpu);
		perf_install_in_context(dst_ctx, event, dst_cpu);
		get_ctx(dst_ctx);
	}

	/*
	 * Once all the siblings are setup properly, install the group leaders
	 * to make it go.
	 */
	list_for_each_entry_safe(event, tmp, &events, migrate_entry) {
		list_del(&event->migrate_entry);
		if (event->state >= PERF_EVENT_STATE_OFF)
			event->state = PERF_EVENT_STATE_INACTIVE;
		account_event_cpu(event, dst_cpu);
		perf_install_in_context(dst_ctx, event, dst_cpu);
		get_ctx(dst_ctx);
	}
	mutex_unlock(&dst_ctx->mutex);
	mutex_unlock(&src_ctx->mutex);
}
EXPORT_SYMBOL_GPL(perf_pmu_migrate_context);

static void sync_child_event(struct perf_event *child_event,
			       struct task_struct *child)
{
	struct perf_event *parent_event = child_event->parent;
	u64 child_val;

	if (child_event->attr.inherit_stat)
		perf_event_read_event(child_event, child);

	child_val = perf_event_count(child_event);

	/*
	 * Add back the child's count to the parent's count:
	 */
	atomic64_add(child_val, &parent_event->child_count);
	atomic64_add(child_event->total_time_enabled,
		     &parent_event->child_total_time_enabled);
	atomic64_add(child_event->total_time_running,
		     &parent_event->child_total_time_running);

	/*
	 * Remove this event from the parent's list
	 */
	WARN_ON_ONCE(parent_event->ctx->parent_ctx);
	mutex_lock(&parent_event->child_mutex);
	list_del_init(&child_event->child_list);
	mutex_unlock(&parent_event->child_mutex);

	/*
	 * Make sure user/parent get notified, that we just
	 * lost one event.
	 */
	perf_event_wakeup(parent_event);

	/*
	 * Release the parent event, if this was the last
	 * reference to it.
	 */
	put_event(parent_event);
}

static void
__perf_event_exit_task(struct perf_event *child_event,
			 struct perf_event_context *child_ctx,
			 struct task_struct *child)
{
	/*
	 * Do not destroy the 'original' grouping; because of the context
	 * switch optimization the original events could've ended up in a
	 * random child task.
	 *
	 * If we were to destroy the original group, all group related
	 * operations would cease to function properly after this random
	 * child dies.
	 *
	 * Do destroy all inherited groups, we don't care about those
	 * and being thorough is better.
	 */
	perf_remove_from_context(child_event, !!child_event->parent);

	/*
	 * It can happen that the parent exits first, and has events
	 * that are still around due to the child reference. These
	 * events need to be zapped.
	 */
	if (child_event->parent) {
		sync_child_event(child_event, child);
		free_event(child_event);
	} else {
		child_event->state = PERF_EVENT_STATE_EXIT;
		perf_event_wakeup(child_event);
	}
}

static void perf_event_exit_task_context(struct task_struct *child, int ctxn)
{
	struct perf_event *child_event, *next;
	struct perf_event_context *child_ctx, *clone_ctx = NULL;
	unsigned long flags;

	if (likely(!child->perf_event_ctxp[ctxn])) {
		perf_event_task(child, NULL, 0);
		return;
	}

	local_irq_save(flags);
	/*
	 * We can't reschedule here because interrupts are disabled,
	 * and either child is current or it is a task that can't be
	 * scheduled, so we are now safe from rescheduling changing
	 * our context.
	 */
	child_ctx = rcu_dereference_raw(child->perf_event_ctxp[ctxn]);

	/*
	 * Take the context lock here so that if find_get_context is
	 * reading child->perf_event_ctxp, we wait until it has
	 * incremented the context's refcount before we do put_ctx below.
	 */
	raw_spin_lock(&child_ctx->lock);
	task_ctx_sched_out(child_ctx);
	child->perf_event_ctxp[ctxn] = NULL;

	/*
	 * If this context is a clone; unclone it so it can't get
	 * swapped to another process while we're removing all
	 * the events from it.
	 */
	clone_ctx = unclone_ctx(child_ctx);
	update_context_time(child_ctx);
	raw_spin_unlock_irqrestore(&child_ctx->lock, flags);

	if (clone_ctx)
		put_ctx(clone_ctx);

	/*
	 * Report the task dead after unscheduling the events so that we
	 * won't get any samples after PERF_RECORD_EXIT. We can however still
	 * get a few PERF_RECORD_READ events.
	 */
	perf_event_task(child, child_ctx, 0);

	/*
	 * We can recurse on the same lock type through:
	 *
	 *   __perf_event_exit_task()
	 *     sync_child_event()
	 *       put_event()
	 *         mutex_lock(&ctx->mutex)
	 *
	 * But since its the parent context it won't be the same instance.
	 */
	mutex_lock(&child_ctx->mutex);

	list_for_each_entry_safe(child_event, next, &child_ctx->event_list, event_entry)
		__perf_event_exit_task(child_event, child_ctx, child);

	mutex_unlock(&child_ctx->mutex);

	put_ctx(child_ctx);
}

/*
 * When a child task exits, feed back event values to parent events.
 */
void perf_event_exit_task(struct task_struct *child)
{
	struct perf_event *event, *tmp;
	int ctxn;

	mutex_lock(&child->perf_event_mutex);
	list_for_each_entry_safe(event, tmp, &child->perf_event_list,
				 owner_entry) {
		list_del_init(&event->owner_entry);

		/*
		 * Ensure the list deletion is visible before we clear
		 * the owner, closes a race against perf_release() where
		 * we need to serialize on the owner->perf_event_mutex.
		 */
		smp_wmb();
		event->owner = NULL;
	}
	mutex_unlock(&child->perf_event_mutex);

	for_each_task_context_nr(ctxn)
		perf_event_exit_task_context(child, ctxn);
}

static void perf_free_event(struct perf_event *event,
			    struct perf_event_context *ctx)
{
	struct perf_event *parent = event->parent;

	if (WARN_ON_ONCE(!parent))
		return;

	mutex_lock(&parent->child_mutex);
	list_del_init(&event->child_list);
	mutex_unlock(&parent->child_mutex);

	put_event(parent);

	raw_spin_lock_irq(&ctx->lock);
	perf_group_detach(event);
	list_del_event(event, ctx);
	raw_spin_unlock_irq(&ctx->lock);
	free_event(event);
}

/*
 * Free an unexposed, unused context as created by inheritance by
 * perf_event_init_task below, used by fork() in case of fail.
 *
 * Not all locks are strictly required, but take them anyway to be nice and
 * help out with the lockdep assertions.
 */
void perf_event_free_task(struct task_struct *task)
{
	struct perf_event_context *ctx;
	struct perf_event *event, *tmp;
	int ctxn;

	for_each_task_context_nr(ctxn) {
		ctx = task->perf_event_ctxp[ctxn];
		if (!ctx)
			continue;

		mutex_lock(&ctx->mutex);
again:
		list_for_each_entry_safe(event, tmp, &ctx->pinned_groups,
				group_entry)
			perf_free_event(event, ctx);

		list_for_each_entry_safe(event, tmp, &ctx->flexible_groups,
				group_entry)
			perf_free_event(event, ctx);

		if (!list_empty(&ctx->pinned_groups) ||
				!list_empty(&ctx->flexible_groups))
			goto again;

		mutex_unlock(&ctx->mutex);

		put_ctx(ctx);
	}
}

void perf_event_delayed_put(struct task_struct *task)
{
	int ctxn;

	for_each_task_context_nr(ctxn)
		WARN_ON_ONCE(task->perf_event_ctxp[ctxn]);
}

/*
 * inherit a event from parent task to child task:
 */
static struct perf_event *
inherit_event(struct perf_event *parent_event,
	      struct task_struct *parent,
	      struct perf_event_context *parent_ctx,
	      struct task_struct *child,
	      struct perf_event *group_leader,
	      struct perf_event_context *child_ctx)
{
	enum perf_event_active_state parent_state = parent_event->state;
	struct perf_event *child_event;
	unsigned long flags;

	/*
	 * Instead of creating recursive hierarchies of events,
	 * we link inherited events back to the original parent,
	 * which has a filp for sure, which we use as the reference
	 * count:
	 */
	if (parent_event->parent)
		parent_event = parent_event->parent;

	child_event = perf_event_alloc(&parent_event->attr,
					   parent_event->cpu,
					   child,
					   group_leader, parent_event,
					   NULL, NULL, -1);
	if (IS_ERR(child_event))
		return child_event;

	if (is_orphaned_event(parent_event) ||
	    !atomic_long_inc_not_zero(&parent_event->refcount)) {
		free_event(child_event);
		return NULL;
	}

	get_ctx(child_ctx);

	/*
	 * Make the child state follow the state of the parent event,
	 * not its attr.disabled bit.  We hold the parent's mutex,
	 * so we won't race with perf_event_{en, dis}able_family.
	 */
	if (parent_state >= PERF_EVENT_STATE_INACTIVE)
		child_event->state = PERF_EVENT_STATE_INACTIVE;
	else
		child_event->state = PERF_EVENT_STATE_OFF;

	if (parent_event->attr.freq) {
		u64 sample_period = parent_event->hw.sample_period;
		struct hw_perf_event *hwc = &child_event->hw;

		hwc->sample_period = sample_period;
		hwc->last_period   = sample_period;

		local64_set(&hwc->period_left, sample_period);
	}

	child_event->ctx = child_ctx;
	child_event->overflow_handler = parent_event->overflow_handler;
	child_event->overflow_handler_context
		= parent_event->overflow_handler_context;

	/*
	 * Precalculate sample_data sizes
	 */
	perf_event__header_size(child_event);
	perf_event__id_header_size(child_event);

	/*
	 * Link it up in the child's context:
	 */
	raw_spin_lock_irqsave(&child_ctx->lock, flags);
	add_event_to_ctx(child_event, child_ctx);
	raw_spin_unlock_irqrestore(&child_ctx->lock, flags);

	/*
	 * Link this into the parent event's child list
	 */
	WARN_ON_ONCE(parent_event->ctx->parent_ctx);
	mutex_lock(&parent_event->child_mutex);
	list_add_tail(&child_event->child_list, &parent_event->child_list);
	mutex_unlock(&parent_event->child_mutex);

	return child_event;
}

static int inherit_group(struct perf_event *parent_event,
	      struct task_struct *parent,
	      struct perf_event_context *parent_ctx,
	      struct task_struct *child,
	      struct perf_event_context *child_ctx)
{
	struct perf_event *leader;
	struct perf_event *sub;
	struct perf_event *child_ctr;

	leader = inherit_event(parent_event, parent, parent_ctx,
				 child, NULL, child_ctx);
	if (IS_ERR(leader))
		return PTR_ERR(leader);
	list_for_each_entry(sub, &parent_event->sibling_list, group_entry) {
		child_ctr = inherit_event(sub, parent, parent_ctx,
					    child, leader, child_ctx);
		if (IS_ERR(child_ctr))
			return PTR_ERR(child_ctr);
	}
	return 0;
}

static int
inherit_task_group(struct perf_event *event, struct task_struct *parent,
		   struct perf_event_context *parent_ctx,
		   struct task_struct *child, int ctxn,
		   int *inherited_all)
{
	int ret;
	struct perf_event_context *child_ctx;

	if (!event->attr.inherit) {
		*inherited_all = 0;
		return 0;
	}

	child_ctx = child->perf_event_ctxp[ctxn];
	if (!child_ctx) {
		/*
		 * This is executed from the parent task context, so
		 * inherit events that have been marked for cloning.
		 * First allocate and initialize a context for the
		 * child.
		 */

		child_ctx = alloc_perf_context(parent_ctx->pmu, child);
		if (!child_ctx)
			return -ENOMEM;

		child->perf_event_ctxp[ctxn] = child_ctx;
	}

	ret = inherit_group(event, parent, parent_ctx,
			    child, child_ctx);

	if (ret)
		*inherited_all = 0;

	return ret;
}

/*
 * Initialize the perf_event context in task_struct
 */
static int perf_event_init_context(struct task_struct *child, int ctxn)
{
	struct perf_event_context *child_ctx, *parent_ctx;
	struct perf_event_context *cloned_ctx;
	struct perf_event *event;
	struct task_struct *parent = current;
	int inherited_all = 1;
	unsigned long flags;
	int ret = 0;

	if (likely(!parent->perf_event_ctxp[ctxn]))
		return 0;

	/*
	 * If the parent's context is a clone, pin it so it won't get
	 * swapped under us.
	 */
	parent_ctx = perf_pin_task_context(parent, ctxn);
	if (!parent_ctx)
		return 0;

	/*
	 * No need to check if parent_ctx != NULL here; since we saw
	 * it non-NULL earlier, the only reason for it to become NULL
	 * is if we exit, and since we're currently in the middle of
	 * a fork we can't be exiting at the same time.
	 */

	/*
	 * Lock the parent list. No need to lock the child - not PID
	 * hashed yet and not running, so nobody can access it.
	 */
	mutex_lock(&parent_ctx->mutex);

	/*
	 * We dont have to disable NMIs - we are only looking at
	 * the list, not manipulating it:
	 */
	list_for_each_entry(event, &parent_ctx->pinned_groups, group_entry) {
		ret = inherit_task_group(event, parent, parent_ctx,
					 child, ctxn, &inherited_all);
		if (ret)
			break;
	}

	/*
	 * We can't hold ctx->lock when iterating the ->flexible_group list due
	 * to allocations, but we need to prevent rotation because
	 * rotate_ctx() will change the list from interrupt context.
	 */
	raw_spin_lock_irqsave(&parent_ctx->lock, flags);
	parent_ctx->rotate_disable = 1;
	raw_spin_unlock_irqrestore(&parent_ctx->lock, flags);

	list_for_each_entry(event, &parent_ctx->flexible_groups, group_entry) {
		ret = inherit_task_group(event, parent, parent_ctx,
					 child, ctxn, &inherited_all);
		if (ret)
			break;
	}

	raw_spin_lock_irqsave(&parent_ctx->lock, flags);
	parent_ctx->rotate_disable = 0;

	child_ctx = child->perf_event_ctxp[ctxn];

	if (child_ctx && inherited_all) {
		/*
		 * Mark the child context as a clone of the parent
		 * context, or of whatever the parent is a clone of.
		 *
		 * Note that if the parent is a clone, the holding of
		 * parent_ctx->lock avoids it from being uncloned.
		 */
		cloned_ctx = parent_ctx->parent_ctx;
		if (cloned_ctx) {
			child_ctx->parent_ctx = cloned_ctx;
			child_ctx->parent_gen = parent_ctx->parent_gen;
		} else {
			child_ctx->parent_ctx = parent_ctx;
			child_ctx->parent_gen = parent_ctx->generation;
		}
		get_ctx(child_ctx->parent_ctx);
	}

	raw_spin_unlock_irqrestore(&parent_ctx->lock, flags);
	mutex_unlock(&parent_ctx->mutex);

	perf_unpin_context(parent_ctx);
	put_ctx(parent_ctx);

	return ret;
}

/*
 * Initialize the perf_event context in task_struct
 */
int perf_event_init_task(struct task_struct *child)
{
	int ctxn, ret;

	memset(child->perf_event_ctxp, 0, sizeof(child->perf_event_ctxp));
	mutex_init(&child->perf_event_mutex);
	INIT_LIST_HEAD(&child->perf_event_list);

	for_each_task_context_nr(ctxn) {
		ret = perf_event_init_context(child, ctxn);
		if (ret) {
			perf_event_free_task(child);
			return ret;
		}
	}

	return 0;
}

static void __init perf_event_init_all_cpus(void)
{
	struct swevent_htable *swhash;
	int cpu;

	for_each_possible_cpu(cpu) {
		swhash = &per_cpu(swevent_htable, cpu);
		mutex_init(&swhash->hlist_mutex);
		INIT_LIST_HEAD(&per_cpu(active_ctx_list, cpu));
	}
}

static void perf_event_init_cpu(int cpu)
{
	struct swevent_htable *swhash = &per_cpu(swevent_htable, cpu);

	mutex_lock(&swhash->hlist_mutex);
	swhash->online = true;
	if (swhash->hlist_refcount > 0) {
		struct swevent_hlist *hlist;

		hlist = kzalloc_node(sizeof(*hlist), GFP_KERNEL, cpu_to_node(cpu));
		WARN_ON(!hlist);
		rcu_assign_pointer(swhash->swevent_hlist, hlist);
	}
	mutex_unlock(&swhash->hlist_mutex);
}

#if defined CONFIG_HOTPLUG_CPU || defined CONFIG_KEXEC
static void __perf_event_exit_context(void *__info)
{
	struct remove_event re = { .detach_group = true };
	struct perf_event_context *ctx = __info;

	rcu_read_lock();
	list_for_each_entry_rcu(re.event, &ctx->event_list, event_entry)
		__perf_remove_from_context(&re);
	rcu_read_unlock();
}

static void perf_event_exit_cpu_context(int cpu)
{
	struct perf_event_context *ctx;
	struct pmu *pmu;
	int idx;

	idx = srcu_read_lock(&pmus_srcu);
	list_for_each_entry_rcu(pmu, &pmus, entry) {
		ctx = &per_cpu_ptr(pmu->pmu_cpu_context, cpu)->ctx;

		mutex_lock(&ctx->mutex);
		smp_call_function_single(cpu, __perf_event_exit_context, ctx, 1);
		mutex_unlock(&ctx->mutex);
	}
	srcu_read_unlock(&pmus_srcu, idx);
}

static void perf_event_exit_cpu(int cpu)
{
	struct swevent_htable *swhash = &per_cpu(swevent_htable, cpu);

	perf_event_exit_cpu_context(cpu);

	mutex_lock(&swhash->hlist_mutex);
	swhash->online = false;
	swevent_hlist_release(swhash);
	mutex_unlock(&swhash->hlist_mutex);
}
#else
static inline void perf_event_exit_cpu(int cpu) { }
#endif

static int
perf_reboot(struct notifier_block *notifier, unsigned long val, void *v)
{
	int cpu;

	for_each_online_cpu(cpu)
		perf_event_exit_cpu(cpu);

	return NOTIFY_OK;
}

/*
 * Run the perf reboot notifier at the very last possible moment so that
 * the generic watchdog code runs as long as possible.
 */
static struct notifier_block perf_reboot_notifier = {
	.notifier_call = perf_reboot,
	.priority = INT_MIN,
};

static int
perf_cpu_notify(struct notifier_block *self, unsigned long action, void *hcpu)
{
	unsigned int cpu = (long)hcpu;

	switch (action & ~CPU_TASKS_FROZEN) {

	case CPU_UP_PREPARE:
	case CPU_DOWN_FAILED:
		perf_event_init_cpu(cpu);
		break;

	case CPU_UP_CANCELED:
	case CPU_DOWN_PREPARE:
		perf_event_exit_cpu(cpu);
		break;
	default:
		break;
	}

	return NOTIFY_OK;
}

void __init perf_event_init(void)
{
	int ret;

	idr_init(&pmu_idr);

	perf_event_init_all_cpus();
	init_srcu_struct(&pmus_srcu);
	perf_pmu_register(&perf_swevent, "software", PERF_TYPE_SOFTWARE);
	perf_pmu_register(&perf_cpu_clock, NULL, -1);
	perf_pmu_register(&perf_task_clock, NULL, -1);
	perf_tp_register();
	perf_cpu_notifier(perf_cpu_notify);
	register_reboot_notifier(&perf_reboot_notifier);

	ret = init_hw_breakpoint();
	WARN(ret, "hw_breakpoint initialization failed with: %d", ret);

	/* do not patch jump label more than once per second */
	jump_label_rate_limit(&perf_sched_events, HZ);

	/*
	 * Build time assertion that we keep the data_head at the intended
	 * location.  IOW, validation we got the __reserved[] size right.
	 */
	BUILD_BUG_ON((offsetof(struct perf_event_mmap_page, data_head))
		     != 1024);
}

ssize_t perf_event_sysfs_show(struct device *dev, struct device_attribute *attr,
			      char *page)
{
	struct perf_pmu_events_attr *pmu_attr =
		container_of(attr, struct perf_pmu_events_attr, attr);

	if (pmu_attr->event_str)
		return sprintf(page, "%s\n", pmu_attr->event_str);

	return 0;
}

static int __init perf_event_sysfs_init(void)
{
	struct pmu *pmu;
	int ret;

	mutex_lock(&pmus_lock);

	ret = bus_register(&pmu_bus);
	if (ret)
		goto unlock;

	list_for_each_entry(pmu, &pmus, entry) {
		if (!pmu->name || pmu->type < 0)
			continue;

		ret = pmu_dev_alloc(pmu);
		WARN(ret, "Failed to register pmu: %s, reason %d\n", pmu->name, ret);
	}
	pmu_bus_running = 1;
	ret = 0;

unlock:
	mutex_unlock(&pmus_lock);

	return ret;
}
device_initcall(perf_event_sysfs_init);

#ifdef CONFIG_CGROUP_PERF
static struct cgroup_subsys_state *
perf_cgroup_css_alloc(struct cgroup_subsys_state *parent_css)
{
	struct perf_cgroup *jc;

	jc = kzalloc(sizeof(*jc), GFP_KERNEL);
	if (!jc)
		return ERR_PTR(-ENOMEM);

	jc->info = alloc_percpu(struct perf_cgroup_info);
	if (!jc->info) {
		kfree(jc);
		return ERR_PTR(-ENOMEM);
	}

	return &jc->css;
}

static void perf_cgroup_css_free(struct cgroup_subsys_state *css)
{
	struct perf_cgroup *jc = container_of(css, struct perf_cgroup, css);

	free_percpu(jc->info);
	kfree(jc);
}

static int __perf_cgroup_move(void *info)
{
	struct task_struct *task = info;
	perf_cgroup_switch(task, PERF_CGROUP_SWOUT | PERF_CGROUP_SWIN);
	return 0;
}

static void perf_cgroup_attach(struct cgroup_subsys_state *css,
			       struct cgroup_taskset *tset)
{
	struct task_struct *task;

	cgroup_taskset_for_each(task, tset)
		task_function_call(task, __perf_cgroup_move, task);
}

static void perf_cgroup_exit(struct cgroup_subsys_state *css,
			     struct cgroup_subsys_state *old_css,
			     struct task_struct *task)
{
	/*
	 * cgroup_exit() is called in the copy_process() failure path.
	 * Ignore this case since the task hasn't ran yet, this avoids
	 * trying to poke a half freed task state from generic code.
	 */
	if (!(task->flags & PF_EXITING))
		return;

	task_function_call(task, __perf_cgroup_move, task);
}

struct cgroup_subsys perf_event_cgrp_subsys = {
	.css_alloc	= perf_cgroup_css_alloc,
	.css_free	= perf_cgroup_css_free,
	.exit		= perf_cgroup_exit,
	.attach		= perf_cgroup_attach,
};
#endif /* CONFIG_CGROUP_PERF */<|MERGE_RESOLUTION|>--- conflicted
+++ resolved
@@ -1868,11 +1868,6 @@
 
 	perf_pmu_disable(event->pmu);
 
-<<<<<<< HEAD
-	event->tstamp_running += tstamp - event->tstamp_stopped;
-
-=======
->>>>>>> 2c6625cd
 	perf_set_shadow_time(event, ctx, tstamp);
 
 	perf_log_itrace_start(event);
@@ -1884,11 +1879,8 @@
 		goto out;
 	}
 
-<<<<<<< HEAD
-=======
 	event->tstamp_running += tstamp - event->tstamp_stopped;
 
->>>>>>> 2c6625cd
 	if (!is_software_event(event))
 		cpuctx->active_oncpu++;
 	if (!ctx->nr_active++)
