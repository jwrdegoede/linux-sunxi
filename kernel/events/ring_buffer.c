--- conflicted
+++ resolved
@@ -559,13 +559,6 @@
 		rb->aux_priv = NULL;
 	}
 
-<<<<<<< HEAD
-	for (pg = 0; pg < rb->aux_nr_pages; pg++)
-		rb_free_aux_page(rb, pg);
-
-	kfree(rb->aux_pages);
-	rb->aux_nr_pages = 0;
-=======
 	if (rb->aux_nr_pages) {
 		for (pg = 0; pg < rb->aux_nr_pages; pg++)
 			rb_free_aux_page(rb, pg);
@@ -573,7 +566,6 @@
 		kfree(rb->aux_pages);
 		rb->aux_nr_pages = 0;
 	}
->>>>>>> 2c6625cd
 }
 
 void rb_free_aux(struct ring_buffer *rb)
