// SPDX-License-Identifier: GPL-2.0-or-later
/* auditsc.c -- System-call auditing support
 * Handles all system-call specific auditing features.
 *
 * Copyright 2003-2004 Red Hat Inc., Durham, North Carolina.
 * Copyright 2005 Hewlett-Packard Development Company, L.P.
 * Copyright (C) 2005, 2006 IBM Corporation
 * All Rights Reserved.
 *
 * Written by Rickard E. (Rik) Faith <faith@redhat.com>
 *
 * Many of the ideas implemented here are from Stephen C. Tweedie,
 * especially the idea of avoiding a copy by using getname.
 *
 * The method for actual interception of syscall entry and exit (not in
 * this file -- see entry.S) is based on a GPL'd patch written by
 * okir@suse.de and Copyright 2003 SuSE Linux AG.
 *
 * POSIX message queue support added by George Wilson <ltcgcw@us.ibm.com>,
 * 2006.
 *
 * The support of additional filter rules compares (>, <, >=, <=) was
 * added by Dustin Kirkland <dustin.kirkland@us.ibm.com>, 2005.
 *
 * Modified by Amy Griffis <amy.griffis@hp.com> to collect additional
 * filesystem information.
 *
 * Subject and object context labeling support added by <danjones@us.ibm.com>
 * and <dustin.kirkland@us.ibm.com> for LSPP certification compliance.
 */

#define pr_fmt(fmt) KBUILD_MODNAME ": " fmt

#include <linux/init.h>
#include <asm/types.h>
#include <linux/atomic.h>
#include <linux/fs.h>
#include <linux/namei.h>
#include <linux/mm.h>
#include <linux/export.h>
#include <linux/slab.h>
#include <linux/mount.h>
#include <linux/socket.h>
#include <linux/mqueue.h>
#include <linux/audit.h>
#include <linux/personality.h>
#include <linux/time.h>
#include <linux/netlink.h>
#include <linux/compiler.h>
#include <asm/unistd.h>
#include <linux/security.h>
#include <linux/list.h>
#include <linux/binfmts.h>
#include <linux/highmem.h>
#include <linux/syscalls.h>
#include <asm/syscall.h>
#include <linux/capability.h>
#include <linux/fs_struct.h>
#include <linux/compat.h>
#include <linux/ctype.h>
#include <linux/string.h>
#include <linux/uaccess.h>
#include <linux/fsnotify_backend.h>
#include <uapi/linux/limits.h>
#include <uapi/linux/netfilter/nf_tables.h>
#include <uapi/linux/openat2.h> // struct open_how

#include "audit.h"

/* flags stating the success for a syscall */
#define AUDITSC_INVALID 0
#define AUDITSC_SUCCESS 1
#define AUDITSC_FAILURE 2

/* no execve audit message should be longer than this (userspace limits),
 * see the note near the top of audit_log_execve_info() about this value */
#define MAX_EXECVE_AUDIT_LEN 7500

/* max length to print of cmdline/proctitle value during audit */
#define MAX_PROCTITLE_AUDIT_LEN 128

/* number of audit rules */
int audit_n_rules;

/* determines whether we collect data for signals sent */
int audit_signals;

struct audit_aux_data {
	struct audit_aux_data	*next;
	int			type;
};

/* Number of target pids per aux struct. */
#define AUDIT_AUX_PIDS	16

struct audit_aux_data_pids {
	struct audit_aux_data	d;
	pid_t			target_pid[AUDIT_AUX_PIDS];
	kuid_t			target_auid[AUDIT_AUX_PIDS];
	kuid_t			target_uid[AUDIT_AUX_PIDS];
	unsigned int		target_sessionid[AUDIT_AUX_PIDS];
	u32			target_sid[AUDIT_AUX_PIDS];
	char 			target_comm[AUDIT_AUX_PIDS][TASK_COMM_LEN];
	int			pid_count;
};

struct audit_aux_data_bprm_fcaps {
	struct audit_aux_data	d;
	struct audit_cap_data	fcap;
	unsigned int		fcap_ver;
	struct audit_cap_data	old_pcap;
	struct audit_cap_data	new_pcap;
};

struct audit_tree_refs {
	struct audit_tree_refs *next;
	struct audit_chunk *c[31];
};

struct audit_nfcfgop_tab {
	enum audit_nfcfgop	op;
	const char		*s;
};

static const struct audit_nfcfgop_tab audit_nfcfgs[] = {
	{ AUDIT_XT_OP_REGISTER,			"xt_register"		   },
	{ AUDIT_XT_OP_REPLACE,			"xt_replace"		   },
	{ AUDIT_XT_OP_UNREGISTER,		"xt_unregister"		   },
	{ AUDIT_NFT_OP_TABLE_REGISTER,		"nft_register_table"	   },
	{ AUDIT_NFT_OP_TABLE_UNREGISTER,	"nft_unregister_table"	   },
	{ AUDIT_NFT_OP_CHAIN_REGISTER,		"nft_register_chain"	   },
	{ AUDIT_NFT_OP_CHAIN_UNREGISTER,	"nft_unregister_chain"	   },
	{ AUDIT_NFT_OP_RULE_REGISTER,		"nft_register_rule"	   },
	{ AUDIT_NFT_OP_RULE_UNREGISTER,		"nft_unregister_rule"	   },
	{ AUDIT_NFT_OP_SET_REGISTER,		"nft_register_set"	   },
	{ AUDIT_NFT_OP_SET_UNREGISTER,		"nft_unregister_set"	   },
	{ AUDIT_NFT_OP_SETELEM_REGISTER,	"nft_register_setelem"	   },
	{ AUDIT_NFT_OP_SETELEM_UNREGISTER,	"nft_unregister_setelem"   },
	{ AUDIT_NFT_OP_GEN_REGISTER,		"nft_register_gen"	   },
	{ AUDIT_NFT_OP_OBJ_REGISTER,		"nft_register_obj"	   },
	{ AUDIT_NFT_OP_OBJ_UNREGISTER,		"nft_unregister_obj"	   },
	{ AUDIT_NFT_OP_OBJ_RESET,		"nft_reset_obj"		   },
	{ AUDIT_NFT_OP_FLOWTABLE_REGISTER,	"nft_register_flowtable"   },
	{ AUDIT_NFT_OP_FLOWTABLE_UNREGISTER,	"nft_unregister_flowtable" },
	{ AUDIT_NFT_OP_INVALID,			"nft_invalid"		   },
};

static int audit_match_perm(struct audit_context *ctx, int mask)
{
	unsigned n;

	if (unlikely(!ctx))
		return 0;
	n = ctx->major;

	switch (audit_classify_syscall(ctx->arch, n)) {
	case AUDITSC_NATIVE:
		if ((mask & AUDIT_PERM_WRITE) &&
		     audit_match_class(AUDIT_CLASS_WRITE, n))
			return 1;
		if ((mask & AUDIT_PERM_READ) &&
		     audit_match_class(AUDIT_CLASS_READ, n))
			return 1;
		if ((mask & AUDIT_PERM_ATTR) &&
		     audit_match_class(AUDIT_CLASS_CHATTR, n))
			return 1;
		return 0;
	case AUDITSC_COMPAT: /* 32bit on biarch */
		if ((mask & AUDIT_PERM_WRITE) &&
		     audit_match_class(AUDIT_CLASS_WRITE_32, n))
			return 1;
		if ((mask & AUDIT_PERM_READ) &&
		     audit_match_class(AUDIT_CLASS_READ_32, n))
			return 1;
		if ((mask & AUDIT_PERM_ATTR) &&
		     audit_match_class(AUDIT_CLASS_CHATTR_32, n))
			return 1;
		return 0;
	case AUDITSC_OPEN:
		return mask & ACC_MODE(ctx->argv[1]);
	case AUDITSC_OPENAT:
		return mask & ACC_MODE(ctx->argv[2]);
	case AUDITSC_SOCKETCALL:
		return ((mask & AUDIT_PERM_WRITE) && ctx->argv[0] == SYS_BIND);
	case AUDITSC_EXECVE:
		return mask & AUDIT_PERM_EXEC;
	case AUDITSC_OPENAT2:
<<<<<<< HEAD
		return mask & ACC_MODE((u32)((struct open_how *)ctx->argv[2])->flags);
=======
		return mask & ACC_MODE((u32)ctx->openat2.flags);
>>>>>>> 754e0b0e
	default:
		return 0;
	}
}

static int audit_match_filetype(struct audit_context *ctx, int val)
{
	struct audit_names *n;
	umode_t mode = (umode_t)val;

	if (unlikely(!ctx))
		return 0;

	list_for_each_entry(n, &ctx->names_list, list) {
		if ((n->ino != AUDIT_INO_UNSET) &&
		    ((n->mode & S_IFMT) == mode))
			return 1;
	}

	return 0;
}

/*
 * We keep a linked list of fixed-sized (31 pointer) arrays of audit_chunk *;
 * ->first_trees points to its beginning, ->trees - to the current end of data.
 * ->tree_count is the number of free entries in array pointed to by ->trees.
 * Original condition is (NULL, NULL, 0); as soon as it grows we never revert to NULL,
 * "empty" becomes (p, p, 31) afterwards.  We don't shrink the list (and seriously,
 * it's going to remain 1-element for almost any setup) until we free context itself.
 * References in it _are_ dropped - at the same time we free/drop aux stuff.
 */

static void audit_set_auditable(struct audit_context *ctx)
{
	if (!ctx->prio) {
		ctx->prio = 1;
		ctx->current_state = AUDIT_STATE_RECORD;
	}
}

static int put_tree_ref(struct audit_context *ctx, struct audit_chunk *chunk)
{
	struct audit_tree_refs *p = ctx->trees;
	int left = ctx->tree_count;

	if (likely(left)) {
		p->c[--left] = chunk;
		ctx->tree_count = left;
		return 1;
	}
	if (!p)
		return 0;
	p = p->next;
	if (p) {
		p->c[30] = chunk;
		ctx->trees = p;
		ctx->tree_count = 30;
		return 1;
	}
	return 0;
}

static int grow_tree_refs(struct audit_context *ctx)
{
	struct audit_tree_refs *p = ctx->trees;

	ctx->trees = kzalloc(sizeof(struct audit_tree_refs), GFP_KERNEL);
	if (!ctx->trees) {
		ctx->trees = p;
		return 0;
	}
	if (p)
		p->next = ctx->trees;
	else
		ctx->first_trees = ctx->trees;
	ctx->tree_count = 31;
	return 1;
}

static void unroll_tree_refs(struct audit_context *ctx,
		      struct audit_tree_refs *p, int count)
{
	struct audit_tree_refs *q;
	int n;

	if (!p) {
		/* we started with empty chain */
		p = ctx->first_trees;
		count = 31;
		/* if the very first allocation has failed, nothing to do */
		if (!p)
			return;
	}
	n = count;
	for (q = p; q != ctx->trees; q = q->next, n = 31) {
		while (n--) {
			audit_put_chunk(q->c[n]);
			q->c[n] = NULL;
		}
	}
	while (n-- > ctx->tree_count) {
		audit_put_chunk(q->c[n]);
		q->c[n] = NULL;
	}
	ctx->trees = p;
	ctx->tree_count = count;
}

static void free_tree_refs(struct audit_context *ctx)
{
	struct audit_tree_refs *p, *q;

	for (p = ctx->first_trees; p; p = q) {
		q = p->next;
		kfree(p);
	}
}

static int match_tree_refs(struct audit_context *ctx, struct audit_tree *tree)
{
	struct audit_tree_refs *p;
	int n;

	if (!tree)
		return 0;
	/* full ones */
	for (p = ctx->first_trees; p != ctx->trees; p = p->next) {
		for (n = 0; n < 31; n++)
			if (audit_tree_match(p->c[n], tree))
				return 1;
	}
	/* partial */
	if (p) {
		for (n = ctx->tree_count; n < 31; n++)
			if (audit_tree_match(p->c[n], tree))
				return 1;
	}
	return 0;
}

static int audit_compare_uid(kuid_t uid,
			     struct audit_names *name,
			     struct audit_field *f,
			     struct audit_context *ctx)
{
	struct audit_names *n;
	int rc;

	if (name) {
		rc = audit_uid_comparator(uid, f->op, name->uid);
		if (rc)
			return rc;
	}

	if (ctx) {
		list_for_each_entry(n, &ctx->names_list, list) {
			rc = audit_uid_comparator(uid, f->op, n->uid);
			if (rc)
				return rc;
		}
	}
	return 0;
}

static int audit_compare_gid(kgid_t gid,
			     struct audit_names *name,
			     struct audit_field *f,
			     struct audit_context *ctx)
{
	struct audit_names *n;
	int rc;

	if (name) {
		rc = audit_gid_comparator(gid, f->op, name->gid);
		if (rc)
			return rc;
	}

	if (ctx) {
		list_for_each_entry(n, &ctx->names_list, list) {
			rc = audit_gid_comparator(gid, f->op, n->gid);
			if (rc)
				return rc;
		}
	}
	return 0;
}

static int audit_field_compare(struct task_struct *tsk,
			       const struct cred *cred,
			       struct audit_field *f,
			       struct audit_context *ctx,
			       struct audit_names *name)
{
	switch (f->val) {
	/* process to file object comparisons */
	case AUDIT_COMPARE_UID_TO_OBJ_UID:
		return audit_compare_uid(cred->uid, name, f, ctx);
	case AUDIT_COMPARE_GID_TO_OBJ_GID:
		return audit_compare_gid(cred->gid, name, f, ctx);
	case AUDIT_COMPARE_EUID_TO_OBJ_UID:
		return audit_compare_uid(cred->euid, name, f, ctx);
	case AUDIT_COMPARE_EGID_TO_OBJ_GID:
		return audit_compare_gid(cred->egid, name, f, ctx);
	case AUDIT_COMPARE_AUID_TO_OBJ_UID:
		return audit_compare_uid(audit_get_loginuid(tsk), name, f, ctx);
	case AUDIT_COMPARE_SUID_TO_OBJ_UID:
		return audit_compare_uid(cred->suid, name, f, ctx);
	case AUDIT_COMPARE_SGID_TO_OBJ_GID:
		return audit_compare_gid(cred->sgid, name, f, ctx);
	case AUDIT_COMPARE_FSUID_TO_OBJ_UID:
		return audit_compare_uid(cred->fsuid, name, f, ctx);
	case AUDIT_COMPARE_FSGID_TO_OBJ_GID:
		return audit_compare_gid(cred->fsgid, name, f, ctx);
	/* uid comparisons */
	case AUDIT_COMPARE_UID_TO_AUID:
		return audit_uid_comparator(cred->uid, f->op,
					    audit_get_loginuid(tsk));
	case AUDIT_COMPARE_UID_TO_EUID:
		return audit_uid_comparator(cred->uid, f->op, cred->euid);
	case AUDIT_COMPARE_UID_TO_SUID:
		return audit_uid_comparator(cred->uid, f->op, cred->suid);
	case AUDIT_COMPARE_UID_TO_FSUID:
		return audit_uid_comparator(cred->uid, f->op, cred->fsuid);
	/* auid comparisons */
	case AUDIT_COMPARE_AUID_TO_EUID:
		return audit_uid_comparator(audit_get_loginuid(tsk), f->op,
					    cred->euid);
	case AUDIT_COMPARE_AUID_TO_SUID:
		return audit_uid_comparator(audit_get_loginuid(tsk), f->op,
					    cred->suid);
	case AUDIT_COMPARE_AUID_TO_FSUID:
		return audit_uid_comparator(audit_get_loginuid(tsk), f->op,
					    cred->fsuid);
	/* euid comparisons */
	case AUDIT_COMPARE_EUID_TO_SUID:
		return audit_uid_comparator(cred->euid, f->op, cred->suid);
	case AUDIT_COMPARE_EUID_TO_FSUID:
		return audit_uid_comparator(cred->euid, f->op, cred->fsuid);
	/* suid comparisons */
	case AUDIT_COMPARE_SUID_TO_FSUID:
		return audit_uid_comparator(cred->suid, f->op, cred->fsuid);
	/* gid comparisons */
	case AUDIT_COMPARE_GID_TO_EGID:
		return audit_gid_comparator(cred->gid, f->op, cred->egid);
	case AUDIT_COMPARE_GID_TO_SGID:
		return audit_gid_comparator(cred->gid, f->op, cred->sgid);
	case AUDIT_COMPARE_GID_TO_FSGID:
		return audit_gid_comparator(cred->gid, f->op, cred->fsgid);
	/* egid comparisons */
	case AUDIT_COMPARE_EGID_TO_SGID:
		return audit_gid_comparator(cred->egid, f->op, cred->sgid);
	case AUDIT_COMPARE_EGID_TO_FSGID:
		return audit_gid_comparator(cred->egid, f->op, cred->fsgid);
	/* sgid comparison */
	case AUDIT_COMPARE_SGID_TO_FSGID:
		return audit_gid_comparator(cred->sgid, f->op, cred->fsgid);
	default:
		WARN(1, "Missing AUDIT_COMPARE define.  Report as a bug\n");
		return 0;
	}
	return 0;
}

/* Determine if any context name data matches a rule's watch data */
/* Compare a task_struct with an audit_rule.  Return 1 on match, 0
 * otherwise.
 *
 * If task_creation is true, this is an explicit indication that we are
 * filtering a task rule at task creation time.  This and tsk == current are
 * the only situations where tsk->cred may be accessed without an rcu read lock.
 */
static int audit_filter_rules(struct task_struct *tsk,
			      struct audit_krule *rule,
			      struct audit_context *ctx,
			      struct audit_names *name,
			      enum audit_state *state,
			      bool task_creation)
{
	const struct cred *cred;
	int i, need_sid = 1;
	u32 sid;
	unsigned int sessionid;

	if (ctx && rule->prio <= ctx->prio)
		return 0;

	cred = rcu_dereference_check(tsk->cred, tsk == current || task_creation);

	for (i = 0; i < rule->field_count; i++) {
		struct audit_field *f = &rule->fields[i];
		struct audit_names *n;
		int result = 0;
		pid_t pid;

		switch (f->type) {
		case AUDIT_PID:
			pid = task_tgid_nr(tsk);
			result = audit_comparator(pid, f->op, f->val);
			break;
		case AUDIT_PPID:
			if (ctx) {
				if (!ctx->ppid)
					ctx->ppid = task_ppid_nr(tsk);
				result = audit_comparator(ctx->ppid, f->op, f->val);
			}
			break;
		case AUDIT_EXE:
			result = audit_exe_compare(tsk, rule->exe);
			if (f->op == Audit_not_equal)
				result = !result;
			break;
		case AUDIT_UID:
			result = audit_uid_comparator(cred->uid, f->op, f->uid);
			break;
		case AUDIT_EUID:
			result = audit_uid_comparator(cred->euid, f->op, f->uid);
			break;
		case AUDIT_SUID:
			result = audit_uid_comparator(cred->suid, f->op, f->uid);
			break;
		case AUDIT_FSUID:
			result = audit_uid_comparator(cred->fsuid, f->op, f->uid);
			break;
		case AUDIT_GID:
			result = audit_gid_comparator(cred->gid, f->op, f->gid);
			if (f->op == Audit_equal) {
				if (!result)
					result = groups_search(cred->group_info, f->gid);
			} else if (f->op == Audit_not_equal) {
				if (result)
					result = !groups_search(cred->group_info, f->gid);
			}
			break;
		case AUDIT_EGID:
			result = audit_gid_comparator(cred->egid, f->op, f->gid);
			if (f->op == Audit_equal) {
				if (!result)
					result = groups_search(cred->group_info, f->gid);
			} else if (f->op == Audit_not_equal) {
				if (result)
					result = !groups_search(cred->group_info, f->gid);
			}
			break;
		case AUDIT_SGID:
			result = audit_gid_comparator(cred->sgid, f->op, f->gid);
			break;
		case AUDIT_FSGID:
			result = audit_gid_comparator(cred->fsgid, f->op, f->gid);
			break;
		case AUDIT_SESSIONID:
			sessionid = audit_get_sessionid(tsk);
			result = audit_comparator(sessionid, f->op, f->val);
			break;
		case AUDIT_PERS:
			result = audit_comparator(tsk->personality, f->op, f->val);
			break;
		case AUDIT_ARCH:
			if (ctx)
				result = audit_comparator(ctx->arch, f->op, f->val);
			break;

		case AUDIT_EXIT:
			if (ctx && ctx->return_valid != AUDITSC_INVALID)
				result = audit_comparator(ctx->return_code, f->op, f->val);
			break;
		case AUDIT_SUCCESS:
			if (ctx && ctx->return_valid != AUDITSC_INVALID) {
				if (f->val)
					result = audit_comparator(ctx->return_valid, f->op, AUDITSC_SUCCESS);
				else
					result = audit_comparator(ctx->return_valid, f->op, AUDITSC_FAILURE);
			}
			break;
		case AUDIT_DEVMAJOR:
			if (name) {
				if (audit_comparator(MAJOR(name->dev), f->op, f->val) ||
				    audit_comparator(MAJOR(name->rdev), f->op, f->val))
					++result;
			} else if (ctx) {
				list_for_each_entry(n, &ctx->names_list, list) {
					if (audit_comparator(MAJOR(n->dev), f->op, f->val) ||
					    audit_comparator(MAJOR(n->rdev), f->op, f->val)) {
						++result;
						break;
					}
				}
			}
			break;
		case AUDIT_DEVMINOR:
			if (name) {
				if (audit_comparator(MINOR(name->dev), f->op, f->val) ||
				    audit_comparator(MINOR(name->rdev), f->op, f->val))
					++result;
			} else if (ctx) {
				list_for_each_entry(n, &ctx->names_list, list) {
					if (audit_comparator(MINOR(n->dev), f->op, f->val) ||
					    audit_comparator(MINOR(n->rdev), f->op, f->val)) {
						++result;
						break;
					}
				}
			}
			break;
		case AUDIT_INODE:
			if (name)
				result = audit_comparator(name->ino, f->op, f->val);
			else if (ctx) {
				list_for_each_entry(n, &ctx->names_list, list) {
					if (audit_comparator(n->ino, f->op, f->val)) {
						++result;
						break;
					}
				}
			}
			break;
		case AUDIT_OBJ_UID:
			if (name) {
				result = audit_uid_comparator(name->uid, f->op, f->uid);
			} else if (ctx) {
				list_for_each_entry(n, &ctx->names_list, list) {
					if (audit_uid_comparator(n->uid, f->op, f->uid)) {
						++result;
						break;
					}
				}
			}
			break;
		case AUDIT_OBJ_GID:
			if (name) {
				result = audit_gid_comparator(name->gid, f->op, f->gid);
			} else if (ctx) {
				list_for_each_entry(n, &ctx->names_list, list) {
					if (audit_gid_comparator(n->gid, f->op, f->gid)) {
						++result;
						break;
					}
				}
			}
			break;
		case AUDIT_WATCH:
			if (name) {
				result = audit_watch_compare(rule->watch,
							     name->ino,
							     name->dev);
				if (f->op == Audit_not_equal)
					result = !result;
			}
			break;
		case AUDIT_DIR:
			if (ctx) {
				result = match_tree_refs(ctx, rule->tree);
				if (f->op == Audit_not_equal)
					result = !result;
			}
			break;
		case AUDIT_LOGINUID:
			result = audit_uid_comparator(audit_get_loginuid(tsk),
						      f->op, f->uid);
			break;
		case AUDIT_LOGINUID_SET:
			result = audit_comparator(audit_loginuid_set(tsk), f->op, f->val);
			break;
		case AUDIT_SADDR_FAM:
			if (ctx && ctx->sockaddr)
				result = audit_comparator(ctx->sockaddr->ss_family,
							  f->op, f->val);
			break;
		case AUDIT_SUBJ_USER:
		case AUDIT_SUBJ_ROLE:
		case AUDIT_SUBJ_TYPE:
		case AUDIT_SUBJ_SEN:
		case AUDIT_SUBJ_CLR:
			/* NOTE: this may return negative values indicating
			   a temporary error.  We simply treat this as a
			   match for now to avoid losing information that
			   may be wanted.   An error message will also be
			   logged upon error */
			if (f->lsm_rule) {
				if (need_sid) {
					/* @tsk should always be equal to
					 * @current with the exception of
					 * fork()/copy_process() in which case
					 * the new @tsk creds are still a dup
					 * of @current's creds so we can still
					 * use security_current_getsecid_subj()
					 * here even though it always refs
					 * @current's creds
					 */
					security_current_getsecid_subj(&sid);
					need_sid = 0;
				}
				result = security_audit_rule_match(sid, f->type,
								   f->op,
								   f->lsm_rule);
			}
			break;
		case AUDIT_OBJ_USER:
		case AUDIT_OBJ_ROLE:
		case AUDIT_OBJ_TYPE:
		case AUDIT_OBJ_LEV_LOW:
		case AUDIT_OBJ_LEV_HIGH:
			/* The above note for AUDIT_SUBJ_USER...AUDIT_SUBJ_CLR
			   also applies here */
			if (f->lsm_rule) {
				/* Find files that match */
				if (name) {
					result = security_audit_rule_match(
								name->osid,
								f->type,
								f->op,
								f->lsm_rule);
				} else if (ctx) {
					list_for_each_entry(n, &ctx->names_list, list) {
						if (security_audit_rule_match(
								n->osid,
								f->type,
								f->op,
								f->lsm_rule)) {
							++result;
							break;
						}
					}
				}
				/* Find ipc objects that match */
				if (!ctx || ctx->type != AUDIT_IPC)
					break;
				if (security_audit_rule_match(ctx->ipc.osid,
							      f->type, f->op,
							      f->lsm_rule))
					++result;
			}
			break;
		case AUDIT_ARG0:
		case AUDIT_ARG1:
		case AUDIT_ARG2:
		case AUDIT_ARG3:
			if (ctx)
				result = audit_comparator(ctx->argv[f->type-AUDIT_ARG0], f->op, f->val);
			break;
		case AUDIT_FILTERKEY:
			/* ignore this field for filtering */
			result = 1;
			break;
		case AUDIT_PERM:
			result = audit_match_perm(ctx, f->val);
			if (f->op == Audit_not_equal)
				result = !result;
			break;
		case AUDIT_FILETYPE:
			result = audit_match_filetype(ctx, f->val);
			if (f->op == Audit_not_equal)
				result = !result;
			break;
		case AUDIT_FIELD_COMPARE:
			result = audit_field_compare(tsk, cred, f, ctx, name);
			break;
		}
		if (!result)
			return 0;
	}

	if (ctx) {
		if (rule->filterkey) {
			kfree(ctx->filterkey);
			ctx->filterkey = kstrdup(rule->filterkey, GFP_ATOMIC);
		}
		ctx->prio = rule->prio;
	}
	switch (rule->action) {
	case AUDIT_NEVER:
		*state = AUDIT_STATE_DISABLED;
		break;
	case AUDIT_ALWAYS:
		*state = AUDIT_STATE_RECORD;
		break;
	}
	return 1;
}

/* At process creation time, we can determine if system-call auditing is
 * completely disabled for this task.  Since we only have the task
 * structure at this point, we can only check uid and gid.
 */
static enum audit_state audit_filter_task(struct task_struct *tsk, char **key)
{
	struct audit_entry *e;
	enum audit_state   state;

	rcu_read_lock();
	list_for_each_entry_rcu(e, &audit_filter_list[AUDIT_FILTER_TASK], list) {
		if (audit_filter_rules(tsk, &e->rule, NULL, NULL,
				       &state, true)) {
			if (state == AUDIT_STATE_RECORD)
				*key = kstrdup(e->rule.filterkey, GFP_ATOMIC);
			rcu_read_unlock();
			return state;
		}
	}
	rcu_read_unlock();
	return AUDIT_STATE_BUILD;
}

static int audit_in_mask(const struct audit_krule *rule, unsigned long val)
{
	int word, bit;

	if (val > 0xffffffff)
		return false;

	word = AUDIT_WORD(val);
	if (word >= AUDIT_BITMASK_SIZE)
		return false;

	bit = AUDIT_BIT(val);

	return rule->mask[word] & bit;
}

/**
 * audit_filter_uring - apply filters to an io_uring operation
 * @tsk: associated task
 * @ctx: audit context
 */
static void audit_filter_uring(struct task_struct *tsk,
			       struct audit_context *ctx)
{
	struct audit_entry *e;
	enum audit_state state;

	if (auditd_test_task(tsk))
		return;

	rcu_read_lock();
	list_for_each_entry_rcu(e, &audit_filter_list[AUDIT_FILTER_URING_EXIT],
				list) {
		if (audit_in_mask(&e->rule, ctx->uring_op) &&
		    audit_filter_rules(tsk, &e->rule, ctx, NULL, &state,
				       false)) {
			rcu_read_unlock();
			ctx->current_state = state;
			return;
		}
	}
	rcu_read_unlock();
}

/* At syscall exit time, this filter is called if the audit_state is
 * not low enough that auditing cannot take place, but is also not
 * high enough that we already know we have to write an audit record
 * (i.e., the state is AUDIT_STATE_BUILD).
 */
static void audit_filter_syscall(struct task_struct *tsk,
				 struct audit_context *ctx)
{
	struct audit_entry *e;
	enum audit_state state;

	if (auditd_test_task(tsk))
		return;

	rcu_read_lock();
	list_for_each_entry_rcu(e, &audit_filter_list[AUDIT_FILTER_EXIT], list) {
		if (audit_in_mask(&e->rule, ctx->major) &&
		    audit_filter_rules(tsk, &e->rule, ctx, NULL,
				       &state, false)) {
			rcu_read_unlock();
			ctx->current_state = state;
			return;
		}
	}
	rcu_read_unlock();
	return;
}

/*
 * Given an audit_name check the inode hash table to see if they match.
 * Called holding the rcu read lock to protect the use of audit_inode_hash
 */
static int audit_filter_inode_name(struct task_struct *tsk,
				   struct audit_names *n,
				   struct audit_context *ctx) {
	int h = audit_hash_ino((u32)n->ino);
	struct list_head *list = &audit_inode_hash[h];
	struct audit_entry *e;
	enum audit_state state;

	list_for_each_entry_rcu(e, list, list) {
		if (audit_in_mask(&e->rule, ctx->major) &&
		    audit_filter_rules(tsk, &e->rule, ctx, n, &state, false)) {
			ctx->current_state = state;
			return 1;
		}
	}
	return 0;
}

/* At syscall exit time, this filter is called if any audit_names have been
 * collected during syscall processing.  We only check rules in sublists at hash
 * buckets applicable to the inode numbers in audit_names.
 * Regarding audit_state, same rules apply as for audit_filter_syscall().
 */
void audit_filter_inodes(struct task_struct *tsk, struct audit_context *ctx)
{
	struct audit_names *n;

	if (auditd_test_task(tsk))
		return;

	rcu_read_lock();

	list_for_each_entry(n, &ctx->names_list, list) {
		if (audit_filter_inode_name(tsk, n, ctx))
			break;
	}
	rcu_read_unlock();
}

static inline void audit_proctitle_free(struct audit_context *context)
{
	kfree(context->proctitle.value);
	context->proctitle.value = NULL;
	context->proctitle.len = 0;
}

static inline void audit_free_module(struct audit_context *context)
{
	if (context->type == AUDIT_KERN_MODULE) {
		kfree(context->module.name);
		context->module.name = NULL;
	}
}
static inline void audit_free_names(struct audit_context *context)
{
	struct audit_names *n, *next;

	list_for_each_entry_safe(n, next, &context->names_list, list) {
		list_del(&n->list);
		if (n->name)
			putname(n->name);
		if (n->should_free)
			kfree(n);
	}
	context->name_count = 0;
	path_put(&context->pwd);
	context->pwd.dentry = NULL;
	context->pwd.mnt = NULL;
}

static inline void audit_free_aux(struct audit_context *context)
{
	struct audit_aux_data *aux;

	while ((aux = context->aux)) {
		context->aux = aux->next;
		kfree(aux);
	}
	context->aux = NULL;
	while ((aux = context->aux_pids)) {
		context->aux_pids = aux->next;
		kfree(aux);
	}
	context->aux_pids = NULL;
}

/**
 * audit_reset_context - reset a audit_context structure
 * @ctx: the audit_context to reset
 *
 * All fields in the audit_context will be reset to an initial state, all
 * references held by fields will be dropped, and private memory will be
 * released.  When this function returns the audit_context will be suitable
 * for reuse, so long as the passed context is not NULL or a dummy context.
 */
static void audit_reset_context(struct audit_context *ctx)
{
	if (!ctx)
		return;

	/* if ctx is non-null, reset the "ctx->state" regardless */
	ctx->context = AUDIT_CTX_UNUSED;
	if (ctx->dummy)
		return;

	/*
	 * NOTE: It shouldn't matter in what order we release the fields, so
	 *       release them in the order in which they appear in the struct;
	 *       this gives us some hope of quickly making sure we are
	 *       resetting the audit_context properly.
	 *
	 *       Other things worth mentioning:
	 *       - we don't reset "dummy"
	 *       - we don't reset "state", we do reset "current_state"
	 *       - we preserve "filterkey" if "state" is AUDIT_STATE_RECORD
	 *       - much of this is likely overkill, but play it safe for now
	 *       - we really need to work on improving the audit_context struct
	 */

	ctx->current_state = ctx->state;
	ctx->serial = 0;
	ctx->major = 0;
	ctx->uring_op = 0;
	ctx->ctime = (struct timespec64){ .tv_sec = 0, .tv_nsec = 0 };
	memset(ctx->argv, 0, sizeof(ctx->argv));
	ctx->return_code = 0;
	ctx->prio = (ctx->state == AUDIT_STATE_RECORD ? ~0ULL : 0);
	ctx->return_valid = AUDITSC_INVALID;
	audit_free_names(ctx);
	if (ctx->state != AUDIT_STATE_RECORD) {
		kfree(ctx->filterkey);
		ctx->filterkey = NULL;
	}
	audit_free_aux(ctx);
	kfree(ctx->sockaddr);
	ctx->sockaddr = NULL;
	ctx->sockaddr_len = 0;
	ctx->pid = ctx->ppid = 0;
	ctx->uid = ctx->euid = ctx->suid = ctx->fsuid = KUIDT_INIT(0);
	ctx->gid = ctx->egid = ctx->sgid = ctx->fsgid = KGIDT_INIT(0);
	ctx->personality = 0;
	ctx->arch = 0;
	ctx->target_pid = 0;
	ctx->target_auid = ctx->target_uid = KUIDT_INIT(0);
	ctx->target_sessionid = 0;
	ctx->target_sid = 0;
	ctx->target_comm[0] = '\0';
	unroll_tree_refs(ctx, NULL, 0);
	WARN_ON(!list_empty(&ctx->killed_trees));
	ctx->type = 0;
	audit_free_module(ctx);
	ctx->fds[0] = -1;
	audit_proctitle_free(ctx);
}

static inline struct audit_context *audit_alloc_context(enum audit_state state)
{
	struct audit_context *context;

	context = kzalloc(sizeof(*context), GFP_KERNEL);
	if (!context)
		return NULL;
	context->context = AUDIT_CTX_UNUSED;
	context->state = state;
	context->prio = state == AUDIT_STATE_RECORD ? ~0ULL : 0;
	INIT_LIST_HEAD(&context->killed_trees);
	INIT_LIST_HEAD(&context->names_list);
	context->fds[0] = -1;
	context->return_valid = AUDITSC_INVALID;
	return context;
}

/**
 * audit_alloc - allocate an audit context block for a task
 * @tsk: task
 *
 * Filter on the task information and allocate a per-task audit context
 * if necessary.  Doing so turns on system call auditing for the
 * specified task.  This is called from copy_process, so no lock is
 * needed.
 */
int audit_alloc(struct task_struct *tsk)
{
	struct audit_context *context;
	enum audit_state     state;
	char *key = NULL;

	if (likely(!audit_ever_enabled))
		return 0;

	state = audit_filter_task(tsk, &key);
	if (state == AUDIT_STATE_DISABLED) {
		clear_task_syscall_work(tsk, SYSCALL_AUDIT);
		return 0;
	}

	if (!(context = audit_alloc_context(state))) {
		kfree(key);
		audit_log_lost("out of memory in audit_alloc");
		return -ENOMEM;
	}
	context->filterkey = key;

	audit_set_context(tsk, context);
	set_task_syscall_work(tsk, SYSCALL_AUDIT);
	return 0;
}

/**
 * audit_alloc_kernel - allocate an audit_context for a kernel task
 * @tsk: the kernel task
 *
 * Similar to the audit_alloc() function, but intended for kernel private
 * threads.  Returns zero on success, negative values on failure.
 */
int audit_alloc_kernel(struct task_struct *tsk)
{
	/*
	 * At the moment we are just going to call into audit_alloc() to
	 * simplify the code, but there two things to keep in mind with this
	 * approach:
	 *
	 * 1. Filtering internal kernel tasks is a bit laughable in almost all
	 * cases, but there is at least one case where there is a benefit:
	 * the '-a task,never' case allows the admin to effectively disable
	 * task auditing at runtime.
	 *
	 * 2. The {set,clear}_task_syscall_work() ops likely have zero effect
	 * on these internal kernel tasks, but they probably don't hurt either.
	 */
	return audit_alloc(tsk);
}

static inline void audit_free_context(struct audit_context *context)
{
	/* resetting is extra work, but it is likely just noise */
	audit_reset_context(context);
	free_tree_refs(context);
	kfree(context->filterkey);
	kfree(context);
}

static int audit_log_pid_context(struct audit_context *context, pid_t pid,
				 kuid_t auid, kuid_t uid, unsigned int sessionid,
				 u32 sid, char *comm)
{
	struct audit_buffer *ab;
	char *ctx = NULL;
	u32 len;
	int rc = 0;

	ab = audit_log_start(context, GFP_KERNEL, AUDIT_OBJ_PID);
	if (!ab)
		return rc;

	audit_log_format(ab, "opid=%d oauid=%d ouid=%d oses=%d", pid,
			 from_kuid(&init_user_ns, auid),
			 from_kuid(&init_user_ns, uid), sessionid);
	if (sid) {
		if (security_secid_to_secctx(sid, &ctx, &len)) {
			audit_log_format(ab, " obj=(none)");
			rc = 1;
		} else {
			audit_log_format(ab, " obj=%s", ctx);
			security_release_secctx(ctx, len);
		}
	}
	audit_log_format(ab, " ocomm=");
	audit_log_untrustedstring(ab, comm);
	audit_log_end(ab);

	return rc;
}

static void audit_log_execve_info(struct audit_context *context,
				  struct audit_buffer **ab)
{
	long len_max;
	long len_rem;
	long len_full;
	long len_buf;
	long len_abuf = 0;
	long len_tmp;
	bool require_data;
	bool encode;
	unsigned int iter;
	unsigned int arg;
	char *buf_head;
	char *buf;
	const char __user *p = (const char __user *)current->mm->arg_start;

	/* NOTE: this buffer needs to be large enough to hold all the non-arg
	 *       data we put in the audit record for this argument (see the
	 *       code below) ... at this point in time 96 is plenty */
	char abuf[96];

	/* NOTE: we set MAX_EXECVE_AUDIT_LEN to a rather arbitrary limit, the
	 *       current value of 7500 is not as important as the fact that it
	 *       is less than 8k, a setting of 7500 gives us plenty of wiggle
	 *       room if we go over a little bit in the logging below */
	WARN_ON_ONCE(MAX_EXECVE_AUDIT_LEN > 7500);
	len_max = MAX_EXECVE_AUDIT_LEN;

	/* scratch buffer to hold the userspace args */
	buf_head = kmalloc(MAX_EXECVE_AUDIT_LEN + 1, GFP_KERNEL);
	if (!buf_head) {
		audit_panic("out of memory for argv string");
		return;
	}
	buf = buf_head;

	audit_log_format(*ab, "argc=%d", context->execve.argc);

	len_rem = len_max;
	len_buf = 0;
	len_full = 0;
	require_data = true;
	encode = false;
	iter = 0;
	arg = 0;
	do {
		/* NOTE: we don't ever want to trust this value for anything
		 *       serious, but the audit record format insists we
		 *       provide an argument length for really long arguments,
		 *       e.g. > MAX_EXECVE_AUDIT_LEN, so we have no choice but
		 *       to use strncpy_from_user() to obtain this value for
		 *       recording in the log, although we don't use it
		 *       anywhere here to avoid a double-fetch problem */
		if (len_full == 0)
			len_full = strnlen_user(p, MAX_ARG_STRLEN) - 1;

		/* read more data from userspace */
		if (require_data) {
			/* can we make more room in the buffer? */
			if (buf != buf_head) {
				memmove(buf_head, buf, len_buf);
				buf = buf_head;
			}

			/* fetch as much as we can of the argument */
			len_tmp = strncpy_from_user(&buf_head[len_buf], p,
						    len_max - len_buf);
			if (len_tmp == -EFAULT) {
				/* unable to copy from userspace */
				send_sig(SIGKILL, current, 0);
				goto out;
			} else if (len_tmp == (len_max - len_buf)) {
				/* buffer is not large enough */
				require_data = true;
				/* NOTE: if we are going to span multiple
				 *       buffers force the encoding so we stand
				 *       a chance at a sane len_full value and
				 *       consistent record encoding */
				encode = true;
				len_full = len_full * 2;
				p += len_tmp;
			} else {
				require_data = false;
				if (!encode)
					encode = audit_string_contains_control(
								buf, len_tmp);
				/* try to use a trusted value for len_full */
				if (len_full < len_max)
					len_full = (encode ?
						    len_tmp * 2 : len_tmp);
				p += len_tmp + 1;
			}
			len_buf += len_tmp;
			buf_head[len_buf] = '\0';

			/* length of the buffer in the audit record? */
			len_abuf = (encode ? len_buf * 2 : len_buf + 2);
		}

		/* write as much as we can to the audit log */
		if (len_buf >= 0) {
			/* NOTE: some magic numbers here - basically if we
			 *       can't fit a reasonable amount of data into the
			 *       existing audit buffer, flush it and start with
			 *       a new buffer */
			if ((sizeof(abuf) + 8) > len_rem) {
				len_rem = len_max;
				audit_log_end(*ab);
				*ab = audit_log_start(context,
						      GFP_KERNEL, AUDIT_EXECVE);
				if (!*ab)
					goto out;
			}

			/* create the non-arg portion of the arg record */
			len_tmp = 0;
			if (require_data || (iter > 0) ||
			    ((len_abuf + sizeof(abuf)) > len_rem)) {
				if (iter == 0) {
					len_tmp += snprintf(&abuf[len_tmp],
							sizeof(abuf) - len_tmp,
							" a%d_len=%lu",
							arg, len_full);
				}
				len_tmp += snprintf(&abuf[len_tmp],
						    sizeof(abuf) - len_tmp,
						    " a%d[%d]=", arg, iter++);
			} else
				len_tmp += snprintf(&abuf[len_tmp],
						    sizeof(abuf) - len_tmp,
						    " a%d=", arg);
			WARN_ON(len_tmp >= sizeof(abuf));
			abuf[sizeof(abuf) - 1] = '\0';

			/* log the arg in the audit record */
			audit_log_format(*ab, "%s", abuf);
			len_rem -= len_tmp;
			len_tmp = len_buf;
			if (encode) {
				if (len_abuf > len_rem)
					len_tmp = len_rem / 2; /* encoding */
				audit_log_n_hex(*ab, buf, len_tmp);
				len_rem -= len_tmp * 2;
				len_abuf -= len_tmp * 2;
			} else {
				if (len_abuf > len_rem)
					len_tmp = len_rem - 2; /* quotes */
				audit_log_n_string(*ab, buf, len_tmp);
				len_rem -= len_tmp + 2;
				/* don't subtract the "2" because we still need
				 * to add quotes to the remaining string */
				len_abuf -= len_tmp;
			}
			len_buf -= len_tmp;
			buf += len_tmp;
		}

		/* ready to move to the next argument? */
		if ((len_buf == 0) && !require_data) {
			arg++;
			iter = 0;
			len_full = 0;
			require_data = true;
			encode = false;
		}
	} while (arg < context->execve.argc);

	/* NOTE: the caller handles the final audit_log_end() call */

out:
	kfree(buf_head);
}

static void audit_log_cap(struct audit_buffer *ab, char *prefix,
			  kernel_cap_t *cap)
{
	int i;

	if (cap_isclear(*cap)) {
		audit_log_format(ab, " %s=0", prefix);
		return;
	}
	audit_log_format(ab, " %s=", prefix);
	CAP_FOR_EACH_U32(i)
		audit_log_format(ab, "%08x", cap->cap[CAP_LAST_U32 - i]);
}

static void audit_log_fcaps(struct audit_buffer *ab, struct audit_names *name)
{
	if (name->fcap_ver == -1) {
		audit_log_format(ab, " cap_fe=? cap_fver=? cap_fp=? cap_fi=?");
		return;
	}
	audit_log_cap(ab, "cap_fp", &name->fcap.permitted);
	audit_log_cap(ab, "cap_fi", &name->fcap.inheritable);
	audit_log_format(ab, " cap_fe=%d cap_fver=%x cap_frootid=%d",
			 name->fcap.fE, name->fcap_ver,
			 from_kuid(&init_user_ns, name->fcap.rootid));
}

static void show_special(struct audit_context *context, int *call_panic)
{
	struct audit_buffer *ab;
	int i;

	ab = audit_log_start(context, GFP_KERNEL, context->type);
	if (!ab)
		return;

	switch (context->type) {
	case AUDIT_SOCKETCALL: {
		int nargs = context->socketcall.nargs;

		audit_log_format(ab, "nargs=%d", nargs);
		for (i = 0; i < nargs; i++)
			audit_log_format(ab, " a%d=%lx", i,
				context->socketcall.args[i]);
		break; }
	case AUDIT_IPC: {
		u32 osid = context->ipc.osid;

		audit_log_format(ab, "ouid=%u ogid=%u mode=%#ho",
				 from_kuid(&init_user_ns, context->ipc.uid),
				 from_kgid(&init_user_ns, context->ipc.gid),
				 context->ipc.mode);
		if (osid) {
			char *ctx = NULL;
			u32 len;

			if (security_secid_to_secctx(osid, &ctx, &len)) {
				audit_log_format(ab, " osid=%u", osid);
				*call_panic = 1;
			} else {
				audit_log_format(ab, " obj=%s", ctx);
				security_release_secctx(ctx, len);
			}
		}
		if (context->ipc.has_perm) {
			audit_log_end(ab);
			ab = audit_log_start(context, GFP_KERNEL,
					     AUDIT_IPC_SET_PERM);
			if (unlikely(!ab))
				return;
			audit_log_format(ab,
				"qbytes=%lx ouid=%u ogid=%u mode=%#ho",
				context->ipc.qbytes,
				context->ipc.perm_uid,
				context->ipc.perm_gid,
				context->ipc.perm_mode);
		}
		break; }
	case AUDIT_MQ_OPEN:
		audit_log_format(ab,
			"oflag=0x%x mode=%#ho mq_flags=0x%lx mq_maxmsg=%ld "
			"mq_msgsize=%ld mq_curmsgs=%ld",
			context->mq_open.oflag, context->mq_open.mode,
			context->mq_open.attr.mq_flags,
			context->mq_open.attr.mq_maxmsg,
			context->mq_open.attr.mq_msgsize,
			context->mq_open.attr.mq_curmsgs);
		break;
	case AUDIT_MQ_SENDRECV:
		audit_log_format(ab,
			"mqdes=%d msg_len=%zd msg_prio=%u "
			"abs_timeout_sec=%lld abs_timeout_nsec=%ld",
			context->mq_sendrecv.mqdes,
			context->mq_sendrecv.msg_len,
			context->mq_sendrecv.msg_prio,
			(long long) context->mq_sendrecv.abs_timeout.tv_sec,
			context->mq_sendrecv.abs_timeout.tv_nsec);
		break;
	case AUDIT_MQ_NOTIFY:
		audit_log_format(ab, "mqdes=%d sigev_signo=%d",
				context->mq_notify.mqdes,
				context->mq_notify.sigev_signo);
		break;
	case AUDIT_MQ_GETSETATTR: {
		struct mq_attr *attr = &context->mq_getsetattr.mqstat;

		audit_log_format(ab,
			"mqdes=%d mq_flags=0x%lx mq_maxmsg=%ld mq_msgsize=%ld "
			"mq_curmsgs=%ld ",
			context->mq_getsetattr.mqdes,
			attr->mq_flags, attr->mq_maxmsg,
			attr->mq_msgsize, attr->mq_curmsgs);
		break; }
	case AUDIT_CAPSET:
		audit_log_format(ab, "pid=%d", context->capset.pid);
		audit_log_cap(ab, "cap_pi", &context->capset.cap.inheritable);
		audit_log_cap(ab, "cap_pp", &context->capset.cap.permitted);
		audit_log_cap(ab, "cap_pe", &context->capset.cap.effective);
		audit_log_cap(ab, "cap_pa", &context->capset.cap.ambient);
		break;
	case AUDIT_MMAP:
		audit_log_format(ab, "fd=%d flags=0x%x", context->mmap.fd,
				 context->mmap.flags);
		break;
	case AUDIT_OPENAT2:
		audit_log_format(ab, "oflag=0%llo mode=0%llo resolve=0x%llx",
				 context->openat2.flags,
				 context->openat2.mode,
				 context->openat2.resolve);
		break;
	case AUDIT_EXECVE:
		audit_log_execve_info(context, &ab);
		break;
	case AUDIT_KERN_MODULE:
		audit_log_format(ab, "name=");
		if (context->module.name) {
			audit_log_untrustedstring(ab, context->module.name);
		} else
			audit_log_format(ab, "(null)");

		break;
	}
	audit_log_end(ab);
}

static inline int audit_proctitle_rtrim(char *proctitle, int len)
{
	char *end = proctitle + len - 1;

	while (end > proctitle && !isprint(*end))
		end--;

	/* catch the case where proctitle is only 1 non-print character */
	len = end - proctitle + 1;
	len -= isprint(proctitle[len-1]) == 0;
	return len;
}

/*
 * audit_log_name - produce AUDIT_PATH record from struct audit_names
 * @context: audit_context for the task
 * @n: audit_names structure with reportable details
 * @path: optional path to report instead of audit_names->name
 * @record_num: record number to report when handling a list of names
 * @call_panic: optional pointer to int that will be updated if secid fails
 */
static void audit_log_name(struct audit_context *context, struct audit_names *n,
		    const struct path *path, int record_num, int *call_panic)
{
	struct audit_buffer *ab;

	ab = audit_log_start(context, GFP_KERNEL, AUDIT_PATH);
	if (!ab)
		return;

	audit_log_format(ab, "item=%d", record_num);

	if (path)
		audit_log_d_path(ab, " name=", path);
	else if (n->name) {
		switch (n->name_len) {
		case AUDIT_NAME_FULL:
			/* log the full path */
			audit_log_format(ab, " name=");
			audit_log_untrustedstring(ab, n->name->name);
			break;
		case 0:
			/* name was specified as a relative path and the
			 * directory component is the cwd
			 */
			if (context->pwd.dentry && context->pwd.mnt)
				audit_log_d_path(ab, " name=", &context->pwd);
			else
				audit_log_format(ab, " name=(null)");
			break;
		default:
			/* log the name's directory component */
			audit_log_format(ab, " name=");
			audit_log_n_untrustedstring(ab, n->name->name,
						    n->name_len);
		}
	} else
		audit_log_format(ab, " name=(null)");

	if (n->ino != AUDIT_INO_UNSET)
		audit_log_format(ab, " inode=%lu dev=%02x:%02x mode=%#ho ouid=%u ogid=%u rdev=%02x:%02x",
				 n->ino,
				 MAJOR(n->dev),
				 MINOR(n->dev),
				 n->mode,
				 from_kuid(&init_user_ns, n->uid),
				 from_kgid(&init_user_ns, n->gid),
				 MAJOR(n->rdev),
				 MINOR(n->rdev));
	if (n->osid != 0) {
		char *ctx = NULL;
		u32 len;

		if (security_secid_to_secctx(
			n->osid, &ctx, &len)) {
			audit_log_format(ab, " osid=%u", n->osid);
			if (call_panic)
				*call_panic = 2;
		} else {
			audit_log_format(ab, " obj=%s", ctx);
			security_release_secctx(ctx, len);
		}
	}

	/* log the audit_names record type */
	switch (n->type) {
	case AUDIT_TYPE_NORMAL:
		audit_log_format(ab, " nametype=NORMAL");
		break;
	case AUDIT_TYPE_PARENT:
		audit_log_format(ab, " nametype=PARENT");
		break;
	case AUDIT_TYPE_CHILD_DELETE:
		audit_log_format(ab, " nametype=DELETE");
		break;
	case AUDIT_TYPE_CHILD_CREATE:
		audit_log_format(ab, " nametype=CREATE");
		break;
	default:
		audit_log_format(ab, " nametype=UNKNOWN");
		break;
	}

	audit_log_fcaps(ab, n);
	audit_log_end(ab);
}

static void audit_log_proctitle(void)
{
	int res;
	char *buf;
	char *msg = "(null)";
	int len = strlen(msg);
	struct audit_context *context = audit_context();
	struct audit_buffer *ab;

	ab = audit_log_start(context, GFP_KERNEL, AUDIT_PROCTITLE);
	if (!ab)
		return;	/* audit_panic or being filtered */

	audit_log_format(ab, "proctitle=");

	/* Not  cached */
	if (!context->proctitle.value) {
		buf = kmalloc(MAX_PROCTITLE_AUDIT_LEN, GFP_KERNEL);
		if (!buf)
			goto out;
		/* Historically called this from procfs naming */
		res = get_cmdline(current, buf, MAX_PROCTITLE_AUDIT_LEN);
		if (res == 0) {
			kfree(buf);
			goto out;
		}
		res = audit_proctitle_rtrim(buf, res);
		if (res == 0) {
			kfree(buf);
			goto out;
		}
		context->proctitle.value = buf;
		context->proctitle.len = res;
	}
	msg = context->proctitle.value;
	len = context->proctitle.len;
out:
	audit_log_n_untrustedstring(ab, msg, len);
	audit_log_end(ab);
}

/**
 * audit_log_uring - generate a AUDIT_URINGOP record
 * @ctx: the audit context
 */
static void audit_log_uring(struct audit_context *ctx)
{
	struct audit_buffer *ab;
	const struct cred *cred;

	ab = audit_log_start(ctx, GFP_ATOMIC, AUDIT_URINGOP);
	if (!ab)
		return;
	cred = current_cred();
	audit_log_format(ab, "uring_op=%d", ctx->uring_op);
	if (ctx->return_valid != AUDITSC_INVALID)
		audit_log_format(ab, " success=%s exit=%ld",
				 (ctx->return_valid == AUDITSC_SUCCESS ?
				  "yes" : "no"),
				 ctx->return_code);
	audit_log_format(ab,
			 " items=%d"
			 " ppid=%d pid=%d uid=%u gid=%u euid=%u suid=%u"
			 " fsuid=%u egid=%u sgid=%u fsgid=%u",
			 ctx->name_count,
			 task_ppid_nr(current), task_tgid_nr(current),
			 from_kuid(&init_user_ns, cred->uid),
			 from_kgid(&init_user_ns, cred->gid),
			 from_kuid(&init_user_ns, cred->euid),
			 from_kuid(&init_user_ns, cred->suid),
			 from_kuid(&init_user_ns, cred->fsuid),
			 from_kgid(&init_user_ns, cred->egid),
			 from_kgid(&init_user_ns, cred->sgid),
			 from_kgid(&init_user_ns, cred->fsgid));
	audit_log_task_context(ab);
	audit_log_key(ab, ctx->filterkey);
	audit_log_end(ab);
}

static void audit_log_exit(void)
{
	int i, call_panic = 0;
	struct audit_context *context = audit_context();
	struct audit_buffer *ab;
	struct audit_aux_data *aux;
	struct audit_names *n;

	context->personality = current->personality;

	switch (context->context) {
	case AUDIT_CTX_SYSCALL:
		ab = audit_log_start(context, GFP_KERNEL, AUDIT_SYSCALL);
		if (!ab)
			return;
		audit_log_format(ab, "arch=%x syscall=%d",
				 context->arch, context->major);
		if (context->personality != PER_LINUX)
			audit_log_format(ab, " per=%lx", context->personality);
		if (context->return_valid != AUDITSC_INVALID)
			audit_log_format(ab, " success=%s exit=%ld",
					 (context->return_valid == AUDITSC_SUCCESS ?
					  "yes" : "no"),
					 context->return_code);
		audit_log_format(ab,
				 " a0=%lx a1=%lx a2=%lx a3=%lx items=%d",
				 context->argv[0],
				 context->argv[1],
				 context->argv[2],
				 context->argv[3],
				 context->name_count);
		audit_log_task_info(ab);
		audit_log_key(ab, context->filterkey);
		audit_log_end(ab);
		break;
	case AUDIT_CTX_URING:
		audit_log_uring(context);
		break;
	default:
		BUG();
		break;
	}

	for (aux = context->aux; aux; aux = aux->next) {

		ab = audit_log_start(context, GFP_KERNEL, aux->type);
		if (!ab)
			continue; /* audit_panic has been called */

		switch (aux->type) {

		case AUDIT_BPRM_FCAPS: {
			struct audit_aux_data_bprm_fcaps *axs = (void *)aux;

			audit_log_format(ab, "fver=%x", axs->fcap_ver);
			audit_log_cap(ab, "fp", &axs->fcap.permitted);
			audit_log_cap(ab, "fi", &axs->fcap.inheritable);
			audit_log_format(ab, " fe=%d", axs->fcap.fE);
			audit_log_cap(ab, "old_pp", &axs->old_pcap.permitted);
			audit_log_cap(ab, "old_pi", &axs->old_pcap.inheritable);
			audit_log_cap(ab, "old_pe", &axs->old_pcap.effective);
			audit_log_cap(ab, "old_pa", &axs->old_pcap.ambient);
			audit_log_cap(ab, "pp", &axs->new_pcap.permitted);
			audit_log_cap(ab, "pi", &axs->new_pcap.inheritable);
			audit_log_cap(ab, "pe", &axs->new_pcap.effective);
			audit_log_cap(ab, "pa", &axs->new_pcap.ambient);
			audit_log_format(ab, " frootid=%d",
					 from_kuid(&init_user_ns,
						   axs->fcap.rootid));
			break; }

		}
		audit_log_end(ab);
	}

	if (context->type)
		show_special(context, &call_panic);

	if (context->fds[0] >= 0) {
		ab = audit_log_start(context, GFP_KERNEL, AUDIT_FD_PAIR);
		if (ab) {
			audit_log_format(ab, "fd0=%d fd1=%d",
					context->fds[0], context->fds[1]);
			audit_log_end(ab);
		}
	}

	if (context->sockaddr_len) {
		ab = audit_log_start(context, GFP_KERNEL, AUDIT_SOCKADDR);
		if (ab) {
			audit_log_format(ab, "saddr=");
			audit_log_n_hex(ab, (void *)context->sockaddr,
					context->sockaddr_len);
			audit_log_end(ab);
		}
	}

	for (aux = context->aux_pids; aux; aux = aux->next) {
		struct audit_aux_data_pids *axs = (void *)aux;

		for (i = 0; i < axs->pid_count; i++)
			if (audit_log_pid_context(context, axs->target_pid[i],
						  axs->target_auid[i],
						  axs->target_uid[i],
						  axs->target_sessionid[i],
						  axs->target_sid[i],
						  axs->target_comm[i]))
				call_panic = 1;
	}

	if (context->target_pid &&
	    audit_log_pid_context(context, context->target_pid,
				  context->target_auid, context->target_uid,
				  context->target_sessionid,
				  context->target_sid, context->target_comm))
			call_panic = 1;

	if (context->pwd.dentry && context->pwd.mnt) {
		ab = audit_log_start(context, GFP_KERNEL, AUDIT_CWD);
		if (ab) {
			audit_log_d_path(ab, "cwd=", &context->pwd);
			audit_log_end(ab);
		}
	}

	i = 0;
	list_for_each_entry(n, &context->names_list, list) {
		if (n->hidden)
			continue;
		audit_log_name(context, n, NULL, i++, &call_panic);
	}

	if (context->context == AUDIT_CTX_SYSCALL)
		audit_log_proctitle();

	/* Send end of event record to help user space know we are finished */
	ab = audit_log_start(context, GFP_KERNEL, AUDIT_EOE);
	if (ab)
		audit_log_end(ab);
	if (call_panic)
		audit_panic("error in audit_log_exit()");
}

/**
 * __audit_free - free a per-task audit context
 * @tsk: task whose audit context block to free
 *
 * Called from copy_process, do_exit, and the io_uring code
 */
void __audit_free(struct task_struct *tsk)
{
	struct audit_context *context = tsk->audit_context;

	if (!context)
		return;

	/* this may generate CONFIG_CHANGE records */
	if (!list_empty(&context->killed_trees))
		audit_kill_trees(context);

	/* We are called either by do_exit() or the fork() error handling code;
	 * in the former case tsk == current and in the latter tsk is a
	 * random task_struct that doesn't doesn't have any meaningful data we
	 * need to log via audit_log_exit().
	 */
	if (tsk == current && !context->dummy) {
		context->return_valid = AUDITSC_INVALID;
		context->return_code = 0;
		if (context->context == AUDIT_CTX_SYSCALL) {
			audit_filter_syscall(tsk, context);
			audit_filter_inodes(tsk, context);
			if (context->current_state == AUDIT_STATE_RECORD)
				audit_log_exit();
		} else if (context->context == AUDIT_CTX_URING) {
			/* TODO: verify this case is real and valid */
			audit_filter_uring(tsk, context);
			audit_filter_inodes(tsk, context);
			if (context->current_state == AUDIT_STATE_RECORD)
				audit_log_uring(context);
		}
	}

	audit_set_context(tsk, NULL);
	audit_free_context(context);
}

/**
 * audit_return_fixup - fixup the return codes in the audit_context
 * @ctx: the audit_context
 * @success: true/false value to indicate if the operation succeeded or not
 * @code: operation return code
 *
 * We need to fixup the return code in the audit logs if the actual return
 * codes are later going to be fixed by the arch specific signal handlers.
 */
static void audit_return_fixup(struct audit_context *ctx,
			       int success, long code)
{
	/*
	 * This is actually a test for:
	 * (rc == ERESTARTSYS ) || (rc == ERESTARTNOINTR) ||
	 * (rc == ERESTARTNOHAND) || (rc == ERESTART_RESTARTBLOCK)
	 *
	 * but is faster than a bunch of ||
	 */
	if (unlikely(code <= -ERESTARTSYS) &&
	    (code >= -ERESTART_RESTARTBLOCK) &&
	    (code != -ENOIOCTLCMD))
		ctx->return_code = -EINTR;
	else
		ctx->return_code  = code;
	ctx->return_valid = (success ? AUDITSC_SUCCESS : AUDITSC_FAILURE);
}

/**
 * __audit_uring_entry - prepare the kernel task's audit context for io_uring
 * @op: the io_uring opcode
 *
 * This is similar to audit_syscall_entry() but is intended for use by io_uring
 * operations.  This function should only ever be called from
 * audit_uring_entry() as we rely on the audit context checking present in that
 * function.
 */
void __audit_uring_entry(u8 op)
{
	struct audit_context *ctx = audit_context();

	if (ctx->state == AUDIT_STATE_DISABLED)
		return;

	/*
	 * NOTE: It's possible that we can be called from the process' context
	 *       before it returns to userspace, and before audit_syscall_exit()
	 *       is called.  In this case there is not much to do, just record
	 *       the io_uring details and return.
	 */
	ctx->uring_op = op;
	if (ctx->context == AUDIT_CTX_SYSCALL)
		return;

	ctx->dummy = !audit_n_rules;
	if (!ctx->dummy && ctx->state == AUDIT_STATE_BUILD)
		ctx->prio = 0;

	ctx->context = AUDIT_CTX_URING;
	ctx->current_state = ctx->state;
	ktime_get_coarse_real_ts64(&ctx->ctime);
}

/**
 * __audit_uring_exit - wrap up the kernel task's audit context after io_uring
 * @success: true/false value to indicate if the operation succeeded or not
 * @code: operation return code
 *
 * This is similar to audit_syscall_exit() but is intended for use by io_uring
 * operations.  This function should only ever be called from
 * audit_uring_exit() as we rely on the audit context checking present in that
 * function.
 */
void __audit_uring_exit(int success, long code)
{
	struct audit_context *ctx = audit_context();

	if (ctx->context == AUDIT_CTX_SYSCALL) {
		/*
		 * NOTE: See the note in __audit_uring_entry() about the case
		 *       where we may be called from process context before we
		 *       return to userspace via audit_syscall_exit().  In this
		 *       case we simply emit a URINGOP record and bail, the
		 *       normal syscall exit handling will take care of
		 *       everything else.
		 *       It is also worth mentioning that when we are called,
		 *       the current process creds may differ from the creds
		 *       used during the normal syscall processing; keep that
		 *       in mind if/when we move the record generation code.
		 */

		/*
		 * We need to filter on the syscall info here to decide if we
		 * should emit a URINGOP record.  I know it seems odd but this
		 * solves the problem where users have a filter to block *all*
		 * syscall records in the "exit" filter; we want to preserve
		 * the behavior here.
		 */
		audit_filter_syscall(current, ctx);
		if (ctx->current_state != AUDIT_STATE_RECORD)
			audit_filter_uring(current, ctx);
		audit_filter_inodes(current, ctx);
		if (ctx->current_state != AUDIT_STATE_RECORD)
			return;

		audit_log_uring(ctx);
		return;
	}

	/* this may generate CONFIG_CHANGE records */
	if (!list_empty(&ctx->killed_trees))
		audit_kill_trees(ctx);

	/* run through both filters to ensure we set the filterkey properly */
	audit_filter_uring(current, ctx);
	audit_filter_inodes(current, ctx);
	if (ctx->current_state != AUDIT_STATE_RECORD)
		goto out;
	audit_return_fixup(ctx, success, code);
	audit_log_exit();

out:
	audit_reset_context(ctx);
}

/**
 * __audit_syscall_entry - fill in an audit record at syscall entry
 * @major: major syscall type (function)
 * @a1: additional syscall register 1
 * @a2: additional syscall register 2
 * @a3: additional syscall register 3
 * @a4: additional syscall register 4
 *
 * Fill in audit context at syscall entry.  This only happens if the
 * audit context was created when the task was created and the state or
 * filters demand the audit context be built.  If the state from the
 * per-task filter or from the per-syscall filter is AUDIT_STATE_RECORD,
 * then the record will be written at syscall exit time (otherwise, it
 * will only be written if another part of the kernel requests that it
 * be written).
 */
void __audit_syscall_entry(int major, unsigned long a1, unsigned long a2,
			   unsigned long a3, unsigned long a4)
{
	struct audit_context *context = audit_context();
	enum audit_state     state;

	if (!audit_enabled || !context)
		return;

	WARN_ON(context->context != AUDIT_CTX_UNUSED);
	WARN_ON(context->name_count);
	if (context->context != AUDIT_CTX_UNUSED || context->name_count) {
		audit_panic("unrecoverable error in audit_syscall_entry()");
		return;
	}

	state = context->state;
	if (state == AUDIT_STATE_DISABLED)
		return;

	context->dummy = !audit_n_rules;
	if (!context->dummy && state == AUDIT_STATE_BUILD) {
		context->prio = 0;
		if (auditd_test_task(current))
			return;
	}

	context->arch	    = syscall_get_arch(current);
	context->major      = major;
	context->argv[0]    = a1;
	context->argv[1]    = a2;
	context->argv[2]    = a3;
	context->argv[3]    = a4;
	context->context = AUDIT_CTX_SYSCALL;
	context->current_state  = state;
	ktime_get_coarse_real_ts64(&context->ctime);
}

/**
 * __audit_syscall_exit - deallocate audit context after a system call
 * @success: success value of the syscall
 * @return_code: return value of the syscall
 *
 * Tear down after system call.  If the audit context has been marked as
 * auditable (either because of the AUDIT_STATE_RECORD state from
 * filtering, or because some other part of the kernel wrote an audit
 * message), then write out the syscall information.  In call cases,
 * free the names stored from getname().
 */
void __audit_syscall_exit(int success, long return_code)
{
	struct audit_context *context = audit_context();

	if (!context || context->dummy ||
	    context->context != AUDIT_CTX_SYSCALL)
		goto out;

	/* this may generate CONFIG_CHANGE records */
	if (!list_empty(&context->killed_trees))
		audit_kill_trees(context);

	/* run through both filters to ensure we set the filterkey properly */
	audit_filter_syscall(current, context);
	audit_filter_inodes(current, context);
	if (context->current_state < AUDIT_STATE_RECORD)
		goto out;

	audit_return_fixup(context, success, return_code);
	audit_log_exit();

out:
	audit_reset_context(context);
}

static inline void handle_one(const struct inode *inode)
{
	struct audit_context *context;
	struct audit_tree_refs *p;
	struct audit_chunk *chunk;
	int count;

	if (likely(!inode->i_fsnotify_marks))
		return;
	context = audit_context();
	p = context->trees;
	count = context->tree_count;
	rcu_read_lock();
	chunk = audit_tree_lookup(inode);
	rcu_read_unlock();
	if (!chunk)
		return;
	if (likely(put_tree_ref(context, chunk)))
		return;
	if (unlikely(!grow_tree_refs(context))) {
		pr_warn("out of memory, audit has lost a tree reference\n");
		audit_set_auditable(context);
		audit_put_chunk(chunk);
		unroll_tree_refs(context, p, count);
		return;
	}
	put_tree_ref(context, chunk);
}

static void handle_path(const struct dentry *dentry)
{
	struct audit_context *context;
	struct audit_tree_refs *p;
	const struct dentry *d, *parent;
	struct audit_chunk *drop;
	unsigned long seq;
	int count;

	context = audit_context();
	p = context->trees;
	count = context->tree_count;
retry:
	drop = NULL;
	d = dentry;
	rcu_read_lock();
	seq = read_seqbegin(&rename_lock);
	for(;;) {
		struct inode *inode = d_backing_inode(d);

		if (inode && unlikely(inode->i_fsnotify_marks)) {
			struct audit_chunk *chunk;

			chunk = audit_tree_lookup(inode);
			if (chunk) {
				if (unlikely(!put_tree_ref(context, chunk))) {
					drop = chunk;
					break;
				}
			}
		}
		parent = d->d_parent;
		if (parent == d)
			break;
		d = parent;
	}
	if (unlikely(read_seqretry(&rename_lock, seq) || drop)) {  /* in this order */
		rcu_read_unlock();
		if (!drop) {
			/* just a race with rename */
			unroll_tree_refs(context, p, count);
			goto retry;
		}
		audit_put_chunk(drop);
		if (grow_tree_refs(context)) {
			/* OK, got more space */
			unroll_tree_refs(context, p, count);
			goto retry;
		}
		/* too bad */
		pr_warn("out of memory, audit has lost a tree reference\n");
		unroll_tree_refs(context, p, count);
		audit_set_auditable(context);
		return;
	}
	rcu_read_unlock();
}

static struct audit_names *audit_alloc_name(struct audit_context *context,
						unsigned char type)
{
	struct audit_names *aname;

	if (context->name_count < AUDIT_NAMES) {
		aname = &context->preallocated_names[context->name_count];
		memset(aname, 0, sizeof(*aname));
	} else {
		aname = kzalloc(sizeof(*aname), GFP_NOFS);
		if (!aname)
			return NULL;
		aname->should_free = true;
	}

	aname->ino = AUDIT_INO_UNSET;
	aname->type = type;
	list_add_tail(&aname->list, &context->names_list);

	context->name_count++;
	if (!context->pwd.dentry)
		get_fs_pwd(current->fs, &context->pwd);
	return aname;
}

/**
 * __audit_reusename - fill out filename with info from existing entry
 * @uptr: userland ptr to pathname
 *
 * Search the audit_names list for the current audit context. If there is an
 * existing entry with a matching "uptr" then return the filename
 * associated with that audit_name. If not, return NULL.
 */
struct filename *
__audit_reusename(const __user char *uptr)
{
	struct audit_context *context = audit_context();
	struct audit_names *n;

	list_for_each_entry(n, &context->names_list, list) {
		if (!n->name)
			continue;
		if (n->name->uptr == uptr) {
			n->name->refcnt++;
			return n->name;
		}
	}
	return NULL;
}

/**
 * __audit_getname - add a name to the list
 * @name: name to add
 *
 * Add a name to the list of audit names for this context.
 * Called from fs/namei.c:getname().
 */
void __audit_getname(struct filename *name)
{
	struct audit_context *context = audit_context();
	struct audit_names *n;

	if (context->context == AUDIT_CTX_UNUSED)
		return;

	n = audit_alloc_name(context, AUDIT_TYPE_UNKNOWN);
	if (!n)
		return;

	n->name = name;
	n->name_len = AUDIT_NAME_FULL;
	name->aname = n;
	name->refcnt++;
}

static inline int audit_copy_fcaps(struct audit_names *name,
				   const struct dentry *dentry)
{
	struct cpu_vfs_cap_data caps;
	int rc;

	if (!dentry)
		return 0;

	rc = get_vfs_caps_from_disk(&init_user_ns, dentry, &caps);
	if (rc)
		return rc;

	name->fcap.permitted = caps.permitted;
	name->fcap.inheritable = caps.inheritable;
	name->fcap.fE = !!(caps.magic_etc & VFS_CAP_FLAGS_EFFECTIVE);
	name->fcap.rootid = caps.rootid;
	name->fcap_ver = (caps.magic_etc & VFS_CAP_REVISION_MASK) >>
				VFS_CAP_REVISION_SHIFT;

	return 0;
}

/* Copy inode data into an audit_names. */
static void audit_copy_inode(struct audit_names *name,
			     const struct dentry *dentry,
			     struct inode *inode, unsigned int flags)
{
	name->ino   = inode->i_ino;
	name->dev   = inode->i_sb->s_dev;
	name->mode  = inode->i_mode;
	name->uid   = inode->i_uid;
	name->gid   = inode->i_gid;
	name->rdev  = inode->i_rdev;
	security_inode_getsecid(inode, &name->osid);
	if (flags & AUDIT_INODE_NOEVAL) {
		name->fcap_ver = -1;
		return;
	}
	audit_copy_fcaps(name, dentry);
}

/**
 * __audit_inode - store the inode and device from a lookup
 * @name: name being audited
 * @dentry: dentry being audited
 * @flags: attributes for this particular entry
 */
void __audit_inode(struct filename *name, const struct dentry *dentry,
		   unsigned int flags)
{
	struct audit_context *context = audit_context();
	struct inode *inode = d_backing_inode(dentry);
	struct audit_names *n;
	bool parent = flags & AUDIT_INODE_PARENT;
	struct audit_entry *e;
	struct list_head *list = &audit_filter_list[AUDIT_FILTER_FS];
	int i;

	if (context->context == AUDIT_CTX_UNUSED)
		return;

	rcu_read_lock();
	list_for_each_entry_rcu(e, list, list) {
		for (i = 0; i < e->rule.field_count; i++) {
			struct audit_field *f = &e->rule.fields[i];

			if (f->type == AUDIT_FSTYPE
			    && audit_comparator(inode->i_sb->s_magic,
						f->op, f->val)
			    && e->rule.action == AUDIT_NEVER) {
				rcu_read_unlock();
				return;
			}
		}
	}
	rcu_read_unlock();

	if (!name)
		goto out_alloc;

	/*
	 * If we have a pointer to an audit_names entry already, then we can
	 * just use it directly if the type is correct.
	 */
	n = name->aname;
	if (n) {
		if (parent) {
			if (n->type == AUDIT_TYPE_PARENT ||
			    n->type == AUDIT_TYPE_UNKNOWN)
				goto out;
		} else {
			if (n->type != AUDIT_TYPE_PARENT)
				goto out;
		}
	}

	list_for_each_entry_reverse(n, &context->names_list, list) {
		if (n->ino) {
			/* valid inode number, use that for the comparison */
			if (n->ino != inode->i_ino ||
			    n->dev != inode->i_sb->s_dev)
				continue;
		} else if (n->name) {
			/* inode number has not been set, check the name */
			if (strcmp(n->name->name, name->name))
				continue;
		} else
			/* no inode and no name (?!) ... this is odd ... */
			continue;

		/* match the correct record type */
		if (parent) {
			if (n->type == AUDIT_TYPE_PARENT ||
			    n->type == AUDIT_TYPE_UNKNOWN)
				goto out;
		} else {
			if (n->type != AUDIT_TYPE_PARENT)
				goto out;
		}
	}

out_alloc:
	/* unable to find an entry with both a matching name and type */
	n = audit_alloc_name(context, AUDIT_TYPE_UNKNOWN);
	if (!n)
		return;
	if (name) {
		n->name = name;
		name->refcnt++;
	}

out:
	if (parent) {
		n->name_len = n->name ? parent_len(n->name->name) : AUDIT_NAME_FULL;
		n->type = AUDIT_TYPE_PARENT;
		if (flags & AUDIT_INODE_HIDDEN)
			n->hidden = true;
	} else {
		n->name_len = AUDIT_NAME_FULL;
		n->type = AUDIT_TYPE_NORMAL;
	}
	handle_path(dentry);
	audit_copy_inode(n, dentry, inode, flags & AUDIT_INODE_NOEVAL);
}

void __audit_file(const struct file *file)
{
	__audit_inode(NULL, file->f_path.dentry, 0);
}

/**
 * __audit_inode_child - collect inode info for created/removed objects
 * @parent: inode of dentry parent
 * @dentry: dentry being audited
 * @type:   AUDIT_TYPE_* value that we're looking for
 *
 * For syscalls that create or remove filesystem objects, audit_inode
 * can only collect information for the filesystem object's parent.
 * This call updates the audit context with the child's information.
 * Syscalls that create a new filesystem object must be hooked after
 * the object is created.  Syscalls that remove a filesystem object
 * must be hooked prior, in order to capture the target inode during
 * unsuccessful attempts.
 */
void __audit_inode_child(struct inode *parent,
			 const struct dentry *dentry,
			 const unsigned char type)
{
	struct audit_context *context = audit_context();
	struct inode *inode = d_backing_inode(dentry);
	const struct qstr *dname = &dentry->d_name;
	struct audit_names *n, *found_parent = NULL, *found_child = NULL;
	struct audit_entry *e;
	struct list_head *list = &audit_filter_list[AUDIT_FILTER_FS];
	int i;

	if (context->context == AUDIT_CTX_UNUSED)
		return;

	rcu_read_lock();
	list_for_each_entry_rcu(e, list, list) {
		for (i = 0; i < e->rule.field_count; i++) {
			struct audit_field *f = &e->rule.fields[i];

			if (f->type == AUDIT_FSTYPE
			    && audit_comparator(parent->i_sb->s_magic,
						f->op, f->val)
			    && e->rule.action == AUDIT_NEVER) {
				rcu_read_unlock();
				return;
			}
		}
	}
	rcu_read_unlock();

	if (inode)
		handle_one(inode);

	/* look for a parent entry first */
	list_for_each_entry(n, &context->names_list, list) {
		if (!n->name ||
		    (n->type != AUDIT_TYPE_PARENT &&
		     n->type != AUDIT_TYPE_UNKNOWN))
			continue;

		if (n->ino == parent->i_ino && n->dev == parent->i_sb->s_dev &&
		    !audit_compare_dname_path(dname,
					      n->name->name, n->name_len)) {
			if (n->type == AUDIT_TYPE_UNKNOWN)
				n->type = AUDIT_TYPE_PARENT;
			found_parent = n;
			break;
		}
	}

	/* is there a matching child entry? */
	list_for_each_entry(n, &context->names_list, list) {
		/* can only match entries that have a name */
		if (!n->name ||
		    (n->type != type && n->type != AUDIT_TYPE_UNKNOWN))
			continue;

		if (!strcmp(dname->name, n->name->name) ||
		    !audit_compare_dname_path(dname, n->name->name,
						found_parent ?
						found_parent->name_len :
						AUDIT_NAME_FULL)) {
			if (n->type == AUDIT_TYPE_UNKNOWN)
				n->type = type;
			found_child = n;
			break;
		}
	}

	if (!found_parent) {
		/* create a new, "anonymous" parent record */
		n = audit_alloc_name(context, AUDIT_TYPE_PARENT);
		if (!n)
			return;
		audit_copy_inode(n, NULL, parent, 0);
	}

	if (!found_child) {
		found_child = audit_alloc_name(context, type);
		if (!found_child)
			return;

		/* Re-use the name belonging to the slot for a matching parent
		 * directory. All names for this context are relinquished in
		 * audit_free_names() */
		if (found_parent) {
			found_child->name = found_parent->name;
			found_child->name_len = AUDIT_NAME_FULL;
			found_child->name->refcnt++;
		}
	}

	if (inode)
		audit_copy_inode(found_child, dentry, inode, 0);
	else
		found_child->ino = AUDIT_INO_UNSET;
}
EXPORT_SYMBOL_GPL(__audit_inode_child);

/**
 * auditsc_get_stamp - get local copies of audit_context values
 * @ctx: audit_context for the task
 * @t: timespec64 to store time recorded in the audit_context
 * @serial: serial value that is recorded in the audit_context
 *
 * Also sets the context as auditable.
 */
int auditsc_get_stamp(struct audit_context *ctx,
		       struct timespec64 *t, unsigned int *serial)
{
	if (ctx->context == AUDIT_CTX_UNUSED)
		return 0;
	if (!ctx->serial)
		ctx->serial = audit_serial();
	t->tv_sec  = ctx->ctime.tv_sec;
	t->tv_nsec = ctx->ctime.tv_nsec;
	*serial    = ctx->serial;
	if (!ctx->prio) {
		ctx->prio = 1;
		ctx->current_state = AUDIT_STATE_RECORD;
	}
	return 1;
}

/**
 * __audit_mq_open - record audit data for a POSIX MQ open
 * @oflag: open flag
 * @mode: mode bits
 * @attr: queue attributes
 *
 */
void __audit_mq_open(int oflag, umode_t mode, struct mq_attr *attr)
{
	struct audit_context *context = audit_context();

	if (attr)
		memcpy(&context->mq_open.attr, attr, sizeof(struct mq_attr));
	else
		memset(&context->mq_open.attr, 0, sizeof(struct mq_attr));

	context->mq_open.oflag = oflag;
	context->mq_open.mode = mode;

	context->type = AUDIT_MQ_OPEN;
}

/**
 * __audit_mq_sendrecv - record audit data for a POSIX MQ timed send/receive
 * @mqdes: MQ descriptor
 * @msg_len: Message length
 * @msg_prio: Message priority
 * @abs_timeout: Message timeout in absolute time
 *
 */
void __audit_mq_sendrecv(mqd_t mqdes, size_t msg_len, unsigned int msg_prio,
			const struct timespec64 *abs_timeout)
{
	struct audit_context *context = audit_context();
	struct timespec64 *p = &context->mq_sendrecv.abs_timeout;

	if (abs_timeout)
		memcpy(p, abs_timeout, sizeof(*p));
	else
		memset(p, 0, sizeof(*p));

	context->mq_sendrecv.mqdes = mqdes;
	context->mq_sendrecv.msg_len = msg_len;
	context->mq_sendrecv.msg_prio = msg_prio;

	context->type = AUDIT_MQ_SENDRECV;
}

/**
 * __audit_mq_notify - record audit data for a POSIX MQ notify
 * @mqdes: MQ descriptor
 * @notification: Notification event
 *
 */

void __audit_mq_notify(mqd_t mqdes, const struct sigevent *notification)
{
	struct audit_context *context = audit_context();

	if (notification)
		context->mq_notify.sigev_signo = notification->sigev_signo;
	else
		context->mq_notify.sigev_signo = 0;

	context->mq_notify.mqdes = mqdes;
	context->type = AUDIT_MQ_NOTIFY;
}

/**
 * __audit_mq_getsetattr - record audit data for a POSIX MQ get/set attribute
 * @mqdes: MQ descriptor
 * @mqstat: MQ flags
 *
 */
void __audit_mq_getsetattr(mqd_t mqdes, struct mq_attr *mqstat)
{
	struct audit_context *context = audit_context();

	context->mq_getsetattr.mqdes = mqdes;
	context->mq_getsetattr.mqstat = *mqstat;
	context->type = AUDIT_MQ_GETSETATTR;
}

/**
 * __audit_ipc_obj - record audit data for ipc object
 * @ipcp: ipc permissions
 *
 */
void __audit_ipc_obj(struct kern_ipc_perm *ipcp)
{
	struct audit_context *context = audit_context();

	context->ipc.uid = ipcp->uid;
	context->ipc.gid = ipcp->gid;
	context->ipc.mode = ipcp->mode;
	context->ipc.has_perm = 0;
	security_ipc_getsecid(ipcp, &context->ipc.osid);
	context->type = AUDIT_IPC;
}

/**
 * __audit_ipc_set_perm - record audit data for new ipc permissions
 * @qbytes: msgq bytes
 * @uid: msgq user id
 * @gid: msgq group id
 * @mode: msgq mode (permissions)
 *
 * Called only after audit_ipc_obj().
 */
void __audit_ipc_set_perm(unsigned long qbytes, uid_t uid, gid_t gid, umode_t mode)
{
	struct audit_context *context = audit_context();

	context->ipc.qbytes = qbytes;
	context->ipc.perm_uid = uid;
	context->ipc.perm_gid = gid;
	context->ipc.perm_mode = mode;
	context->ipc.has_perm = 1;
}

void __audit_bprm(struct linux_binprm *bprm)
{
	struct audit_context *context = audit_context();

	context->type = AUDIT_EXECVE;
	context->execve.argc = bprm->argc;
}


/**
 * __audit_socketcall - record audit data for sys_socketcall
 * @nargs: number of args, which should not be more than AUDITSC_ARGS.
 * @args: args array
 *
 */
int __audit_socketcall(int nargs, unsigned long *args)
{
	struct audit_context *context = audit_context();

	if (nargs <= 0 || nargs > AUDITSC_ARGS || !args)
		return -EINVAL;
	context->type = AUDIT_SOCKETCALL;
	context->socketcall.nargs = nargs;
	memcpy(context->socketcall.args, args, nargs * sizeof(unsigned long));
	return 0;
}

/**
 * __audit_fd_pair - record audit data for pipe and socketpair
 * @fd1: the first file descriptor
 * @fd2: the second file descriptor
 *
 */
void __audit_fd_pair(int fd1, int fd2)
{
	struct audit_context *context = audit_context();

	context->fds[0] = fd1;
	context->fds[1] = fd2;
}

/**
 * __audit_sockaddr - record audit data for sys_bind, sys_connect, sys_sendto
 * @len: data length in user space
 * @a: data address in kernel space
 *
 * Returns 0 for success or NULL context or < 0 on error.
 */
int __audit_sockaddr(int len, void *a)
{
	struct audit_context *context = audit_context();

	if (!context->sockaddr) {
		void *p = kmalloc(sizeof(struct sockaddr_storage), GFP_KERNEL);

		if (!p)
			return -ENOMEM;
		context->sockaddr = p;
	}

	context->sockaddr_len = len;
	memcpy(context->sockaddr, a, len);
	return 0;
}

void __audit_ptrace(struct task_struct *t)
{
	struct audit_context *context = audit_context();

	context->target_pid = task_tgid_nr(t);
	context->target_auid = audit_get_loginuid(t);
	context->target_uid = task_uid(t);
	context->target_sessionid = audit_get_sessionid(t);
	security_task_getsecid_obj(t, &context->target_sid);
	memcpy(context->target_comm, t->comm, TASK_COMM_LEN);
}

/**
 * audit_signal_info_syscall - record signal info for syscalls
 * @t: task being signaled
 *
 * If the audit subsystem is being terminated, record the task (pid)
 * and uid that is doing that.
 */
int audit_signal_info_syscall(struct task_struct *t)
{
	struct audit_aux_data_pids *axp;
	struct audit_context *ctx = audit_context();
	kuid_t t_uid = task_uid(t);

	if (!audit_signals || audit_dummy_context())
		return 0;

	/* optimize the common case by putting first signal recipient directly
	 * in audit_context */
	if (!ctx->target_pid) {
		ctx->target_pid = task_tgid_nr(t);
		ctx->target_auid = audit_get_loginuid(t);
		ctx->target_uid = t_uid;
		ctx->target_sessionid = audit_get_sessionid(t);
		security_task_getsecid_obj(t, &ctx->target_sid);
		memcpy(ctx->target_comm, t->comm, TASK_COMM_LEN);
		return 0;
	}

	axp = (void *)ctx->aux_pids;
	if (!axp || axp->pid_count == AUDIT_AUX_PIDS) {
		axp = kzalloc(sizeof(*axp), GFP_ATOMIC);
		if (!axp)
			return -ENOMEM;

		axp->d.type = AUDIT_OBJ_PID;
		axp->d.next = ctx->aux_pids;
		ctx->aux_pids = (void *)axp;
	}
	BUG_ON(axp->pid_count >= AUDIT_AUX_PIDS);

	axp->target_pid[axp->pid_count] = task_tgid_nr(t);
	axp->target_auid[axp->pid_count] = audit_get_loginuid(t);
	axp->target_uid[axp->pid_count] = t_uid;
	axp->target_sessionid[axp->pid_count] = audit_get_sessionid(t);
	security_task_getsecid_obj(t, &axp->target_sid[axp->pid_count]);
	memcpy(axp->target_comm[axp->pid_count], t->comm, TASK_COMM_LEN);
	axp->pid_count++;

	return 0;
}

/**
 * __audit_log_bprm_fcaps - store information about a loading bprm and relevant fcaps
 * @bprm: pointer to the bprm being processed
 * @new: the proposed new credentials
 * @old: the old credentials
 *
 * Simply check if the proc already has the caps given by the file and if not
 * store the priv escalation info for later auditing at the end of the syscall
 *
 * -Eric
 */
int __audit_log_bprm_fcaps(struct linux_binprm *bprm,
			   const struct cred *new, const struct cred *old)
{
	struct audit_aux_data_bprm_fcaps *ax;
	struct audit_context *context = audit_context();
	struct cpu_vfs_cap_data vcaps;

	ax = kmalloc(sizeof(*ax), GFP_KERNEL);
	if (!ax)
		return -ENOMEM;

	ax->d.type = AUDIT_BPRM_FCAPS;
	ax->d.next = context->aux;
	context->aux = (void *)ax;

	get_vfs_caps_from_disk(&init_user_ns,
			       bprm->file->f_path.dentry, &vcaps);

	ax->fcap.permitted = vcaps.permitted;
	ax->fcap.inheritable = vcaps.inheritable;
	ax->fcap.fE = !!(vcaps.magic_etc & VFS_CAP_FLAGS_EFFECTIVE);
	ax->fcap.rootid = vcaps.rootid;
	ax->fcap_ver = (vcaps.magic_etc & VFS_CAP_REVISION_MASK) >> VFS_CAP_REVISION_SHIFT;

	ax->old_pcap.permitted   = old->cap_permitted;
	ax->old_pcap.inheritable = old->cap_inheritable;
	ax->old_pcap.effective   = old->cap_effective;
	ax->old_pcap.ambient     = old->cap_ambient;

	ax->new_pcap.permitted   = new->cap_permitted;
	ax->new_pcap.inheritable = new->cap_inheritable;
	ax->new_pcap.effective   = new->cap_effective;
	ax->new_pcap.ambient     = new->cap_ambient;
	return 0;
}

/**
 * __audit_log_capset - store information about the arguments to the capset syscall
 * @new: the new credentials
 * @old: the old (current) credentials
 *
 * Record the arguments userspace sent to sys_capset for later printing by the
 * audit system if applicable
 */
void __audit_log_capset(const struct cred *new, const struct cred *old)
{
	struct audit_context *context = audit_context();

	context->capset.pid = task_tgid_nr(current);
	context->capset.cap.effective   = new->cap_effective;
	context->capset.cap.inheritable = new->cap_effective;
	context->capset.cap.permitted   = new->cap_permitted;
	context->capset.cap.ambient     = new->cap_ambient;
	context->type = AUDIT_CAPSET;
}

void __audit_mmap_fd(int fd, int flags)
{
	struct audit_context *context = audit_context();

	context->mmap.fd = fd;
	context->mmap.flags = flags;
	context->type = AUDIT_MMAP;
}

void __audit_openat2_how(struct open_how *how)
{
	struct audit_context *context = audit_context();

	context->openat2.flags = how->flags;
	context->openat2.mode = how->mode;
	context->openat2.resolve = how->resolve;
	context->type = AUDIT_OPENAT2;
}

void __audit_log_kern_module(char *name)
{
	struct audit_context *context = audit_context();

	context->module.name = kstrdup(name, GFP_KERNEL);
	if (!context->module.name)
		audit_log_lost("out of memory in __audit_log_kern_module");
	context->type = AUDIT_KERN_MODULE;
}

void __audit_fanotify(unsigned int response)
{
	audit_log(audit_context(), GFP_KERNEL,
		AUDIT_FANOTIFY,	"resp=%u", response);
}

void __audit_tk_injoffset(struct timespec64 offset)
{
	audit_log(audit_context(), GFP_KERNEL, AUDIT_TIME_INJOFFSET,
		  "sec=%lli nsec=%li",
		  (long long)offset.tv_sec, offset.tv_nsec);
}

static void audit_log_ntp_val(const struct audit_ntp_data *ad,
			      const char *op, enum audit_ntp_type type)
{
	const struct audit_ntp_val *val = &ad->vals[type];

	if (val->newval == val->oldval)
		return;

	audit_log(audit_context(), GFP_KERNEL, AUDIT_TIME_ADJNTPVAL,
		  "op=%s old=%lli new=%lli", op, val->oldval, val->newval);
}

void __audit_ntp_log(const struct audit_ntp_data *ad)
{
	audit_log_ntp_val(ad, "offset",	AUDIT_NTP_OFFSET);
	audit_log_ntp_val(ad, "freq",	AUDIT_NTP_FREQ);
	audit_log_ntp_val(ad, "status",	AUDIT_NTP_STATUS);
	audit_log_ntp_val(ad, "tai",	AUDIT_NTP_TAI);
	audit_log_ntp_val(ad, "tick",	AUDIT_NTP_TICK);
	audit_log_ntp_val(ad, "adjust",	AUDIT_NTP_ADJUST);
}

void __audit_log_nfcfg(const char *name, u8 af, unsigned int nentries,
		       enum audit_nfcfgop op, gfp_t gfp)
{
	struct audit_buffer *ab;
	char comm[sizeof(current->comm)];

	ab = audit_log_start(audit_context(), gfp, AUDIT_NETFILTER_CFG);
	if (!ab)
		return;
	audit_log_format(ab, "table=%s family=%u entries=%u op=%s",
			 name, af, nentries, audit_nfcfgs[op].s);

	audit_log_format(ab, " pid=%u", task_pid_nr(current));
	audit_log_task_context(ab); /* subj= */
	audit_log_format(ab, " comm=");
	audit_log_untrustedstring(ab, get_task_comm(comm, current));
	audit_log_end(ab);
}
EXPORT_SYMBOL_GPL(__audit_log_nfcfg);

static void audit_log_task(struct audit_buffer *ab)
{
	kuid_t auid, uid;
	kgid_t gid;
	unsigned int sessionid;
	char comm[sizeof(current->comm)];

	auid = audit_get_loginuid(current);
	sessionid = audit_get_sessionid(current);
	current_uid_gid(&uid, &gid);

	audit_log_format(ab, "auid=%u uid=%u gid=%u ses=%u",
			 from_kuid(&init_user_ns, auid),
			 from_kuid(&init_user_ns, uid),
			 from_kgid(&init_user_ns, gid),
			 sessionid);
	audit_log_task_context(ab);
	audit_log_format(ab, " pid=%d comm=", task_tgid_nr(current));
	audit_log_untrustedstring(ab, get_task_comm(comm, current));
	audit_log_d_path_exe(ab, current->mm);
}

/**
 * audit_core_dumps - record information about processes that end abnormally
 * @signr: signal value
 *
 * If a process ends with a core dump, something fishy is going on and we
 * should record the event for investigation.
 */
void audit_core_dumps(long signr)
{
	struct audit_buffer *ab;

	if (!audit_enabled)
		return;

	if (signr == SIGQUIT)	/* don't care for those */
		return;

	ab = audit_log_start(audit_context(), GFP_KERNEL, AUDIT_ANOM_ABEND);
	if (unlikely(!ab))
		return;
	audit_log_task(ab);
	audit_log_format(ab, " sig=%ld res=1", signr);
	audit_log_end(ab);
}

/**
 * audit_seccomp - record information about a seccomp action
 * @syscall: syscall number
 * @signr: signal value
 * @code: the seccomp action
 *
 * Record the information associated with a seccomp action. Event filtering for
 * seccomp actions that are not to be logged is done in seccomp_log().
 * Therefore, this function forces auditing independent of the audit_enabled
 * and dummy context state because seccomp actions should be logged even when
 * audit is not in use.
 */
void audit_seccomp(unsigned long syscall, long signr, int code)
{
	struct audit_buffer *ab;

	ab = audit_log_start(audit_context(), GFP_KERNEL, AUDIT_SECCOMP);
	if (unlikely(!ab))
		return;
	audit_log_task(ab);
	audit_log_format(ab, " sig=%ld arch=%x syscall=%ld compat=%d ip=0x%lx code=0x%x",
			 signr, syscall_get_arch(current), syscall,
			 in_compat_syscall(), KSTK_EIP(current), code);
	audit_log_end(ab);
}

void audit_seccomp_actions_logged(const char *names, const char *old_names,
				  int res)
{
	struct audit_buffer *ab;

	if (!audit_enabled)
		return;

	ab = audit_log_start(audit_context(), GFP_KERNEL,
			     AUDIT_CONFIG_CHANGE);
	if (unlikely(!ab))
		return;

	audit_log_format(ab,
			 "op=seccomp-logging actions=%s old-actions=%s res=%d",
			 names, old_names, res);
	audit_log_end(ab);
}

struct list_head *audit_killed_trees(void)
{
	struct audit_context *ctx = audit_context();
	if (likely(!ctx || ctx->context == AUDIT_CTX_UNUSED))
		return NULL;
	return &ctx->killed_trees;
}<|MERGE_RESOLUTION|>--- conflicted
+++ resolved
@@ -185,11 +185,7 @@
 	case AUDITSC_EXECVE:
 		return mask & AUDIT_PERM_EXEC;
 	case AUDITSC_OPENAT2:
-<<<<<<< HEAD
-		return mask & ACC_MODE((u32)((struct open_how *)ctx->argv[2])->flags);
-=======
 		return mask & ACC_MODE((u32)ctx->openat2.flags);
->>>>>>> 754e0b0e
 	default:
 		return 0;
 	}
