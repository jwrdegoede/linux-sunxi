/*
 * Copyright (C) 2008, 2009 Intel Corporation
 * Authors: Andi Kleen, Fengguang Wu
 *
 * This software may be redistributed and/or modified under the terms of
 * the GNU General Public License ("GPL") version 2 only as published by the
 * Free Software Foundation.
 *
 * High level machine check handler. Handles pages reported by the
 * hardware as being corrupted usually due to a multi-bit ECC memory or cache
 * failure.
 * 
 * In addition there is a "soft offline" entry point that allows stop using
 * not-yet-corrupted-by-suspicious pages without killing anything.
 *
 * Handles page cache pages in various states.	The tricky part
 * here is that we can access any page asynchronously in respect to 
 * other VM users, because memory failures could happen anytime and 
 * anywhere. This could violate some of their assumptions. This is why 
 * this code has to be extremely careful. Generally it tries to use 
 * normal locking rules, as in get the standard locks, even if that means 
 * the error handling takes potentially a long time.
 *
 * It can be very tempting to add handling for obscure cases here.
 * In general any code for handling new cases should only be added iff:
 * - You know how to test it.
 * - You have a test that can be added to mce-test
 *   https://git.kernel.org/cgit/utils/cpu/mce/mce-test.git/
 * - The case actually shows up as a frequent (top 10) page state in
 *   tools/vm/page-types when running a real workload.
 * 
 * There are several operations here with exponential complexity because
 * of unsuitable VM data structures. For example the operation to map back 
 * from RMAP chains to processes has to walk the complete process list and 
 * has non linear complexity with the number. But since memory corruptions
 * are rare we hope to get away with this. This avoids impacting the core 
 * VM.
 */
#include <linux/kernel.h>
#include <linux/mm.h>
#include <linux/page-flags.h>
#include <linux/kernel-page-flags.h>
#include <linux/sched.h>
#include <linux/ksm.h>
#include <linux/rmap.h>
#include <linux/export.h>
#include <linux/pagemap.h>
#include <linux/swap.h>
#include <linux/backing-dev.h>
#include <linux/migrate.h>
#include <linux/page-isolation.h>
#include <linux/suspend.h>
#include <linux/slab.h>
#include <linux/swapops.h>
#include <linux/hugetlb.h>
#include <linux/memory_hotplug.h>
#include <linux/mm_inline.h>
#include <linux/kfifo.h>
#include "internal.h"
#include "ras/ras_event.h"

int sysctl_memory_failure_early_kill __read_mostly = 0;

int sysctl_memory_failure_recovery __read_mostly = 1;

atomic_long_t num_poisoned_pages __read_mostly = ATOMIC_LONG_INIT(0);

#if defined(CONFIG_HWPOISON_INJECT) || defined(CONFIG_HWPOISON_INJECT_MODULE)

u32 hwpoison_filter_enable = 0;
u32 hwpoison_filter_dev_major = ~0U;
u32 hwpoison_filter_dev_minor = ~0U;
u64 hwpoison_filter_flags_mask;
u64 hwpoison_filter_flags_value;
EXPORT_SYMBOL_GPL(hwpoison_filter_enable);
EXPORT_SYMBOL_GPL(hwpoison_filter_dev_major);
EXPORT_SYMBOL_GPL(hwpoison_filter_dev_minor);
EXPORT_SYMBOL_GPL(hwpoison_filter_flags_mask);
EXPORT_SYMBOL_GPL(hwpoison_filter_flags_value);

static int hwpoison_filter_dev(struct page *p)
{
	struct address_space *mapping;
	dev_t dev;

	if (hwpoison_filter_dev_major == ~0U &&
	    hwpoison_filter_dev_minor == ~0U)
		return 0;

	/*
	 * page_mapping() does not accept slab pages.
	 */
	if (PageSlab(p))
		return -EINVAL;

	mapping = page_mapping(p);
	if (mapping == NULL || mapping->host == NULL)
		return -EINVAL;

	dev = mapping->host->i_sb->s_dev;
	if (hwpoison_filter_dev_major != ~0U &&
	    hwpoison_filter_dev_major != MAJOR(dev))
		return -EINVAL;
	if (hwpoison_filter_dev_minor != ~0U &&
	    hwpoison_filter_dev_minor != MINOR(dev))
		return -EINVAL;

	return 0;
}

static int hwpoison_filter_flags(struct page *p)
{
	if (!hwpoison_filter_flags_mask)
		return 0;

	if ((stable_page_flags(p) & hwpoison_filter_flags_mask) ==
				    hwpoison_filter_flags_value)
		return 0;
	else
		return -EINVAL;
}

/*
 * This allows stress tests to limit test scope to a collection of tasks
 * by putting them under some memcg. This prevents killing unrelated/important
 * processes such as /sbin/init. Note that the target task may share clean
 * pages with init (eg. libc text), which is harmless. If the target task
 * share _dirty_ pages with another task B, the test scheme must make sure B
 * is also included in the memcg. At last, due to race conditions this filter
 * can only guarantee that the page either belongs to the memcg tasks, or is
 * a freed page.
 */
#ifdef	CONFIG_MEMCG_SWAP
u64 hwpoison_filter_memcg;
EXPORT_SYMBOL_GPL(hwpoison_filter_memcg);
static int hwpoison_filter_task(struct page *p)
{
	struct mem_cgroup *mem;
	struct cgroup_subsys_state *css;
	unsigned long ino;

	if (!hwpoison_filter_memcg)
		return 0;

	mem = try_get_mem_cgroup_from_page(p);
	if (!mem)
		return -EINVAL;

	css = mem_cgroup_css(mem);
	ino = cgroup_ino(css->cgroup);
	css_put(css);

	if (ino != hwpoison_filter_memcg)
		return -EINVAL;

	return 0;
}
#else
static int hwpoison_filter_task(struct page *p) { return 0; }
#endif

int hwpoison_filter(struct page *p)
{
	if (!hwpoison_filter_enable)
		return 0;

	if (hwpoison_filter_dev(p))
		return -EINVAL;

	if (hwpoison_filter_flags(p))
		return -EINVAL;

	if (hwpoison_filter_task(p))
		return -EINVAL;

	return 0;
}
#else
int hwpoison_filter(struct page *p)
{
	return 0;
}
#endif

EXPORT_SYMBOL_GPL(hwpoison_filter);

/*
 * Send all the processes who have the page mapped a signal.
 * ``action optional'' if they are not immediately affected by the error
 * ``action required'' if error happened in current execution context
 */
static int kill_proc(struct task_struct *t, unsigned long addr, int trapno,
			unsigned long pfn, struct page *page, int flags)
{
	struct siginfo si;
	int ret;

	printk(KERN_ERR
		"MCE %#lx: Killing %s:%d due to hardware memory corruption\n",
		pfn, t->comm, t->pid);
	si.si_signo = SIGBUS;
	si.si_errno = 0;
	si.si_addr = (void *)addr;
#ifdef __ARCH_SI_TRAPNO
	si.si_trapno = trapno;
#endif
	si.si_addr_lsb = compound_order(compound_head(page)) + PAGE_SHIFT;

	if ((flags & MF_ACTION_REQUIRED) && t->mm == current->mm) {
		si.si_code = BUS_MCEERR_AR;
		ret = force_sig_info(SIGBUS, &si, current);
	} else {
		/*
		 * Don't use force here, it's convenient if the signal
		 * can be temporarily blocked.
		 * This could cause a loop when the user sets SIGBUS
		 * to SIG_IGN, but hopefully no one will do that?
		 */
		si.si_code = BUS_MCEERR_AO;
		ret = send_sig_info(SIGBUS, &si, t);  /* synchronous? */
	}
	if (ret < 0)
		printk(KERN_INFO "MCE: Error sending signal to %s:%d: %d\n",
		       t->comm, t->pid, ret);
	return ret;
}

/*
 * When a unknown page type is encountered drain as many buffers as possible
 * in the hope to turn the page into a LRU or free page, which we can handle.
 */
void shake_page(struct page *p, int access)
{
	if (!PageSlab(p)) {
		lru_add_drain_all();
		if (PageLRU(p))
			return;
		drain_all_pages(page_zone(p));
		if (PageLRU(p) || is_free_buddy_page(p))
			return;
	}

	/*
	 * Only call shrink_node_slabs here (which would also shrink
	 * other caches) if access is not potentially fatal.
	 */
	if (access)
		drop_slab_node(page_to_nid(p));
}
EXPORT_SYMBOL_GPL(shake_page);

/*
 * Kill all processes that have a poisoned page mapped and then isolate
 * the page.
 *
 * General strategy:
 * Find all processes having the page mapped and kill them.
 * But we keep a page reference around so that the page is not
 * actually freed yet.
 * Then stash the page away
 *
 * There's no convenient way to get back to mapped processes
 * from the VMAs. So do a brute-force search over all
 * running processes.
 *
 * Remember that machine checks are not common (or rather
 * if they are common you have other problems), so this shouldn't
 * be a performance issue.
 *
 * Also there are some races possible while we get from the
 * error detection to actually handle it.
 */

struct to_kill {
	struct list_head nd;
	struct task_struct *tsk;
	unsigned long addr;
	char addr_valid;
};

/*
 * Failure handling: if we can't find or can't kill a process there's
 * not much we can do.	We just print a message and ignore otherwise.
 */

/*
 * Schedule a process for later kill.
 * Uses GFP_ATOMIC allocations to avoid potential recursions in the VM.
 * TBD would GFP_NOIO be enough?
 */
static void add_to_kill(struct task_struct *tsk, struct page *p,
		       struct vm_area_struct *vma,
		       struct list_head *to_kill,
		       struct to_kill **tkc)
{
	struct to_kill *tk;

	if (*tkc) {
		tk = *tkc;
		*tkc = NULL;
	} else {
		tk = kmalloc(sizeof(struct to_kill), GFP_ATOMIC);
		if (!tk) {
			printk(KERN_ERR
		"MCE: Out of memory while machine check handling\n");
			return;
		}
	}
	tk->addr = page_address_in_vma(p, vma);
	tk->addr_valid = 1;

	/*
	 * In theory we don't have to kill when the page was
	 * munmaped. But it could be also a mremap. Since that's
	 * likely very rare kill anyways just out of paranoia, but use
	 * a SIGKILL because the error is not contained anymore.
	 */
	if (tk->addr == -EFAULT) {
		pr_info("MCE: Unable to find user space address %lx in %s\n",
			page_to_pfn(p), tsk->comm);
		tk->addr_valid = 0;
	}
	get_task_struct(tsk);
	tk->tsk = tsk;
	list_add_tail(&tk->nd, to_kill);
}

/*
 * Kill the processes that have been collected earlier.
 *
 * Only do anything when DOIT is set, otherwise just free the list
 * (this is used for clean pages which do not need killing)
 * Also when FAIL is set do a force kill because something went
 * wrong earlier.
 */
static void kill_procs(struct list_head *to_kill, int forcekill, int trapno,
			  int fail, struct page *page, unsigned long pfn,
			  int flags)
{
	struct to_kill *tk, *next;

	list_for_each_entry_safe (tk, next, to_kill, nd) {
		if (forcekill) {
			/*
			 * In case something went wrong with munmapping
			 * make sure the process doesn't catch the
			 * signal and then access the memory. Just kill it.
			 */
			if (fail || tk->addr_valid == 0) {
				printk(KERN_ERR
		"MCE %#lx: forcibly killing %s:%d because of failure to unmap corrupted page\n",
					pfn, tk->tsk->comm, tk->tsk->pid);
				force_sig(SIGKILL, tk->tsk);
			}

			/*
			 * In theory the process could have mapped
			 * something else on the address in-between. We could
			 * check for that, but we need to tell the
			 * process anyways.
			 */
			else if (kill_proc(tk->tsk, tk->addr, trapno,
					      pfn, page, flags) < 0)
				printk(KERN_ERR
		"MCE %#lx: Cannot send advisory machine check signal to %s:%d\n",
					pfn, tk->tsk->comm, tk->tsk->pid);
		}
		put_task_struct(tk->tsk);
		kfree(tk);
	}
}

/*
 * Find a dedicated thread which is supposed to handle SIGBUS(BUS_MCEERR_AO)
 * on behalf of the thread group. Return task_struct of the (first found)
 * dedicated thread if found, and return NULL otherwise.
 *
 * We already hold read_lock(&tasklist_lock) in the caller, so we don't
 * have to call rcu_read_lock/unlock() in this function.
 */
static struct task_struct *find_early_kill_thread(struct task_struct *tsk)
{
	struct task_struct *t;

	for_each_thread(tsk, t)
		if ((t->flags & PF_MCE_PROCESS) && (t->flags & PF_MCE_EARLY))
			return t;
	return NULL;
}

/*
 * Determine whether a given process is "early kill" process which expects
 * to be signaled when some page under the process is hwpoisoned.
 * Return task_struct of the dedicated thread (main thread unless explicitly
 * specified) if the process is "early kill," and otherwise returns NULL.
 */
static struct task_struct *task_early_kill(struct task_struct *tsk,
					   int force_early)
{
	struct task_struct *t;
	if (!tsk->mm)
		return NULL;
	if (force_early)
		return tsk;
	t = find_early_kill_thread(tsk);
	if (t)
		return t;
	if (sysctl_memory_failure_early_kill)
		return tsk;
	return NULL;
}

/*
 * Collect processes when the error hit an anonymous page.
 */
static void collect_procs_anon(struct page *page, struct list_head *to_kill,
			      struct to_kill **tkc, int force_early)
{
	struct vm_area_struct *vma;
	struct task_struct *tsk;
	struct anon_vma *av;
	pgoff_t pgoff;

	av = page_lock_anon_vma_read(page);
	if (av == NULL)	/* Not actually mapped anymore */
		return;

	pgoff = page_to_pgoff(page);
	read_lock(&tasklist_lock);
	for_each_process (tsk) {
		struct anon_vma_chain *vmac;
		struct task_struct *t = task_early_kill(tsk, force_early);

		if (!t)
			continue;
		anon_vma_interval_tree_foreach(vmac, &av->rb_root,
					       pgoff, pgoff) {
			vma = vmac->vma;
			if (!page_mapped_in_vma(page, vma))
				continue;
			if (vma->vm_mm == t->mm)
				add_to_kill(t, page, vma, to_kill, tkc);
		}
	}
	read_unlock(&tasklist_lock);
	page_unlock_anon_vma_read(av);
}

/*
 * Collect processes when the error hit a file mapped page.
 */
static void collect_procs_file(struct page *page, struct list_head *to_kill,
			      struct to_kill **tkc, int force_early)
{
	struct vm_area_struct *vma;
	struct task_struct *tsk;
	struct address_space *mapping = page->mapping;

	i_mmap_lock_read(mapping);
	read_lock(&tasklist_lock);
	for_each_process(tsk) {
		pgoff_t pgoff = page_to_pgoff(page);
		struct task_struct *t = task_early_kill(tsk, force_early);

		if (!t)
			continue;
		vma_interval_tree_foreach(vma, &mapping->i_mmap, pgoff,
				      pgoff) {
			/*
			 * Send early kill signal to tasks where a vma covers
			 * the page but the corrupted page is not necessarily
			 * mapped it in its pte.
			 * Assume applications who requested early kill want
			 * to be informed of all such data corruptions.
			 */
			if (vma->vm_mm == t->mm)
				add_to_kill(t, page, vma, to_kill, tkc);
		}
	}
	read_unlock(&tasklist_lock);
	i_mmap_unlock_read(mapping);
}

/*
 * Collect the processes who have the corrupted page mapped to kill.
 * This is done in two steps for locking reasons.
 * First preallocate one tokill structure outside the spin locks,
 * so that we can kill at least one process reasonably reliable.
 */
static void collect_procs(struct page *page, struct list_head *tokill,
				int force_early)
{
	struct to_kill *tk;

	if (!page->mapping)
		return;

	tk = kmalloc(sizeof(struct to_kill), GFP_NOIO);
	if (!tk)
		return;
	if (PageAnon(page))
		collect_procs_anon(page, tokill, &tk, force_early);
	else
		collect_procs_file(page, tokill, &tk, force_early);
	kfree(tk);
}

static const char *action_name[] = {
	[MF_IGNORED] = "Ignored",
	[MF_FAILED] = "Failed",
	[MF_DELAYED] = "Delayed",
	[MF_RECOVERED] = "Recovered",
};

static const char * const action_page_types[] = {
	[MF_MSG_KERNEL]			= "reserved kernel page",
	[MF_MSG_KERNEL_HIGH_ORDER]	= "high-order kernel page",
	[MF_MSG_SLAB]			= "kernel slab page",
	[MF_MSG_DIFFERENT_COMPOUND]	= "different compound page after locking",
	[MF_MSG_POISONED_HUGE]		= "huge page already hardware poisoned",
	[MF_MSG_HUGE]			= "huge page",
	[MF_MSG_FREE_HUGE]		= "free huge page",
	[MF_MSG_UNMAP_FAILED]		= "unmapping failed page",
	[MF_MSG_DIRTY_SWAPCACHE]	= "dirty swapcache page",
	[MF_MSG_CLEAN_SWAPCACHE]	= "clean swapcache page",
	[MF_MSG_DIRTY_MLOCKED_LRU]	= "dirty mlocked LRU page",
	[MF_MSG_CLEAN_MLOCKED_LRU]	= "clean mlocked LRU page",
	[MF_MSG_DIRTY_UNEVICTABLE_LRU]	= "dirty unevictable LRU page",
	[MF_MSG_CLEAN_UNEVICTABLE_LRU]	= "clean unevictable LRU page",
	[MF_MSG_DIRTY_LRU]		= "dirty LRU page",
	[MF_MSG_CLEAN_LRU]		= "clean LRU page",
	[MF_MSG_TRUNCATED_LRU]		= "already truncated LRU page",
	[MF_MSG_BUDDY]			= "free buddy page",
	[MF_MSG_BUDDY_2ND]		= "free buddy page (2nd try)",
	[MF_MSG_UNKNOWN]		= "unknown page",
};

/*
 * XXX: It is possible that a page is isolated from LRU cache,
 * and then kept in swap cache or failed to remove from page cache.
 * The page count will stop it from being freed by unpoison.
 * Stress tests should be aware of this memory leak problem.
 */
static int delete_from_lru_cache(struct page *p)
{
	if (!isolate_lru_page(p)) {
		/*
		 * Clear sensible page flags, so that the buddy system won't
		 * complain when the page is unpoison-and-freed.
		 */
		ClearPageActive(p);
		ClearPageUnevictable(p);
		/*
		 * drop the page count elevated by isolate_lru_page()
		 */
		page_cache_release(p);
		return 0;
	}
	return -EIO;
}

/*
 * Error hit kernel page.
 * Do nothing, try to be lucky and not touch this instead. For a few cases we
 * could be more sophisticated.
 */
static int me_kernel(struct page *p, unsigned long pfn)
{
	return MF_IGNORED;
}

/*
 * Page in unknown state. Do nothing.
 */
static int me_unknown(struct page *p, unsigned long pfn)
{
	printk(KERN_ERR "MCE %#lx: Unknown page state\n", pfn);
	return MF_FAILED;
}

/*
 * Clean (or cleaned) page cache page.
 */
static int me_pagecache_clean(struct page *p, unsigned long pfn)
{
	int err;
	int ret = MF_FAILED;
	struct address_space *mapping;

	delete_from_lru_cache(p);

	/*
	 * For anonymous pages we're done the only reference left
	 * should be the one m_f() holds.
	 */
	if (PageAnon(p))
		return MF_RECOVERED;

	/*
	 * Now truncate the page in the page cache. This is really
	 * more like a "temporary hole punch"
	 * Don't do this for block devices when someone else
	 * has a reference, because it could be file system metadata
	 * and that's not safe to truncate.
	 */
	mapping = page_mapping(p);
	if (!mapping) {
		/*
		 * Page has been teared down in the meanwhile
		 */
		return MF_FAILED;
	}

	/*
	 * Truncation is a bit tricky. Enable it per file system for now.
	 *
	 * Open: to take i_mutex or not for this? Right now we don't.
	 */
	if (mapping->a_ops->error_remove_page) {
		err = mapping->a_ops->error_remove_page(mapping, p);
		if (err != 0) {
			printk(KERN_INFO "MCE %#lx: Failed to punch page: %d\n",
					pfn, err);
		} else if (page_has_private(p) &&
				!try_to_release_page(p, GFP_NOIO)) {
			pr_info("MCE %#lx: failed to release buffers\n", pfn);
		} else {
			ret = MF_RECOVERED;
		}
	} else {
		/*
		 * If the file system doesn't support it just invalidate
		 * This fails on dirty or anything with private pages
		 */
		if (invalidate_inode_page(p))
			ret = MF_RECOVERED;
		else
			printk(KERN_INFO "MCE %#lx: Failed to invalidate\n",
				pfn);
	}
	return ret;
}

/*
 * Dirty pagecache page
 * Issues: when the error hit a hole page the error is not properly
 * propagated.
 */
static int me_pagecache_dirty(struct page *p, unsigned long pfn)
{
	struct address_space *mapping = page_mapping(p);

	SetPageError(p);
	/* TBD: print more information about the file. */
	if (mapping) {
		/*
		 * IO error will be reported by write(), fsync(), etc.
		 * who check the mapping.
		 * This way the application knows that something went
		 * wrong with its dirty file data.
		 *
		 * There's one open issue:
		 *
		 * The EIO will be only reported on the next IO
		 * operation and then cleared through the IO map.
		 * Normally Linux has two mechanisms to pass IO error
		 * first through the AS_EIO flag in the address space
		 * and then through the PageError flag in the page.
		 * Since we drop pages on memory failure handling the
		 * only mechanism open to use is through AS_AIO.
		 *
		 * This has the disadvantage that it gets cleared on
		 * the first operation that returns an error, while
		 * the PageError bit is more sticky and only cleared
		 * when the page is reread or dropped.  If an
		 * application assumes it will always get error on
		 * fsync, but does other operations on the fd before
		 * and the page is dropped between then the error
		 * will not be properly reported.
		 *
		 * This can already happen even without hwpoisoned
		 * pages: first on metadata IO errors (which only
		 * report through AS_EIO) or when the page is dropped
		 * at the wrong time.
		 *
		 * So right now we assume that the application DTRT on
		 * the first EIO, but we're not worse than other parts
		 * of the kernel.
		 */
		mapping_set_error(mapping, EIO);
	}

	return me_pagecache_clean(p, pfn);
}

/*
 * Clean and dirty swap cache.
 *
 * Dirty swap cache page is tricky to handle. The page could live both in page
 * cache and swap cache(ie. page is freshly swapped in). So it could be
 * referenced concurrently by 2 types of PTEs:
 * normal PTEs and swap PTEs. We try to handle them consistently by calling
 * try_to_unmap(TTU_IGNORE_HWPOISON) to convert the normal PTEs to swap PTEs,
 * and then
 *      - clear dirty bit to prevent IO
 *      - remove from LRU
 *      - but keep in the swap cache, so that when we return to it on
 *        a later page fault, we know the application is accessing
 *        corrupted data and shall be killed (we installed simple
 *        interception code in do_swap_page to catch it).
 *
 * Clean swap cache pages can be directly isolated. A later page fault will
 * bring in the known good data from disk.
 */
static int me_swapcache_dirty(struct page *p, unsigned long pfn)
{
	ClearPageDirty(p);
	/* Trigger EIO in shmem: */
	ClearPageUptodate(p);

	if (!delete_from_lru_cache(p))
		return MF_DELAYED;
	else
		return MF_FAILED;
}

static int me_swapcache_clean(struct page *p, unsigned long pfn)
{
	delete_from_swap_cache(p);

	if (!delete_from_lru_cache(p))
		return MF_RECOVERED;
	else
		return MF_FAILED;
}

/*
 * Huge pages. Needs work.
 * Issues:
 * - Error on hugepage is contained in hugepage unit (not in raw page unit.)
 *   To narrow down kill region to one page, we need to break up pmd.
 */
static int me_huge_page(struct page *p, unsigned long pfn)
{
	int res = 0;
	struct page *hpage = compound_head(p);

	if (!PageHuge(hpage))
		return MF_DELAYED;

	/*
	 * We can safely recover from error on free or reserved (i.e.
	 * not in-use) hugepage by dequeuing it from freelist.
	 * To check whether a hugepage is in-use or not, we can't use
	 * page->lru because it can be used in other hugepage operations,
	 * such as __unmap_hugepage_range() and gather_surplus_pages().
	 * So instead we use page_mapping() and PageAnon().
	 * We assume that this function is called with page lock held,
	 * so there is no race between isolation and mapping/unmapping.
	 */
	if (!(page_mapping(hpage) || PageAnon(hpage))) {
		res = dequeue_hwpoisoned_huge_page(hpage);
		if (!res)
			return MF_RECOVERED;
	}
	return MF_DELAYED;
}

/*
 * Various page states we can handle.
 *
 * A page state is defined by its current page->flags bits.
 * The table matches them in order and calls the right handler.
 *
 * This is quite tricky because we can access page at any time
 * in its live cycle, so all accesses have to be extremely careful.
 *
 * This is not complete. More states could be added.
 * For any missing state don't attempt recovery.
 */

#define dirty		(1UL << PG_dirty)
#define sc		(1UL << PG_swapcache)
#define unevict		(1UL << PG_unevictable)
#define mlock		(1UL << PG_mlocked)
#define writeback	(1UL << PG_writeback)
#define lru		(1UL << PG_lru)
#define swapbacked	(1UL << PG_swapbacked)
#define head		(1UL << PG_head)
#define tail		(1UL << PG_tail)
#define compound	(1UL << PG_compound)
#define slab		(1UL << PG_slab)
#define reserved	(1UL << PG_reserved)

static struct page_state {
	unsigned long mask;
	unsigned long res;
	enum mf_action_page_type type;
	int (*action)(struct page *p, unsigned long pfn);
} error_states[] = {
	{ reserved,	reserved,	MF_MSG_KERNEL,	me_kernel },
	/*
	 * free pages are specially detected outside this table:
	 * PG_buddy pages only make a small fraction of all free pages.
	 */

	/*
	 * Could in theory check if slab page is free or if we can drop
	 * currently unused objects without touching them. But just
	 * treat it as standard kernel for now.
	 */
	{ slab,		slab,		MF_MSG_SLAB,	me_kernel },

#ifdef CONFIG_PAGEFLAGS_EXTENDED
	{ head,		head,		MF_MSG_HUGE,		me_huge_page },
	{ tail,		tail,		MF_MSG_HUGE,		me_huge_page },
#else
	{ compound,	compound,	MF_MSG_HUGE,		me_huge_page },
#endif

	{ sc|dirty,	sc|dirty,	MF_MSG_DIRTY_SWAPCACHE,	me_swapcache_dirty },
	{ sc|dirty,	sc,		MF_MSG_CLEAN_SWAPCACHE,	me_swapcache_clean },

	{ mlock|dirty,	mlock|dirty,	MF_MSG_DIRTY_MLOCKED_LRU,	me_pagecache_dirty },
	{ mlock|dirty,	mlock,		MF_MSG_CLEAN_MLOCKED_LRU,	me_pagecache_clean },

	{ unevict|dirty, unevict|dirty,	MF_MSG_DIRTY_UNEVICTABLE_LRU,	me_pagecache_dirty },
	{ unevict|dirty, unevict,	MF_MSG_CLEAN_UNEVICTABLE_LRU,	me_pagecache_clean },

	{ lru|dirty,	lru|dirty,	MF_MSG_DIRTY_LRU,	me_pagecache_dirty },
	{ lru|dirty,	lru,		MF_MSG_CLEAN_LRU,	me_pagecache_clean },

	/*
	 * Catchall entry: must be at end.
	 */
	{ 0,		0,		MF_MSG_UNKNOWN,	me_unknown },
};

#undef dirty
#undef sc
#undef unevict
#undef mlock
#undef writeback
#undef lru
#undef swapbacked
#undef head
#undef tail
#undef compound
#undef slab
#undef reserved

/*
 * "Dirty/Clean" indication is not 100% accurate due to the possibility of
 * setting PG_dirty outside page lock. See also comment above set_page_dirty().
 */
static void action_result(unsigned long pfn, enum mf_action_page_type type,
			  enum mf_result result)
{
	trace_memory_failure_event(pfn, type, result);

	pr_err("MCE %#lx: recovery action for %s: %s\n",
		pfn, action_page_types[type], action_name[result]);
}

static int page_action(struct page_state *ps, struct page *p,
			unsigned long pfn)
{
	int result;
	int count;

	result = ps->action(p, pfn);

	count = page_count(p) - 1;
	if (ps->action == me_swapcache_dirty && result == MF_DELAYED)
		count--;
	if (count != 0) {
		printk(KERN_ERR
		       "MCE %#lx: %s still referenced by %d users\n",
		       pfn, action_page_types[ps->type], count);
		result = MF_FAILED;
	}
	action_result(pfn, ps->type, result);

	/* Could do more checks here if page looks ok */
	/*
	 * Could adjust zone counters here to correct for the missing page.
	 */

	return (result == MF_RECOVERED || result == MF_DELAYED) ? 0 : -EBUSY;
}

/**
 * get_hwpoison_page() - Get refcount for memory error handling:
 * @page:	raw error page (hit by memory error)
 *
 * Return: return 0 if failed to grab the refcount, otherwise true (some
 * non-zero value.)
 */
int get_hwpoison_page(struct page *page)
{
	struct page *head = compound_head(page);

	if (PageHuge(head))
		return get_page_unless_zero(head);

	/*
	 * Thp tail page has special refcounting rule (refcount of tail pages
	 * is stored in ->_mapcount,) so we can't call get_page_unless_zero()
	 * directly for tail pages.
	 */
	if (PageTransHuge(head)) {
<<<<<<< HEAD
=======
		/*
		 * Non anonymous thp exists only in allocation/free time. We
		 * can't handle such a case correctly, so let's give it up.
		 * This should be better than triggering BUG_ON when kernel
		 * tries to touch the "partially handled" page.
		 */
		if (!PageAnon(head)) {
			pr_err("MCE: %#lx: non anonymous thp\n",
				page_to_pfn(page));
			return 0;
		}

>>>>>>> 2c6625cd
		if (get_page_unless_zero(head)) {
			if (PageTail(page))
				get_page(page);
			return 1;
		} else {
			return 0;
		}
	}

	return get_page_unless_zero(page);
}
EXPORT_SYMBOL_GPL(get_hwpoison_page);

/*
 * Do all that is necessary to remove user space mappings. Unmap
 * the pages and send SIGBUS to the processes if the data was dirty.
 */
static int hwpoison_user_mappings(struct page *p, unsigned long pfn,
				  int trapno, int flags, struct page **hpagep)
{
	enum ttu_flags ttu = TTU_UNMAP | TTU_IGNORE_MLOCK | TTU_IGNORE_ACCESS;
	struct address_space *mapping;
	LIST_HEAD(tokill);
	int ret;
	int kill = 1, forcekill;
	struct page *hpage = *hpagep;

	/*
	 * Here we are interested only in user-mapped pages, so skip any
	 * other types of pages.
	 */
	if (PageReserved(p) || PageSlab(p))
		return SWAP_SUCCESS;
	if (!(PageLRU(hpage) || PageHuge(p)))
		return SWAP_SUCCESS;

	/*
	 * This check implies we don't kill processes if their pages
	 * are in the swap cache early. Those are always late kills.
	 */
	if (!page_mapped(hpage))
		return SWAP_SUCCESS;

	if (PageKsm(p)) {
		pr_err("MCE %#lx: can't handle KSM pages.\n", pfn);
		return SWAP_FAIL;
	}

	if (PageSwapCache(p)) {
		printk(KERN_ERR
		       "MCE %#lx: keeping poisoned page in swap cache\n", pfn);
		ttu |= TTU_IGNORE_HWPOISON;
	}

	/*
	 * Propagate the dirty bit from PTEs to struct page first, because we
	 * need this to decide if we should kill or just drop the page.
	 * XXX: the dirty test could be racy: set_page_dirty() may not always
	 * be called inside page lock (it's recommended but not enforced).
	 */
	mapping = page_mapping(hpage);
	if (!(flags & MF_MUST_KILL) && !PageDirty(hpage) && mapping &&
	    mapping_cap_writeback_dirty(mapping)) {
		if (page_mkclean(hpage)) {
			SetPageDirty(hpage);
		} else {
			kill = 0;
			ttu |= TTU_IGNORE_HWPOISON;
			printk(KERN_INFO
	"MCE %#lx: corrupted page was clean: dropped without side effects\n",
				pfn);
		}
	}

	/*
	 * First collect all the processes that have the page
	 * mapped in dirty form.  This has to be done before try_to_unmap,
	 * because ttu takes the rmap data structures down.
	 *
	 * Error handling: We ignore errors here because
	 * there's nothing that can be done.
	 */
	if (kill)
		collect_procs(hpage, &tokill, flags & MF_ACTION_REQUIRED);

	ret = try_to_unmap(hpage, ttu);
	if (ret != SWAP_SUCCESS)
		printk(KERN_ERR "MCE %#lx: failed to unmap page (mapcount=%d)\n",
				pfn, page_mapcount(hpage));

	/*
	 * Now that the dirty bit has been propagated to the
	 * struct page and all unmaps done we can decide if
	 * killing is needed or not.  Only kill when the page
	 * was dirty or the process is not restartable,
	 * otherwise the tokill list is merely
	 * freed.  When there was a problem unmapping earlier
	 * use a more force-full uncatchable kill to prevent
	 * any accesses to the poisoned memory.
	 */
	forcekill = PageDirty(hpage) || (flags & MF_MUST_KILL);
	kill_procs(&tokill, forcekill, trapno,
		      ret != SWAP_SUCCESS, p, pfn, flags);

	return ret;
}

static void set_page_hwpoison_huge_page(struct page *hpage)
{
	int i;
	int nr_pages = 1 << compound_order(hpage);
	for (i = 0; i < nr_pages; i++)
		SetPageHWPoison(hpage + i);
}

static void clear_page_hwpoison_huge_page(struct page *hpage)
{
	int i;
	int nr_pages = 1 << compound_order(hpage);
	for (i = 0; i < nr_pages; i++)
		ClearPageHWPoison(hpage + i);
}

/**
 * memory_failure - Handle memory failure of a page.
 * @pfn: Page Number of the corrupted page
 * @trapno: Trap number reported in the signal to user space.
 * @flags: fine tune action taken
 *
 * This function is called by the low level machine check code
 * of an architecture when it detects hardware memory corruption
 * of a page. It tries its best to recover, which includes
 * dropping pages, killing processes etc.
 *
 * The function is primarily of use for corruptions that
 * happen outside the current execution context (e.g. when
 * detected by a background scrubber)
 *
 * Must run in process context (e.g. a work queue) with interrupts
 * enabled and no spinlocks hold.
 */
int memory_failure(unsigned long pfn, int trapno, int flags)
{
	struct page_state *ps;
	struct page *p;
	struct page *hpage;
	struct page *orig_head;
	int res;
	unsigned int nr_pages;
	unsigned long page_flags;

	if (!sysctl_memory_failure_recovery)
		panic("Memory failure from trap %d on page %lx", trapno, pfn);

	if (!pfn_valid(pfn)) {
		printk(KERN_ERR
		       "MCE %#lx: memory outside kernel control\n",
		       pfn);
		return -ENXIO;
	}

	p = pfn_to_page(pfn);
	orig_head = hpage = compound_head(p);
	if (TestSetPageHWPoison(p)) {
		printk(KERN_ERR "MCE %#lx: already hardware poisoned\n", pfn);
		return 0;
	}

	/*
	 * Currently errors on hugetlbfs pages are measured in hugepage units,
	 * so nr_pages should be 1 << compound_order.  OTOH when errors are on
	 * transparent hugepages, they are supposed to be split and error
	 * measurement is done in normal page units.  So nr_pages should be one
	 * in this case.
	 */
	if (PageHuge(p))
		nr_pages = 1 << compound_order(hpage);
	else /* normal page or thp */
		nr_pages = 1;
	atomic_long_add(nr_pages, &num_poisoned_pages);

	/*
	 * We need/can do nothing about count=0 pages.
	 * 1) it's a free page, and therefore in safe hand:
	 *    prep_new_page() will be the gate keeper.
	 * 2) it's a free hugepage, which is also safe:
	 *    an affected hugepage will be dequeued from hugepage freelist,
	 *    so there's no concern about reusing it ever after.
	 * 3) it's part of a non-compound high order page.
	 *    Implies some kernel user: cannot stop them from
	 *    R/W the page; let's pray that the page has been
	 *    used and will be freed some time later.
	 * In fact it's dangerous to directly bump up page count from 0,
	 * that may make page_freeze_refs()/page_unfreeze_refs() mismatch.
	 */
	if (!(flags & MF_COUNT_INCREASED) && !get_hwpoison_page(p)) {
		if (is_free_buddy_page(p)) {
			action_result(pfn, MF_MSG_BUDDY, MF_DELAYED);
			return 0;
		} else if (PageHuge(hpage)) {
			/*
			 * Check "filter hit" and "race with other subpage."
			 */
			lock_page(hpage);
			if (PageHWPoison(hpage)) {
				if ((hwpoison_filter(p) && TestClearPageHWPoison(p))
				    || (p != hpage && TestSetPageHWPoison(hpage))) {
					atomic_long_sub(nr_pages, &num_poisoned_pages);
					unlock_page(hpage);
					return 0;
				}
			}
			set_page_hwpoison_huge_page(hpage);
			res = dequeue_hwpoisoned_huge_page(hpage);
			action_result(pfn, MF_MSG_FREE_HUGE,
				      res ? MF_IGNORED : MF_DELAYED);
			unlock_page(hpage);
			return res;
		} else {
			action_result(pfn, MF_MSG_KERNEL_HIGH_ORDER, MF_IGNORED);
			return -EBUSY;
		}
	}

	if (!PageHuge(p) && PageTransHuge(hpage)) {
<<<<<<< HEAD
		if (!PageAnon(hpage)) {
			pr_err("MCE: %#lx: non anonymous thp\n", pfn);
			if (TestClearPageHWPoison(p))
				atomic_long_sub(nr_pages, &num_poisoned_pages);
			put_page(p);
			if (p != hpage)
				put_page(hpage);
			return -EBUSY;
		}
		if (unlikely(split_huge_page(hpage))) {
			pr_err("MCE: %#lx: thp split failed\n", pfn);
=======
		if (!PageAnon(hpage) || unlikely(split_huge_page(hpage))) {
			if (!PageAnon(hpage))
				pr_err("MCE: %#lx: non anonymous thp\n", pfn);
			else
				pr_err("MCE: %#lx: thp split failed\n", pfn);
>>>>>>> 2c6625cd
			if (TestClearPageHWPoison(p))
				atomic_long_sub(nr_pages, &num_poisoned_pages);
			put_page(p);
			if (p != hpage)
				put_page(hpage);
			return -EBUSY;
		}
		VM_BUG_ON_PAGE(!page_count(p), p);
		hpage = compound_head(p);
	}

	/*
	 * We ignore non-LRU pages for good reasons.
	 * - PG_locked is only well defined for LRU pages and a few others
	 * - to avoid races with __set_page_locked()
	 * - to avoid races with __SetPageSlab*() (and more non-atomic ops)
	 * The check (unnecessarily) ignores LRU pages being isolated and
	 * walked by the page reclaim code, however that's not a big loss.
	 */
	if (!PageHuge(p)) {
		if (!PageLRU(p))
			shake_page(p, 0);
		if (!PageLRU(p)) {
			/*
			 * shake_page could have turned it free.
			 */
			if (is_free_buddy_page(p)) {
				if (flags & MF_COUNT_INCREASED)
					action_result(pfn, MF_MSG_BUDDY, MF_DELAYED);
				else
					action_result(pfn, MF_MSG_BUDDY_2ND,
						      MF_DELAYED);
				return 0;
			}
		}
	}

	lock_page(hpage);

	/*
	 * The page could have changed compound pages during the locking.
	 * If this happens just bail out.
	 */
	if (PageCompound(p) && compound_head(p) != orig_head) {
		action_result(pfn, MF_MSG_DIFFERENT_COMPOUND, MF_IGNORED);
		res = -EBUSY;
		goto out;
	}

	/*
	 * We use page flags to determine what action should be taken, but
	 * the flags can be modified by the error containment action.  One
	 * example is an mlocked page, where PG_mlocked is cleared by
	 * page_remove_rmap() in try_to_unmap_one(). So to determine page status
	 * correctly, we save a copy of the page flags at this time.
	 */
	page_flags = p->flags;

	/*
	 * unpoison always clear PG_hwpoison inside page lock
	 */
	if (!PageHWPoison(p)) {
		printk(KERN_ERR "MCE %#lx: just unpoisoned\n", pfn);
		atomic_long_sub(nr_pages, &num_poisoned_pages);
		unlock_page(hpage);
		put_page(hpage);
		return 0;
	}
	if (hwpoison_filter(p)) {
		if (TestClearPageHWPoison(p))
			atomic_long_sub(nr_pages, &num_poisoned_pages);
		unlock_page(hpage);
		put_page(hpage);
		return 0;
	}

	if (!PageHuge(p) && !PageTransTail(p) && !PageLRU(p))
		goto identify_page_state;

	/*
	 * For error on the tail page, we should set PG_hwpoison
	 * on the head page to show that the hugepage is hwpoisoned
	 */
	if (PageHuge(p) && PageTail(p) && TestSetPageHWPoison(hpage)) {
		action_result(pfn, MF_MSG_POISONED_HUGE, MF_IGNORED);
		unlock_page(hpage);
		put_page(hpage);
		return 0;
	}
	/*
	 * Set PG_hwpoison on all pages in an error hugepage,
	 * because containment is done in hugepage unit for now.
	 * Since we have done TestSetPageHWPoison() for the head page with
	 * page lock held, we can safely set PG_hwpoison bits on tail pages.
	 */
	if (PageHuge(p))
		set_page_hwpoison_huge_page(hpage);

	/*
	 * It's very difficult to mess with pages currently under IO
	 * and in many cases impossible, so we just avoid it here.
	 */
	wait_on_page_writeback(p);

	/*
	 * Now take care of user space mappings.
	 * Abort on fail: __delete_from_page_cache() assumes unmapped page.
	 *
	 * When the raw error page is thp tail page, hpage points to the raw
	 * page after thp split.
	 */
	if (hwpoison_user_mappings(p, pfn, trapno, flags, &hpage)
	    != SWAP_SUCCESS) {
		action_result(pfn, MF_MSG_UNMAP_FAILED, MF_IGNORED);
		res = -EBUSY;
		goto out;
	}

	/*
	 * Torn down by someone else?
	 */
	if (PageLRU(p) && !PageSwapCache(p) && p->mapping == NULL) {
		action_result(pfn, MF_MSG_TRUNCATED_LRU, MF_IGNORED);
		res = -EBUSY;
		goto out;
	}

identify_page_state:
	res = -EBUSY;
	/*
	 * The first check uses the current page flags which may not have any
	 * relevant information. The second check with the saved page flagss is
	 * carried out only if the first check can't determine the page status.
	 */
	for (ps = error_states;; ps++)
		if ((p->flags & ps->mask) == ps->res)
			break;

	page_flags |= (p->flags & (1UL << PG_dirty));

	if (!ps->mask)
		for (ps = error_states;; ps++)
			if ((page_flags & ps->mask) == ps->res)
				break;
	res = page_action(ps, p, pfn);
out:
	unlock_page(hpage);
	return res;
}
EXPORT_SYMBOL_GPL(memory_failure);

#define MEMORY_FAILURE_FIFO_ORDER	4
#define MEMORY_FAILURE_FIFO_SIZE	(1 << MEMORY_FAILURE_FIFO_ORDER)

struct memory_failure_entry {
	unsigned long pfn;
	int trapno;
	int flags;
};

struct memory_failure_cpu {
	DECLARE_KFIFO(fifo, struct memory_failure_entry,
		      MEMORY_FAILURE_FIFO_SIZE);
	spinlock_t lock;
	struct work_struct work;
};

static DEFINE_PER_CPU(struct memory_failure_cpu, memory_failure_cpu);

/**
 * memory_failure_queue - Schedule handling memory failure of a page.
 * @pfn: Page Number of the corrupted page
 * @trapno: Trap number reported in the signal to user space.
 * @flags: Flags for memory failure handling
 *
 * This function is called by the low level hardware error handler
 * when it detects hardware memory corruption of a page. It schedules
 * the recovering of error page, including dropping pages, killing
 * processes etc.
 *
 * The function is primarily of use for corruptions that
 * happen outside the current execution context (e.g. when
 * detected by a background scrubber)
 *
 * Can run in IRQ context.
 */
void memory_failure_queue(unsigned long pfn, int trapno, int flags)
{
	struct memory_failure_cpu *mf_cpu;
	unsigned long proc_flags;
	struct memory_failure_entry entry = {
		.pfn =		pfn,
		.trapno =	trapno,
		.flags =	flags,
	};

	mf_cpu = &get_cpu_var(memory_failure_cpu);
	spin_lock_irqsave(&mf_cpu->lock, proc_flags);
	if (kfifo_put(&mf_cpu->fifo, entry))
		schedule_work_on(smp_processor_id(), &mf_cpu->work);
	else
		pr_err("Memory failure: buffer overflow when queuing memory failure at %#lx\n",
		       pfn);
	spin_unlock_irqrestore(&mf_cpu->lock, proc_flags);
	put_cpu_var(memory_failure_cpu);
}
EXPORT_SYMBOL_GPL(memory_failure_queue);

static void memory_failure_work_func(struct work_struct *work)
{
	struct memory_failure_cpu *mf_cpu;
	struct memory_failure_entry entry = { 0, };
	unsigned long proc_flags;
	int gotten;

	mf_cpu = this_cpu_ptr(&memory_failure_cpu);
	for (;;) {
		spin_lock_irqsave(&mf_cpu->lock, proc_flags);
		gotten = kfifo_get(&mf_cpu->fifo, &entry);
		spin_unlock_irqrestore(&mf_cpu->lock, proc_flags);
		if (!gotten)
			break;
		if (entry.flags & MF_SOFT_OFFLINE)
			soft_offline_page(pfn_to_page(entry.pfn), entry.flags);
		else
			memory_failure(entry.pfn, entry.trapno, entry.flags);
	}
}

static int __init memory_failure_init(void)
{
	struct memory_failure_cpu *mf_cpu;
	int cpu;

	for_each_possible_cpu(cpu) {
		mf_cpu = &per_cpu(memory_failure_cpu, cpu);
		spin_lock_init(&mf_cpu->lock);
		INIT_KFIFO(mf_cpu->fifo);
		INIT_WORK(&mf_cpu->work, memory_failure_work_func);
	}

	return 0;
}
core_initcall(memory_failure_init);

/**
 * unpoison_memory - Unpoison a previously poisoned page
 * @pfn: Page number of the to be unpoisoned page
 *
 * Software-unpoison a page that has been poisoned by
 * memory_failure() earlier.
 *
 * This is only done on the software-level, so it only works
 * for linux injected failures, not real hardware failures
 *
 * Returns 0 for success, otherwise -errno.
 */
int unpoison_memory(unsigned long pfn)
{
	struct page *page;
	struct page *p;
	int freeit = 0;
	unsigned int nr_pages;

	if (!pfn_valid(pfn))
		return -ENXIO;

	p = pfn_to_page(pfn);
	page = compound_head(p);

	if (!PageHWPoison(p)) {
		pr_info("MCE: Page was already unpoisoned %#lx\n", pfn);
		return 0;
	}

	/*
	 * unpoison_memory() can encounter thp only when the thp is being
	 * worked by memory_failure() and the page lock is not held yet.
	 * In such case, we yield to memory_failure() and make unpoison fail.
	 */
	if (!PageHuge(page) && PageTransHuge(page)) {
		pr_info("MCE: Memory failure is now running on %#lx\n", pfn);
		return 0;
	}

	nr_pages = 1 << compound_order(page);

	if (!get_hwpoison_page(p)) {
		/*
		 * Since HWPoisoned hugepage should have non-zero refcount,
		 * race between memory failure and unpoison seems to happen.
		 * In such case unpoison fails and memory failure runs
		 * to the end.
		 */
		if (PageHuge(page)) {
			pr_info("MCE: Memory failure is now running on free hugepage %#lx\n", pfn);
			return 0;
		}
		if (TestClearPageHWPoison(p))
			atomic_long_dec(&num_poisoned_pages);
		pr_info("MCE: Software-unpoisoned free page %#lx\n", pfn);
		return 0;
	}

	lock_page(page);
	/*
	 * This test is racy because PG_hwpoison is set outside of page lock.
	 * That's acceptable because that won't trigger kernel panic. Instead,
	 * the PG_hwpoison page will be caught and isolated on the entrance to
	 * the free buddy page pool.
	 */
	if (TestClearPageHWPoison(page)) {
		pr_info("MCE: Software-unpoisoned page %#lx\n", pfn);
		atomic_long_sub(nr_pages, &num_poisoned_pages);
		freeit = 1;
		if (PageHuge(page))
			clear_page_hwpoison_huge_page(page);
	}
	unlock_page(page);

	put_page(page);
	if (freeit && !(pfn == my_zero_pfn(0) && page_count(p) == 1))
		put_page(page);

	return 0;
}
EXPORT_SYMBOL(unpoison_memory);

static struct page *new_page(struct page *p, unsigned long private, int **x)
{
	int nid = page_to_nid(p);
	if (PageHuge(p))
		return alloc_huge_page_node(page_hstate(compound_head(p)),
						   nid);
	else
		return alloc_pages_exact_node(nid, GFP_HIGHUSER_MOVABLE, 0);
}

/*
 * Safely get reference count of an arbitrary page.
 * Returns 0 for a free page, -EIO for a zero refcount page
 * that is not free, and 1 for any other page type.
 * For 1 the page is returned with increased page count, otherwise not.
 */
static int __get_any_page(struct page *p, unsigned long pfn, int flags)
{
	int ret;

	if (flags & MF_COUNT_INCREASED)
		return 1;

	/*
	 * When the target page is a free hugepage, just remove it
	 * from free hugepage list.
	 */
	if (!get_hwpoison_page(p)) {
		if (PageHuge(p)) {
			pr_info("%s: %#lx free huge page\n", __func__, pfn);
			ret = 0;
		} else if (is_free_buddy_page(p)) {
			pr_info("%s: %#lx free buddy page\n", __func__, pfn);
			ret = 0;
		} else {
			pr_info("%s: %#lx: unknown zero refcount page type %lx\n",
				__func__, pfn, p->flags);
			ret = -EIO;
		}
	} else {
		/* Not a free page */
		ret = 1;
	}
	return ret;
}

static int get_any_page(struct page *page, unsigned long pfn, int flags)
{
	int ret = __get_any_page(page, pfn, flags);

	if (ret == 1 && !PageHuge(page) && !PageLRU(page)) {
		/*
		 * Try to free it.
		 */
		put_page(page);
		shake_page(page, 1);

		/*
		 * Did it turn free?
		 */
		ret = __get_any_page(page, pfn, 0);
		if (!PageLRU(page)) {
			/* Drop page reference which is from __get_any_page() */
			put_page(page);
			pr_info("soft_offline: %#lx: unknown non LRU page type %lx\n",
				pfn, page->flags);
			return -EIO;
		}
	}
	return ret;
}

static int soft_offline_huge_page(struct page *page, int flags)
{
	int ret;
	unsigned long pfn = page_to_pfn(page);
	struct page *hpage = compound_head(page);
	LIST_HEAD(pagelist);

	/*
	 * This double-check of PageHWPoison is to avoid the race with
	 * memory_failure(). See also comment in __soft_offline_page().
	 */
	lock_page(hpage);
	if (PageHWPoison(hpage)) {
		unlock_page(hpage);
		put_page(hpage);
		pr_info("soft offline: %#lx hugepage already poisoned\n", pfn);
		return -EBUSY;
	}
	unlock_page(hpage);

	ret = isolate_huge_page(hpage, &pagelist);
<<<<<<< HEAD
	if (ret) {
		/*
		 * get_any_page() and isolate_huge_page() takes a refcount each,
		 * so need to drop one here.
		 */
		put_page(hpage);
	} else {
=======
	/*
	 * get_any_page() and isolate_huge_page() takes a refcount each,
	 * so need to drop one here.
	 */
	put_page(hpage);
	if (!ret) {
>>>>>>> 2c6625cd
		pr_info("soft offline: %#lx hugepage failed to isolate\n", pfn);
		return -EBUSY;
	}

	ret = migrate_pages(&pagelist, new_page, NULL, MPOL_MF_MOVE_ALL,
				MIGRATE_SYNC, MR_MEMORY_FAILURE);
	if (ret) {
		pr_info("soft offline: %#lx: migration failed %d, type %lx\n",
			pfn, ret, page->flags);
		/*
		 * We know that soft_offline_huge_page() tries to migrate
		 * only one hugepage pointed to by hpage, so we need not
		 * run through the pagelist here.
		 */
		putback_active_hugepage(hpage);
		if (ret > 0)
			ret = -EIO;
	} else {
		/* overcommit hugetlb page will be freed to buddy */
		if (PageHuge(page)) {
			set_page_hwpoison_huge_page(hpage);
			dequeue_hwpoisoned_huge_page(hpage);
			atomic_long_add(1 << compound_order(hpage),
					&num_poisoned_pages);
		} else {
			SetPageHWPoison(page);
			atomic_long_inc(&num_poisoned_pages);
		}
	}
	return ret;
}

static int __soft_offline_page(struct page *page, int flags)
{
	int ret;
	unsigned long pfn = page_to_pfn(page);

	/*
	 * Check PageHWPoison again inside page lock because PageHWPoison
	 * is set by memory_failure() outside page lock. Note that
	 * memory_failure() also double-checks PageHWPoison inside page lock,
	 * so there's no race between soft_offline_page() and memory_failure().
	 */
	lock_page(page);
	wait_on_page_writeback(page);
	if (PageHWPoison(page)) {
		unlock_page(page);
		put_page(page);
		pr_info("soft offline: %#lx page already poisoned\n", pfn);
		return -EBUSY;
	}
	/*
	 * Try to invalidate first. This should work for
	 * non dirty unmapped page cache pages.
	 */
	ret = invalidate_inode_page(page);
	unlock_page(page);
	/*
	 * RED-PEN would be better to keep it isolated here, but we
	 * would need to fix isolation locking first.
	 */
	if (ret == 1) {
		put_page(page);
		pr_info("soft_offline: %#lx: invalidated\n", pfn);
		SetPageHWPoison(page);
		atomic_long_inc(&num_poisoned_pages);
		return 0;
	}

	/*
	 * Simple invalidation didn't work.
	 * Try to migrate to a new page instead. migrate.c
	 * handles a large number of cases for us.
	 */
	ret = isolate_lru_page(page);
	/*
	 * Drop page reference which is came from get_any_page()
	 * successful isolate_lru_page() already took another one.
	 */
	put_page(page);
	if (!ret) {
		LIST_HEAD(pagelist);
		inc_zone_page_state(page, NR_ISOLATED_ANON +
					page_is_file_cache(page));
		list_add(&page->lru, &pagelist);
		if (!TestSetPageHWPoison(page))
			atomic_long_inc(&num_poisoned_pages);
		ret = migrate_pages(&pagelist, new_page, NULL, MPOL_MF_MOVE_ALL,
					MIGRATE_SYNC, MR_MEMORY_FAILURE);
		if (ret) {
			if (!list_empty(&pagelist)) {
				list_del(&page->lru);
				dec_zone_page_state(page, NR_ISOLATED_ANON +
						page_is_file_cache(page));
				putback_lru_page(page);
			}

			pr_info("soft offline: %#lx: migration failed %d, type %lx\n",
				pfn, ret, page->flags);
			if (ret > 0)
				ret = -EIO;
<<<<<<< HEAD
		} else {
			SetPageHWPoison(page);
			atomic_long_inc(&num_poisoned_pages);
=======
			if (TestClearPageHWPoison(page))
				atomic_long_dec(&num_poisoned_pages);
>>>>>>> 2c6625cd
		}
	} else {
		pr_info("soft offline: %#lx: isolation failed: %d, page count %d, type %lx\n",
			pfn, ret, page_count(page), page->flags);
	}
	return ret;
}

/**
 * soft_offline_page - Soft offline a page.
 * @page: page to offline
 * @flags: flags. Same as memory_failure().
 *
 * Returns 0 on success, otherwise negated errno.
 *
 * Soft offline a page, by migration or invalidation,
 * without killing anything. This is for the case when
 * a page is not corrupted yet (so it's still valid to access),
 * but has had a number of corrected errors and is better taken
 * out.
 *
 * The actual policy on when to do that is maintained by
 * user space.
 *
 * This should never impact any application or cause data loss,
 * however it might take some time.
 *
 * This is not a 100% solution for all memory, but tries to be
 * ``good enough'' for the majority of memory.
 */
int soft_offline_page(struct page *page, int flags)
{
	int ret;
	unsigned long pfn = page_to_pfn(page);
	struct page *hpage = compound_head(page);

	if (PageHWPoison(page)) {
		pr_info("soft offline: %#lx page already poisoned\n", pfn);
		return -EBUSY;
	}
	if (!PageHuge(page) && PageTransHuge(hpage)) {
		if (PageAnon(hpage) && unlikely(split_huge_page(hpage))) {
			pr_info("soft offline: %#lx: failed to split THP\n",
				pfn);
			return -EBUSY;
		}
	}

	get_online_mems();

	ret = get_any_page(page, pfn, flags);
	put_online_mems();
	if (ret > 0) { /* for in-use pages */
		if (PageHuge(page))
			ret = soft_offline_huge_page(page, flags);
		else
			ret = __soft_offline_page(page, flags);
	} else if (ret == 0) { /* for free pages */
		if (PageHuge(page)) {
			set_page_hwpoison_huge_page(hpage);
			if (!dequeue_hwpoisoned_huge_page(hpage))
				atomic_long_add(1 << compound_order(hpage),
					&num_poisoned_pages);
		} else {
			if (!TestSetPageHWPoison(page))
				atomic_long_inc(&num_poisoned_pages);
		}
	}
	return ret;
}<|MERGE_RESOLUTION|>--- conflicted
+++ resolved
@@ -909,8 +909,6 @@
 	 * directly for tail pages.
 	 */
 	if (PageTransHuge(head)) {
-<<<<<<< HEAD
-=======
 		/*
 		 * Non anonymous thp exists only in allocation/free time. We
 		 * can't handle such a case correctly, so let's give it up.
@@ -923,7 +921,6 @@
 			return 0;
 		}
 
->>>>>>> 2c6625cd
 		if (get_page_unless_zero(head)) {
 			if (PageTail(page))
 				get_page(page);
@@ -1149,25 +1146,11 @@
 	}
 
 	if (!PageHuge(p) && PageTransHuge(hpage)) {
-<<<<<<< HEAD
-		if (!PageAnon(hpage)) {
-			pr_err("MCE: %#lx: non anonymous thp\n", pfn);
-			if (TestClearPageHWPoison(p))
-				atomic_long_sub(nr_pages, &num_poisoned_pages);
-			put_page(p);
-			if (p != hpage)
-				put_page(hpage);
-			return -EBUSY;
-		}
-		if (unlikely(split_huge_page(hpage))) {
-			pr_err("MCE: %#lx: thp split failed\n", pfn);
-=======
 		if (!PageAnon(hpage) || unlikely(split_huge_page(hpage))) {
 			if (!PageAnon(hpage))
 				pr_err("MCE: %#lx: non anonymous thp\n", pfn);
 			else
 				pr_err("MCE: %#lx: thp split failed\n", pfn);
->>>>>>> 2c6625cd
 			if (TestClearPageHWPoison(p))
 				atomic_long_sub(nr_pages, &num_poisoned_pages);
 			put_page(p);
@@ -1589,22 +1572,12 @@
 	unlock_page(hpage);
 
 	ret = isolate_huge_page(hpage, &pagelist);
-<<<<<<< HEAD
-	if (ret) {
-		/*
-		 * get_any_page() and isolate_huge_page() takes a refcount each,
-		 * so need to drop one here.
-		 */
-		put_page(hpage);
-	} else {
-=======
 	/*
 	 * get_any_page() and isolate_huge_page() takes a refcount each,
 	 * so need to drop one here.
 	 */
 	put_page(hpage);
 	if (!ret) {
->>>>>>> 2c6625cd
 		pr_info("soft offline: %#lx hugepage failed to isolate\n", pfn);
 		return -EBUSY;
 	}
@@ -1706,14 +1679,8 @@
 				pfn, ret, page->flags);
 			if (ret > 0)
 				ret = -EIO;
-<<<<<<< HEAD
-		} else {
-			SetPageHWPoison(page);
-			atomic_long_inc(&num_poisoned_pages);
-=======
 			if (TestClearPageHWPoison(page))
 				atomic_long_dec(&num_poisoned_pages);
->>>>>>> 2c6625cd
 		}
 	} else {
 		pr_info("soft offline: %#lx: isolation failed: %d, page count %d, type %lx\n",
