// SPDX-License-Identifier: GPL-2.0-only
/*
 *  fs/anon_inodes.c
 *
 *  Copyright (C) 2007  Davide Libenzi <davidel@xmailserver.org>
 *
 *  Thanks to Arnd Bergmann for code review and suggestions.
 *  More changes for Thomas Gleixner suggestions.
 *
 */

#include <linux/cred.h>
#include <linux/file.h>
#include <linux/poll.h>
#include <linux/sched.h>
#include <linux/init.h>
#include <linux/fs.h>
#include <linux/mount.h>
#include <linux/module.h>
#include <linux/kernel.h>
#include <linux/magic.h>
#include <linux/anon_inodes.h>
#include <linux/pseudo_fs.h>

#include <linux/uaccess.h>

static struct vfsmount *anon_inode_mnt __ro_after_init;
static struct inode *anon_inode_inode __ro_after_init;

/*
 * anon_inodefs_dname() is called from d_path().
 */
static char *anon_inodefs_dname(struct dentry *dentry, char *buffer, int buflen)
{
	return dynamic_dname(buffer, buflen, "anon_inode:%s",
				dentry->d_name.name);
}

static const struct dentry_operations anon_inodefs_dentry_operations = {
	.d_dname	= anon_inodefs_dname,
};

static int anon_inodefs_init_fs_context(struct fs_context *fc)
{
	struct pseudo_fs_context *ctx = init_pseudo(fc, ANON_INODE_FS_MAGIC);
	if (!ctx)
		return -ENOMEM;
	ctx->dops = &anon_inodefs_dentry_operations;
	return 0;
}

static struct file_system_type anon_inode_fs_type = {
	.name		= "anon_inodefs",
	.init_fs_context = anon_inodefs_init_fs_context,
	.kill_sb	= kill_anon_super,
};

static struct inode *anon_inode_make_secure_inode(
	const char *name,
	const struct inode *context_inode)
{
	struct inode *inode;
	const struct qstr qname = QSTR_INIT(name, strlen(name));
	int error;

	inode = alloc_anon_inode(anon_inode_mnt->mnt_sb);
	if (IS_ERR(inode))
		return inode;
	inode->i_flags &= ~S_PRIVATE;
	error =	security_inode_init_security_anon(inode, &qname, context_inode);
	if (error) {
		iput(inode);
		return ERR_PTR(error);
	}
	return inode;
}

static struct file *__anon_inode_getfile(const char *name,
					 const struct file_operations *fops,
					 void *priv, int flags,
					 const struct inode *context_inode,
					 bool make_inode)
{
	struct inode *inode;
	struct file *file;

	if (fops->owner && !try_module_get(fops->owner))
		return ERR_PTR(-ENOENT);

	if (make_inode) {
		inode =	anon_inode_make_secure_inode(name, context_inode);
		if (IS_ERR(inode)) {
			file = ERR_CAST(inode);
			goto err;
		}
	} else {
		inode =	anon_inode_inode;
		if (IS_ERR(inode)) {
			file = ERR_PTR(-ENODEV);
			goto err;
		}
		/*
		 * We know the anon_inode inode count is always
		 * greater than zero, so ihold() is safe.
		 */
		ihold(inode);
	}

	file = alloc_file_pseudo(inode, anon_inode_mnt, name,
				 flags & (O_ACCMODE | O_NONBLOCK), fops);
	if (IS_ERR(file))
		goto err_iput;

	file->f_mapping = inode->i_mapping;

	file->private_data = priv;

	return file;

err_iput:
	iput(inode);
err:
	module_put(fops->owner);
	return file;
}

/**
 * anon_inode_getfile - creates a new file instance by hooking it up to an
 *                      anonymous inode, and a dentry that describe the "class"
 *                      of the file
 *
 * @name:    [in]    name of the "class" of the new file
 * @fops:    [in]    file operations for the new file
 * @priv:    [in]    private data for the new file (will be file's private_data)
 * @flags:   [in]    flags
 *
 * Creates a new file by hooking it on a single inode. This is useful for files
 * that do not need to have a full-fledged inode in order to operate correctly.
 * All the files created with anon_inode_getfile() will share a single inode,
 * hence saving memory and avoiding code duplication for the file/inode/dentry
 * setup.  Returns the newly created file* or an error pointer.
 */
struct file *anon_inode_getfile(const char *name,
				const struct file_operations *fops,
				void *priv, int flags)
{
	return __anon_inode_getfile(name, fops, priv, flags, NULL, false);
}
EXPORT_SYMBOL_GPL(anon_inode_getfile);

/**
<<<<<<< HEAD
=======
 * anon_inode_getfile_fmode - creates a new file instance by hooking it up to an
 *                      anonymous inode, and a dentry that describe the "class"
 *                      of the file
 *
 * @name:    [in]    name of the "class" of the new file
 * @fops:    [in]    file operations for the new file
 * @priv:    [in]    private data for the new file (will be file's private_data)
 * @flags:   [in]    flags
 * @f_mode:  [in]    fmode
 *
 * Creates a new file by hooking it on a single inode. This is useful for files
 * that do not need to have a full-fledged inode in order to operate correctly.
 * All the files created with anon_inode_getfile() will share a single inode,
 * hence saving memory and avoiding code duplication for the file/inode/dentry
 * setup. Allows setting the fmode. Returns the newly created file* or an error
 * pointer.
 */
struct file *anon_inode_getfile_fmode(const char *name,
				const struct file_operations *fops,
				void *priv, int flags, fmode_t f_mode)
{
	struct file *file;

	file = __anon_inode_getfile(name, fops, priv, flags, NULL, false);
	if (!IS_ERR(file))
		file->f_mode |= f_mode;

	return file;
}
EXPORT_SYMBOL_GPL(anon_inode_getfile_fmode);

/**
>>>>>>> 0c383648
 * anon_inode_create_getfile - Like anon_inode_getfile(), but creates a new
 *                             !S_PRIVATE anon inode rather than reuse the
 *                             singleton anon inode and calls the
 *                             inode_init_security_anon() LSM hook.
 *
 * @name:    [in]    name of the "class" of the new file
 * @fops:    [in]    file operations for the new file
 * @priv:    [in]    private data for the new file (will be file's private_data)
 * @flags:   [in]    flags
 * @context_inode:
 *           [in]    the logical relationship with the new inode (optional)
 *
 * Create a new anonymous inode and file pair.  This can be done for two
 * reasons:
 *
 * - for the inode to have its own security context, so that LSMs can enforce
 *   policy on the inode's creation;
 *
 * - if the caller needs a unique inode, for example in order to customize
 *   the size returned by fstat()
 *
 * The LSM may use @context_inode in inode_init_security_anon(), but a
 * reference to it is not held.
 *
 * Returns the newly created file* or an error pointer.
 */
struct file *anon_inode_create_getfile(const char *name,
				       const struct file_operations *fops,
				       void *priv, int flags,
				       const struct inode *context_inode)
{
	return __anon_inode_getfile(name, fops, priv, flags,
				    context_inode, true);
}
EXPORT_SYMBOL_GPL(anon_inode_create_getfile);

static int __anon_inode_getfd(const char *name,
			      const struct file_operations *fops,
			      void *priv, int flags,
			      const struct inode *context_inode,
			      bool make_inode)
{
	int error, fd;
	struct file *file;

	error = get_unused_fd_flags(flags);
	if (error < 0)
		return error;
	fd = error;

	file = __anon_inode_getfile(name, fops, priv, flags, context_inode,
				    make_inode);
	if (IS_ERR(file)) {
		error = PTR_ERR(file);
		goto err_put_unused_fd;
	}
	fd_install(fd, file);

	return fd;

err_put_unused_fd:
	put_unused_fd(fd);
	return error;
}

/**
 * anon_inode_getfd - creates a new file instance by hooking it up to
 *                    an anonymous inode and a dentry that describe
 *                    the "class" of the file
 *
 * @name:    [in]    name of the "class" of the new file
 * @fops:    [in]    file operations for the new file
 * @priv:    [in]    private data for the new file (will be file's private_data)
 * @flags:   [in]    flags
 *
 * Creates a new file by hooking it on a single inode. This is
 * useful for files that do not need to have a full-fledged inode in
 * order to operate correctly.  All the files created with
 * anon_inode_getfd() will use the same singleton inode, reducing
 * memory use and avoiding code duplication for the file/inode/dentry
 * setup.  Returns a newly created file descriptor or an error code.
 */
int anon_inode_getfd(const char *name, const struct file_operations *fops,
		     void *priv, int flags)
{
	return __anon_inode_getfd(name, fops, priv, flags, NULL, false);
}
EXPORT_SYMBOL_GPL(anon_inode_getfd);

/**
 * anon_inode_create_getfd - Like anon_inode_getfd(), but creates a new
 * !S_PRIVATE anon inode rather than reuse the singleton anon inode, and calls
 * the inode_init_security_anon() LSM hook.
 *
 * @name:    [in]    name of the "class" of the new file
 * @fops:    [in]    file operations for the new file
 * @priv:    [in]    private data for the new file (will be file's private_data)
 * @flags:   [in]    flags
 * @context_inode:
 *           [in]    the logical relationship with the new inode (optional)
 *
 * Create a new anonymous inode and file pair.  This can be done for two
 * reasons:
 *
 * - for the inode to have its own security context, so that LSMs can enforce
 *   policy on the inode's creation;
 *
 * - if the caller needs a unique inode, for example in order to customize
 *   the size returned by fstat()
 *
 * The LSM may use @context_inode in inode_init_security_anon(), but a
 * reference to it is not held.
 *
 * Returns a newly created file descriptor or an error code.
 */
int anon_inode_create_getfd(const char *name, const struct file_operations *fops,
			    void *priv, int flags,
			    const struct inode *context_inode)
{
	return __anon_inode_getfd(name, fops, priv, flags, context_inode, true);
}
<<<<<<< HEAD
=======

>>>>>>> 0c383648

static int __init anon_inode_init(void)
{
	anon_inode_mnt = kern_mount(&anon_inode_fs_type);
	if (IS_ERR(anon_inode_mnt))
		panic("anon_inode_init() kernel mount failed (%ld)\n", PTR_ERR(anon_inode_mnt));

	anon_inode_inode = alloc_anon_inode(anon_inode_mnt->mnt_sb);
	if (IS_ERR(anon_inode_inode))
		panic("anon_inode_init() inode allocation failed (%ld)\n", PTR_ERR(anon_inode_inode));

	return 0;
}

fs_initcall(anon_inode_init);
<|MERGE_RESOLUTION|>--- conflicted
+++ resolved
@@ -149,8 +149,6 @@
 EXPORT_SYMBOL_GPL(anon_inode_getfile);
 
 /**
-<<<<<<< HEAD
-=======
  * anon_inode_getfile_fmode - creates a new file instance by hooking it up to an
  *                      anonymous inode, and a dentry that describe the "class"
  *                      of the file
@@ -183,7 +181,6 @@
 EXPORT_SYMBOL_GPL(anon_inode_getfile_fmode);
 
 /**
->>>>>>> 0c383648
  * anon_inode_create_getfile - Like anon_inode_getfile(), but creates a new
  *                             !S_PRIVATE anon inode rather than reuse the
  *                             singleton anon inode and calls the
@@ -305,10 +302,7 @@
 {
 	return __anon_inode_getfd(name, fops, priv, flags, context_inode, true);
 }
-<<<<<<< HEAD
-=======
-
->>>>>>> 0c383648
+
 
 static int __init anon_inode_init(void)
 {
