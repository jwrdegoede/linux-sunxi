--- conflicted
+++ resolved
@@ -2287,13 +2287,8 @@
 	}
 
 #ifdef CONFIG_NFSD_V4_SECURITY_LABEL
-<<<<<<< HEAD
-	if ((bmval[2] & FATTR4_WORD2_SECURITY_LABEL) ||
-			bmval[0] & FATTR4_WORD0_SUPPORTED_ATTRS) {
-=======
 	if ((bmval2 & FATTR4_WORD2_SECURITY_LABEL) ||
 	     bmval0 & FATTR4_WORD0_SUPPORTED_ATTRS) {
->>>>>>> 2c6625cd
 		err = security_inode_getsecctx(d_inode(dentry),
 						&context, &contextlen);
 		contextsupport = (err == 0);
