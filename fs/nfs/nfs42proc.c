--- conflicted
+++ resolved
@@ -171,8 +171,6 @@
 	return vfs_setpos(filep, res.sr_offset, inode->i_sb->s_maxbytes);
 }
 
-<<<<<<< HEAD
-=======
 loff_t nfs42_proc_llseek(struct file *filep, loff_t offset, int whence)
 {
 	struct nfs_server *server = NFS_SERVER(file_inode(filep));
@@ -190,7 +188,6 @@
 }
 
 
->>>>>>> 2c6625cd
 static void
 nfs42_layoutstat_prepare(struct rpc_task *task, void *calldata)
 {
