// SPDX-License-Identifier: GPL-2.0-only
/*
 * Copyright (c) 2023, Qualcomm Innovation Center, Inc. All rights reserved.
 *
 */

#include <linux/device.h>
#include <linux/interconnect.h>
#include <linux/interconnect-provider.h>
#include <linux/module.h>
#include <linux/of_platform.h>
#include <dt-bindings/interconnect/qcom,sdx75.h>

#include "bcm-voter.h"
#include "icc-common.h"
#include "icc-rpmh.h"

static struct qcom_icc_node qpic_core_master;
static struct qcom_icc_node qup0_core_master;
static struct qcom_icc_node qnm_cnoc;
static struct qcom_icc_node alm_sys_tcu;
static struct qcom_icc_node chm_apps;
static struct qcom_icc_node qnm_gemnoc_cfg;
static struct qcom_icc_node qnm_mdsp;
static struct qcom_icc_node qnm_pcie;
static struct qcom_icc_node qnm_snoc_sf;
static struct qcom_icc_node xm_gic;
static struct qcom_icc_node xm_ipa2pcie;
static struct qcom_icc_node llcc_mc;
static struct qcom_icc_node xm_pcie3_0;
static struct qcom_icc_node xm_pcie3_1;
static struct qcom_icc_node xm_pcie3_2;
static struct qcom_icc_node qhm_audio;
static struct qcom_icc_node qhm_gic;
static struct qcom_icc_node qhm_pcie_rscc;
static struct qcom_icc_node qhm_qdss_bam;
static struct qcom_icc_node qhm_qpic;
static struct qcom_icc_node qhm_qup0;
static struct qcom_icc_node qnm_aggre_noc;
static struct qcom_icc_node qnm_gemnoc_cnoc;
static struct qcom_icc_node qnm_gemnoc_pcie;
static struct qcom_icc_node qnm_system_noc_cfg;
static struct qcom_icc_node qnm_system_noc_pcie_cfg;
static struct qcom_icc_node qxm_crypto;
static struct qcom_icc_node qxm_ipa;
static struct qcom_icc_node qxm_mvmss;
static struct qcom_icc_node xm_emac_0;
static struct qcom_icc_node xm_emac_1;
static struct qcom_icc_node xm_qdss_etr0;
static struct qcom_icc_node xm_qdss_etr1;
static struct qcom_icc_node xm_sdc1;
static struct qcom_icc_node xm_sdc4;
static struct qcom_icc_node xm_usb3;
static struct qcom_icc_node qpic_core_slave;
static struct qcom_icc_node qup0_core_slave;
static struct qcom_icc_node qhs_lagg;
static struct qcom_icc_node qhs_mccc_master;
static struct qcom_icc_node qns_gemnoc;
static struct qcom_icc_node qss_snoop_bwmon;
static struct qcom_icc_node qns_gemnoc_cnoc;
static struct qcom_icc_node qns_llcc;
static struct qcom_icc_node qns_pcie;
static struct qcom_icc_node srvc_gemnoc;
static struct qcom_icc_node ebi;
static struct qcom_icc_node qns_pcie_gemnoc;
static struct qcom_icc_node ps_eth0_cfg;
static struct qcom_icc_node ps_eth1_cfg;
static struct qcom_icc_node qhs_audio;
static struct qcom_icc_node qhs_clk_ctl;
static struct qcom_icc_node qhs_crypto_cfg;
static struct qcom_icc_node qhs_imem_cfg;
static struct qcom_icc_node qhs_ipa;
static struct qcom_icc_node qhs_ipc_router;
static struct qcom_icc_node qhs_mss_cfg;
static struct qcom_icc_node qhs_mvmss_cfg;
static struct qcom_icc_node qhs_pcie0_cfg;
static struct qcom_icc_node qhs_pcie1_cfg;
static struct qcom_icc_node qhs_pcie2_cfg;
static struct qcom_icc_node qhs_pcie_rscc;
static struct qcom_icc_node qhs_pdm;
static struct qcom_icc_node qhs_prng;
static struct qcom_icc_node qhs_qdss_cfg;
static struct qcom_icc_node qhs_qpic;
static struct qcom_icc_node qhs_qup0;
static struct qcom_icc_node qhs_sdc1;
static struct qcom_icc_node qhs_sdc4;
static struct qcom_icc_node qhs_spmi_vgi_coex;
static struct qcom_icc_node qhs_tcsr;
static struct qcom_icc_node qhs_tlmm;
static struct qcom_icc_node qhs_usb3;
static struct qcom_icc_node qhs_usb3_phy;
static struct qcom_icc_node qns_a1noc;
static struct qcom_icc_node qns_ddrss_cfg;
static struct qcom_icc_node qns_gemnoc_sf;
static struct qcom_icc_node qns_system_noc_cfg;
static struct qcom_icc_node qns_system_noc_pcie_cfg;
static struct qcom_icc_node qxs_imem;
static struct qcom_icc_node srvc_pcie_system_noc;
static struct qcom_icc_node srvc_system_noc;
static struct qcom_icc_node xs_pcie_0;
static struct qcom_icc_node xs_pcie_1;
static struct qcom_icc_node xs_pcie_2;
static struct qcom_icc_node xs_qdss_stm;
static struct qcom_icc_node xs_sys_tcu_cfg;

<<<<<<< HEAD
=======
static struct qcom_icc_node qpic_core_master = {
	.name = "qpic_core_master",
	.channels = 1,
	.buswidth = 4,
	.num_links = 1,
	.link_nodes = { &qpic_core_slave },
};

>>>>>>> ed7a3886
static struct qcom_icc_node qup0_core_master = {
	.name = "qup0_core_master",
	.channels = 1,
	.buswidth = 4,
	.num_links = 1,
	.link_nodes = { &qup0_core_slave },
};

static struct qcom_icc_node qnm_cnoc = {
	.name = "qnm_cnoc",
	.channels = 1,
	.buswidth = 4,
	.num_links = 4,
	.link_nodes = { &qhs_lagg, &qhs_mccc_master,
			&qns_gemnoc, &qss_snoop_bwmon },
};

static struct qcom_icc_node alm_sys_tcu = {
	.name = "alm_sys_tcu",
	.channels = 1,
	.buswidth = 8,
	.num_links = 2,
	.link_nodes = { &qns_gemnoc_cnoc, &qns_llcc },
};

static struct qcom_icc_node chm_apps = {
	.name = "chm_apps",
	.channels = 1,
	.buswidth = 16,
	.num_links = 3,
	.link_nodes = { &qns_gemnoc_cnoc, &qns_llcc,
			&qns_pcie },
};

static struct qcom_icc_node qnm_gemnoc_cfg = {
	.name = "qnm_gemnoc_cfg",
	.channels = 1,
	.buswidth = 4,
	.num_links = 1,
	.link_nodes = { &srvc_gemnoc },
};

static struct qcom_icc_node qnm_mdsp = {
	.name = "qnm_mdsp",
	.channels = 1,
	.buswidth = 16,
	.num_links = 3,
	.link_nodes = { &qns_gemnoc_cnoc, &qns_llcc,
			&qns_pcie },
};

static struct qcom_icc_node qnm_pcie = {
	.name = "qnm_pcie",
	.channels = 1,
	.buswidth = 16,
	.num_links = 2,
	.link_nodes = { &qns_gemnoc_cnoc, &qns_llcc },
};

static struct qcom_icc_node qnm_snoc_sf = {
	.name = "qnm_snoc_sf",
	.channels = 1,
	.buswidth = 16,
	.num_links = 3,
	.link_nodes = { &qns_gemnoc_cnoc, &qns_llcc,
			&qns_pcie },
};

static struct qcom_icc_node xm_gic = {
	.name = "xm_gic",
	.channels = 1,
	.buswidth = 8,
	.num_links = 1,
	.link_nodes = { &qns_llcc },
};

static struct qcom_icc_node xm_ipa2pcie = {
	.name = "xm_ipa2pcie",
	.channels = 1,
	.buswidth = 8,
	.num_links = 1,
	.link_nodes = { &qns_pcie },
};

static struct qcom_icc_node llcc_mc = {
	.name = "llcc_mc",
	.channels = 1,
	.buswidth = 4,
	.num_links = 1,
	.link_nodes = { &ebi },
};

static struct qcom_icc_node xm_pcie3_0 = {
	.name = "xm_pcie3_0",
	.channels = 1,
	.buswidth = 8,
	.num_links = 1,
	.link_nodes = { &qns_pcie_gemnoc },
};

static struct qcom_icc_node xm_pcie3_1 = {
	.name = "xm_pcie3_1",
	.channels = 1,
	.buswidth = 8,
	.num_links = 1,
	.link_nodes = { &qns_pcie_gemnoc },
};

static struct qcom_icc_node xm_pcie3_2 = {
	.name = "xm_pcie3_2",
	.channels = 1,
	.buswidth = 8,
	.num_links = 1,
	.link_nodes = { &qns_pcie_gemnoc },
};

static struct qcom_icc_node qhm_audio = {
	.name = "qhm_audio",
	.channels = 1,
	.buswidth = 4,
	.num_links = 1,
	.link_nodes = { &qns_gemnoc_sf },
};

static struct qcom_icc_node qhm_gic = {
	.name = "qhm_gic",
	.channels = 1,
	.buswidth = 4,
	.num_links = 1,
	.link_nodes = { &qns_gemnoc_sf },
};

static struct qcom_icc_node qhm_pcie_rscc = {
	.name = "qhm_pcie_rscc",
	.channels = 1,
	.buswidth = 4,
	.num_links = 31,
	.link_nodes = { &ps_eth0_cfg, &ps_eth1_cfg,
			&qhs_audio, &qhs_clk_ctl,
			&qhs_crypto_cfg, &qhs_imem_cfg,
			&qhs_ipa, &qhs_ipc_router,
			&qhs_mss_cfg, &qhs_mvmss_cfg,
			&qhs_pcie0_cfg, &qhs_pcie1_cfg,
			&qhs_pcie2_cfg, &qhs_pdm,
			&qhs_prng, &qhs_qdss_cfg,
			&qhs_qpic, &qhs_qup0,
			&qhs_sdc1, &qhs_sdc4,
			&qhs_spmi_vgi_coex, &qhs_tcsr,
			&qhs_tlmm, &qhs_usb3,
			&qhs_usb3_phy, &qns_ddrss_cfg,
			&qns_system_noc_cfg, &qns_system_noc_pcie_cfg,
			&qxs_imem, &xs_qdss_stm,
			&xs_sys_tcu_cfg },
};

static struct qcom_icc_node qhm_qdss_bam = {
	.name = "qhm_qdss_bam",
	.channels = 1,
	.buswidth = 4,
	.num_links = 1,
	.link_nodes = { &qns_a1noc },
};

static struct qcom_icc_node qhm_qpic = {
	.name = "qhm_qpic",
	.channels = 1,
	.buswidth = 4,
	.num_links = 1,
	.link_nodes = { &qns_a1noc },
};

static struct qcom_icc_node qhm_qup0 = {
	.name = "qhm_qup0",
	.channels = 1,
	.buswidth = 4,
	.num_links = 1,
	.link_nodes = { &qns_a1noc },
};

static struct qcom_icc_node qnm_aggre_noc = {
	.name = "qnm_aggre_noc",
	.channels = 1,
	.buswidth = 8,
	.num_links = 1,
	.link_nodes = { &qns_gemnoc_sf },
};

static struct qcom_icc_node qnm_gemnoc_cnoc = {
	.name = "qnm_gemnoc_cnoc",
	.channels = 1,
	.buswidth = 8,
	.num_links = 32,
	.link_nodes = { &ps_eth0_cfg, &ps_eth1_cfg,
			&qhs_audio, &qhs_clk_ctl,
			&qhs_crypto_cfg, &qhs_imem_cfg,
			&qhs_ipa, &qhs_ipc_router,
			&qhs_mss_cfg, &qhs_mvmss_cfg,
			&qhs_pcie0_cfg, &qhs_pcie1_cfg,
			&qhs_pcie2_cfg, &qhs_pcie_rscc,
			&qhs_pdm, &qhs_prng,
			&qhs_qdss_cfg, &qhs_qpic,
			&qhs_qup0, &qhs_sdc1,
			&qhs_sdc4, &qhs_spmi_vgi_coex,
			&qhs_tcsr, &qhs_tlmm,
			&qhs_usb3, &qhs_usb3_phy,
			&qns_ddrss_cfg, &qns_system_noc_cfg,
			&qns_system_noc_pcie_cfg, &qxs_imem,
			&xs_qdss_stm, &xs_sys_tcu_cfg },
};

static struct qcom_icc_node qnm_gemnoc_pcie = {
	.name = "qnm_gemnoc_pcie",
	.channels = 1,
	.buswidth = 16,
	.num_links = 3,
	.link_nodes = { &xs_pcie_0, &xs_pcie_1,
			&xs_pcie_2 },
};

static struct qcom_icc_node qnm_system_noc_cfg = {
	.name = "qnm_system_noc_cfg",
	.channels = 1,
	.buswidth = 4,
	.num_links = 1,
	.link_nodes = { &srvc_system_noc },
};

static struct qcom_icc_node qnm_system_noc_pcie_cfg = {
	.name = "qnm_system_noc_pcie_cfg",
	.channels = 1,
	.buswidth = 4,
	.num_links = 1,
	.link_nodes = { &srvc_pcie_system_noc },
};

static struct qcom_icc_node qxm_crypto = {
	.name = "qxm_crypto",
	.channels = 1,
	.buswidth = 8,
	.num_links = 1,
	.link_nodes = { &qns_a1noc },
};

static struct qcom_icc_node qxm_ipa = {
	.name = "qxm_ipa",
	.channels = 1,
	.buswidth = 8,
	.num_links = 1,
	.link_nodes = { &qns_gemnoc_sf },
};

static struct qcom_icc_node qxm_mvmss = {
	.name = "qxm_mvmss",
	.channels = 1,
	.buswidth = 8,
	.num_links = 1,
	.link_nodes = { &qns_a1noc },
};

static struct qcom_icc_node xm_emac_0 = {
	.name = "xm_emac_0",
	.channels = 1,
	.buswidth = 8,
	.num_links = 1,
	.link_nodes = { &qns_a1noc },
};

static struct qcom_icc_node xm_emac_1 = {
	.name = "xm_emac_1",
	.channels = 1,
	.buswidth = 8,
	.num_links = 1,
	.link_nodes = { &qns_a1noc },
};

static struct qcom_icc_node xm_qdss_etr0 = {
	.name = "xm_qdss_etr0",
	.channels = 1,
	.buswidth = 8,
	.num_links = 1,
	.link_nodes = { &qns_a1noc },
};

static struct qcom_icc_node xm_qdss_etr1 = {
	.name = "xm_qdss_etr1",
	.channels = 1,
	.buswidth = 8,
	.num_links = 1,
	.link_nodes = { &qns_a1noc },
};

static struct qcom_icc_node xm_sdc1 = {
	.name = "xm_sdc1",
	.channels = 1,
	.buswidth = 8,
	.num_links = 1,
	.link_nodes = { &qns_a1noc },
};

static struct qcom_icc_node xm_sdc4 = {
	.name = "xm_sdc4",
	.channels = 1,
	.buswidth = 8,
	.num_links = 1,
	.link_nodes = { &qns_a1noc },
};

static struct qcom_icc_node xm_usb3 = {
	.name = "xm_usb3",
	.channels = 1,
	.buswidth = 8,
	.num_links = 1,
	.link_nodes = { &qns_a1noc },
};

<<<<<<< HEAD
=======
static struct qcom_icc_node qpic_core_slave = {
	.name = "qpic_core_slave",
	.channels = 1,
	.buswidth = 4,
};

>>>>>>> ed7a3886
static struct qcom_icc_node qup0_core_slave = {
	.name = "qup0_core_slave",
	.channels = 1,
	.buswidth = 4,
};

static struct qcom_icc_node qhs_lagg = {
	.name = "qhs_lagg",
	.channels = 1,
	.buswidth = 4,
};

static struct qcom_icc_node qhs_mccc_master = {
	.name = "qhs_mccc_master",
	.channels = 1,
	.buswidth = 4,
};

static struct qcom_icc_node qns_gemnoc = {
	.name = "qns_gemnoc",
	.channels = 1,
	.buswidth = 4,
};

static struct qcom_icc_node qss_snoop_bwmon = {
	.name = "qss_snoop_bwmon",
	.channels = 1,
	.buswidth = 4,
};

static struct qcom_icc_node qns_gemnoc_cnoc = {
	.name = "qns_gemnoc_cnoc",
	.channels = 1,
	.buswidth = 8,
	.num_links = 1,
	.link_nodes = { &qnm_gemnoc_cnoc },
};

static struct qcom_icc_node qns_llcc = {
	.name = "qns_llcc",
	.channels = 1,
	.buswidth = 16,
	.num_links = 1,
	.link_nodes = { &llcc_mc },
};

static struct qcom_icc_node qns_pcie = {
	.name = "qns_pcie",
	.channels = 1,
	.buswidth = 16,
	.num_links = 1,
	.link_nodes = { &qnm_gemnoc_pcie },
};

static struct qcom_icc_node srvc_gemnoc = {
	.name = "srvc_gemnoc",
	.channels = 1,
	.buswidth = 4,
};

static struct qcom_icc_node ebi = {
	.name = "ebi",
	.channels = 1,
	.buswidth = 4,
};

static struct qcom_icc_node qns_pcie_gemnoc = {
	.name = "qns_pcie_gemnoc",
	.channels = 1,
	.buswidth = 16,
	.num_links = 1,
	.link_nodes = { &qnm_pcie },
};

static struct qcom_icc_node ps_eth0_cfg = {
	.name = "ps_eth0_cfg",
	.channels = 1,
	.buswidth = 4,
};

static struct qcom_icc_node ps_eth1_cfg = {
	.name = "ps_eth1_cfg",
	.channels = 1,
	.buswidth = 4,
};

static struct qcom_icc_node qhs_audio = {
	.name = "qhs_audio",
	.channels = 1,
	.buswidth = 4,
};

static struct qcom_icc_node qhs_clk_ctl = {
	.name = "qhs_clk_ctl",
	.channels = 1,
	.buswidth = 4,
};

static struct qcom_icc_node qhs_crypto_cfg = {
	.name = "qhs_crypto_cfg",
	.channels = 1,
	.buswidth = 4,
};

static struct qcom_icc_node qhs_imem_cfg = {
	.name = "qhs_imem_cfg",
	.channels = 1,
	.buswidth = 4,
};

static struct qcom_icc_node qhs_ipa = {
	.name = "qhs_ipa",
	.channels = 1,
	.buswidth = 4,
};

static struct qcom_icc_node qhs_ipc_router = {
	.name = "qhs_ipc_router",
	.channels = 1,
	.buswidth = 4,
};

static struct qcom_icc_node qhs_mss_cfg = {
	.name = "qhs_mss_cfg",
	.channels = 1,
	.buswidth = 4,
};

static struct qcom_icc_node qhs_mvmss_cfg = {
	.name = "qhs_mvmss_cfg",
	.channels = 1,
	.buswidth = 4,
};

static struct qcom_icc_node qhs_pcie0_cfg = {
	.name = "qhs_pcie0_cfg",
	.channels = 1,
	.buswidth = 4,
};

static struct qcom_icc_node qhs_pcie1_cfg = {
	.name = "qhs_pcie1_cfg",
	.channels = 1,
	.buswidth = 4,
};

static struct qcom_icc_node qhs_pcie2_cfg = {
	.name = "qhs_pcie2_cfg",
	.channels = 1,
	.buswidth = 4,
};

static struct qcom_icc_node qhs_pcie_rscc = {
	.name = "qhs_pcie_rscc",
	.channels = 1,
	.buswidth = 4,
};

static struct qcom_icc_node qhs_pdm = {
	.name = "qhs_pdm",
	.channels = 1,
	.buswidth = 4,
};

static struct qcom_icc_node qhs_prng = {
	.name = "qhs_prng",
	.channels = 1,
	.buswidth = 4,
};

static struct qcom_icc_node qhs_qdss_cfg = {
	.name = "qhs_qdss_cfg",
	.channels = 1,
	.buswidth = 4,
};

static struct qcom_icc_node qhs_qpic = {
	.name = "qhs_qpic",
	.channels = 1,
	.buswidth = 4,
};

static struct qcom_icc_node qhs_qup0 = {
	.name = "qhs_qup0",
	.channels = 1,
	.buswidth = 4,
};

static struct qcom_icc_node qhs_sdc1 = {
	.name = "qhs_sdc1",
	.channels = 1,
	.buswidth = 4,
};

static struct qcom_icc_node qhs_sdc4 = {
	.name = "qhs_sdc4",
	.channels = 1,
	.buswidth = 4,
};

static struct qcom_icc_node qhs_spmi_vgi_coex = {
	.name = "qhs_spmi_vgi_coex",
	.channels = 1,
	.buswidth = 4,
};

static struct qcom_icc_node qhs_tcsr = {
	.name = "qhs_tcsr",
	.channels = 1,
	.buswidth = 4,
};

static struct qcom_icc_node qhs_tlmm = {
	.name = "qhs_tlmm",
	.channels = 1,
	.buswidth = 4,
};

static struct qcom_icc_node qhs_usb3 = {
	.name = "qhs_usb3",
	.channels = 1,
	.buswidth = 4,
};

static struct qcom_icc_node qhs_usb3_phy = {
	.name = "qhs_usb3_phy",
	.channels = 1,
	.buswidth = 4,
};

static struct qcom_icc_node qns_a1noc = {
	.name = "qns_a1noc",
	.channels = 1,
	.buswidth = 8,
	.num_links = 1,
	.link_nodes = { &qnm_aggre_noc },
};

static struct qcom_icc_node qns_ddrss_cfg = {
	.name = "qns_ddrss_cfg",
	.channels = 1,
	.buswidth = 4,
	.num_links = 1,
	.link_nodes = { &qnm_cnoc },
};

static struct qcom_icc_node qns_gemnoc_sf = {
	.name = "qns_gemnoc_sf",
	.channels = 1,
	.buswidth = 16,
	.num_links = 1,
	.link_nodes = { &qnm_snoc_sf },
};

static struct qcom_icc_node qns_system_noc_cfg = {
	.name = "qns_system_noc_cfg",
	.channels = 1,
	.buswidth = 4,
	.num_links = 1,
	.link_nodes = { &qnm_system_noc_cfg },
};

static struct qcom_icc_node qns_system_noc_pcie_cfg = {
	.name = "qns_system_noc_pcie_cfg",
	.channels = 1,
	.buswidth = 4,
	.num_links = 1,
	.link_nodes = { &qnm_system_noc_pcie_cfg },
};

static struct qcom_icc_node qxs_imem = {
	.name = "qxs_imem",
	.channels = 1,
	.buswidth = 8,
};

static struct qcom_icc_node srvc_pcie_system_noc = {
	.name = "srvc_pcie_system_noc",
	.channels = 1,
	.buswidth = 4,
};

static struct qcom_icc_node srvc_system_noc = {
	.name = "srvc_system_noc",
	.channels = 1,
	.buswidth = 4,
};

static struct qcom_icc_node xs_pcie_0 = {
	.name = "xs_pcie_0",
	.channels = 1,
	.buswidth = 8,
};

static struct qcom_icc_node xs_pcie_1 = {
	.name = "xs_pcie_1",
	.channels = 1,
	.buswidth = 8,
};

static struct qcom_icc_node xs_pcie_2 = {
	.name = "xs_pcie_2",
	.channels = 1,
	.buswidth = 8,
};

static struct qcom_icc_node xs_qdss_stm = {
	.name = "xs_qdss_stm",
	.channels = 1,
	.buswidth = 4,
};

static struct qcom_icc_node xs_sys_tcu_cfg = {
	.name = "xs_sys_tcu_cfg",
	.channels = 1,
	.buswidth = 8,
};

static struct qcom_icc_bcm bcm_ce0 = {
	.name = "CE0",
	.num_nodes = 1,
	.nodes = { &qxm_crypto },
};

static struct qcom_icc_bcm bcm_cn0 = {
	.name = "CN0",
	.keepalive = true,
	.num_nodes = 39,
	.nodes = { &qhm_pcie_rscc, &qnm_gemnoc_cnoc,
		   &ps_eth0_cfg, &ps_eth1_cfg,
		   &qhs_audio, &qhs_clk_ctl,
		   &qhs_crypto_cfg, &qhs_imem_cfg,
		   &qhs_ipa, &qhs_ipc_router,
		   &qhs_mss_cfg, &qhs_mvmss_cfg,
		   &qhs_pcie0_cfg, &qhs_pcie1_cfg,
		   &qhs_pcie2_cfg, &qhs_pcie_rscc,
		   &qhs_pdm, &qhs_prng,
		   &qhs_qdss_cfg, &qhs_qpic,
		   &qhs_qup0, &qhs_sdc1,
		   &qhs_sdc4, &qhs_spmi_vgi_coex,
		   &qhs_tcsr, &qhs_tlmm,
		   &qhs_usb3, &qhs_usb3_phy,
		   &qns_ddrss_cfg, &qns_system_noc_cfg,
		   &qns_system_noc_pcie_cfg, &qxs_imem,
		   &srvc_pcie_system_noc, &srvc_system_noc,
		   &xs_pcie_0, &xs_pcie_1,
		   &xs_pcie_2, &xs_qdss_stm,
		   &xs_sys_tcu_cfg },
};

static struct qcom_icc_bcm bcm_mc0 = {
	.name = "MC0",
	.keepalive = true,
	.num_nodes = 1,
	.nodes = { &ebi },
};

static struct qcom_icc_bcm bcm_qup0 = {
	.name = "QUP0",
	.keepalive = true,
	.vote_scale = 1,
	.num_nodes = 1,
	.nodes = { &qup0_core_slave },
};

static struct qcom_icc_bcm bcm_sh0 = {
	.name = "SH0",
	.keepalive = true,
	.num_nodes = 1,
	.nodes = { &qns_llcc },
};

static struct qcom_icc_bcm bcm_sh1 = {
	.name = "SH1",
	.num_nodes = 10,
	.nodes = { &alm_sys_tcu, &chm_apps,
		   &qnm_gemnoc_cfg, &qnm_mdsp,
		   &qnm_snoc_sf, &xm_gic,
		   &xm_ipa2pcie, &qns_gemnoc_cnoc,
		   &qns_pcie, &srvc_gemnoc },
};

static struct qcom_icc_bcm bcm_sn0 = {
	.name = "SN0",
	.keepalive = true,
	.num_nodes = 1,
	.nodes = { &qns_gemnoc_sf },
};

static struct qcom_icc_bcm bcm_sn1 = {
	.name = "SN1",
	.num_nodes = 21,
	.nodes = { &xm_pcie3_0, &xm_pcie3_1,
		   &xm_pcie3_2, &qhm_audio,
		   &qhm_gic, &qhm_qdss_bam,
		   &qhm_qpic, &qhm_qup0,
		   &qnm_gemnoc_pcie, &qnm_system_noc_cfg,
		   &qnm_system_noc_pcie_cfg, &qxm_crypto,
		   &qxm_ipa, &qxm_mvmss,
		   &xm_emac_0, &xm_emac_1,
		   &xm_qdss_etr0, &xm_qdss_etr1,
		   &xm_sdc1, &xm_sdc4,
		   &xm_usb3 },
};

static struct qcom_icc_bcm bcm_sn2 = {
	.name = "SN2",
	.num_nodes = 2,
	.nodes = { &qnm_aggre_noc, &qns_a1noc },
};

static struct qcom_icc_bcm bcm_sn4 = {
	.name = "SN4",
	.num_nodes = 2,
	.nodes = { &qnm_pcie, &qns_pcie_gemnoc },
};

static struct qcom_icc_bcm * const clk_virt_bcms[] = {
	&bcm_qup0,
};

static struct qcom_icc_node * const clk_virt_nodes[] = {
	[MASTER_QUP_CORE_0] = &qup0_core_master,
	[SLAVE_QUP_CORE_0] = &qup0_core_slave,
};

static const struct qcom_icc_desc sdx75_clk_virt = {
	.nodes = clk_virt_nodes,
	.num_nodes = ARRAY_SIZE(clk_virt_nodes),
	.bcms = clk_virt_bcms,
	.num_bcms = ARRAY_SIZE(clk_virt_bcms),
};

static struct qcom_icc_node * const dc_noc_nodes[] = {
	[MASTER_CNOC_DC_NOC] = &qnm_cnoc,
	[SLAVE_LAGG_CFG] = &qhs_lagg,
	[SLAVE_MCCC_MASTER] = &qhs_mccc_master,
	[SLAVE_GEM_NOC_CFG] = &qns_gemnoc,
	[SLAVE_SNOOP_BWMON] = &qss_snoop_bwmon,
};

static const struct qcom_icc_desc sdx75_dc_noc = {
	.nodes = dc_noc_nodes,
	.num_nodes = ARRAY_SIZE(dc_noc_nodes),
};

static struct qcom_icc_bcm * const gem_noc_bcms[] = {
	&bcm_sh0,
	&bcm_sh1,
	&bcm_sn4,
};

static struct qcom_icc_node * const gem_noc_nodes[] = {
	[MASTER_SYS_TCU] = &alm_sys_tcu,
	[MASTER_APPSS_PROC] = &chm_apps,
	[MASTER_GEM_NOC_CFG] = &qnm_gemnoc_cfg,
	[MASTER_MSS_PROC] = &qnm_mdsp,
	[MASTER_ANOC_PCIE_GEM_NOC] = &qnm_pcie,
	[MASTER_SNOC_SF_MEM_NOC] = &qnm_snoc_sf,
	[MASTER_GIC] = &xm_gic,
	[MASTER_IPA_PCIE] = &xm_ipa2pcie,
	[SLAVE_GEM_NOC_CNOC] = &qns_gemnoc_cnoc,
	[SLAVE_LLCC] = &qns_llcc,
	[SLAVE_MEM_NOC_PCIE_SNOC] = &qns_pcie,
	[SLAVE_SERVICE_GEM_NOC] = &srvc_gemnoc,
};

static const struct qcom_icc_desc sdx75_gem_noc = {
	.nodes = gem_noc_nodes,
	.num_nodes = ARRAY_SIZE(gem_noc_nodes),
	.bcms = gem_noc_bcms,
	.num_bcms = ARRAY_SIZE(gem_noc_bcms),
};

static struct qcom_icc_bcm * const mc_virt_bcms[] = {
	&bcm_mc0,
};

static struct qcom_icc_node * const mc_virt_nodes[] = {
	[MASTER_LLCC] = &llcc_mc,
	[SLAVE_EBI1] = &ebi,
};

static const struct qcom_icc_desc sdx75_mc_virt = {
	.nodes = mc_virt_nodes,
	.num_nodes = ARRAY_SIZE(mc_virt_nodes),
	.bcms = mc_virt_bcms,
	.num_bcms = ARRAY_SIZE(mc_virt_bcms),
};

static struct qcom_icc_bcm * const pcie_anoc_bcms[] = {
	&bcm_sn1,
	&bcm_sn4,
};

static struct qcom_icc_node * const pcie_anoc_nodes[] = {
	[MASTER_PCIE_0] = &xm_pcie3_0,
	[MASTER_PCIE_1] = &xm_pcie3_1,
	[MASTER_PCIE_2] = &xm_pcie3_2,
	[SLAVE_ANOC_PCIE_GEM_NOC] = &qns_pcie_gemnoc,
};

static const struct qcom_icc_desc sdx75_pcie_anoc = {
	.nodes = pcie_anoc_nodes,
	.num_nodes = ARRAY_SIZE(pcie_anoc_nodes),
	.bcms = pcie_anoc_bcms,
	.num_bcms = ARRAY_SIZE(pcie_anoc_bcms),
};

static struct qcom_icc_bcm * const system_noc_bcms[] = {
	&bcm_ce0,
	&bcm_cn0,
	&bcm_sn0,
	&bcm_sn1,
	&bcm_sn2,
};

static struct qcom_icc_node * const system_noc_nodes[] = {
	[MASTER_AUDIO] = &qhm_audio,
	[MASTER_GIC_AHB] = &qhm_gic,
	[MASTER_PCIE_RSCC] = &qhm_pcie_rscc,
	[MASTER_QDSS_BAM] = &qhm_qdss_bam,
	[MASTER_QPIC] = &qhm_qpic,
	[MASTER_QUP_0] = &qhm_qup0,
	[MASTER_ANOC_SNOC] = &qnm_aggre_noc,
	[MASTER_GEM_NOC_CNOC] = &qnm_gemnoc_cnoc,
	[MASTER_GEM_NOC_PCIE_SNOC] = &qnm_gemnoc_pcie,
	[MASTER_SNOC_CFG] = &qnm_system_noc_cfg,
	[MASTER_PCIE_ANOC_CFG] = &qnm_system_noc_pcie_cfg,
	[MASTER_CRYPTO] = &qxm_crypto,
	[MASTER_IPA] = &qxm_ipa,
	[MASTER_MVMSS] = &qxm_mvmss,
	[MASTER_EMAC_0] = &xm_emac_0,
	[MASTER_EMAC_1] = &xm_emac_1,
	[MASTER_QDSS_ETR] = &xm_qdss_etr0,
	[MASTER_QDSS_ETR_1] = &xm_qdss_etr1,
	[MASTER_SDCC_1] = &xm_sdc1,
	[MASTER_SDCC_4] = &xm_sdc4,
	[MASTER_USB3_0] = &xm_usb3,
	[SLAVE_ETH0_CFG] = &ps_eth0_cfg,
	[SLAVE_ETH1_CFG] = &ps_eth1_cfg,
	[SLAVE_AUDIO] = &qhs_audio,
	[SLAVE_CLK_CTL] = &qhs_clk_ctl,
	[SLAVE_CRYPTO_0_CFG] = &qhs_crypto_cfg,
	[SLAVE_IMEM_CFG] = &qhs_imem_cfg,
	[SLAVE_IPA_CFG] = &qhs_ipa,
	[SLAVE_IPC_ROUTER_CFG] = &qhs_ipc_router,
	[SLAVE_CNOC_MSS] = &qhs_mss_cfg,
	[SLAVE_ICBDI_MVMSS_CFG] = &qhs_mvmss_cfg,
	[SLAVE_PCIE_0_CFG] = &qhs_pcie0_cfg,
	[SLAVE_PCIE_1_CFG] = &qhs_pcie1_cfg,
	[SLAVE_PCIE_2_CFG] = &qhs_pcie2_cfg,
	[SLAVE_PCIE_RSC_CFG] = &qhs_pcie_rscc,
	[SLAVE_PDM] = &qhs_pdm,
	[SLAVE_PRNG] = &qhs_prng,
	[SLAVE_QDSS_CFG] = &qhs_qdss_cfg,
	[SLAVE_QPIC] = &qhs_qpic,
	[SLAVE_QUP_0] = &qhs_qup0,
	[SLAVE_SDCC_1] = &qhs_sdc1,
	[SLAVE_SDCC_4] = &qhs_sdc4,
	[SLAVE_SPMI_VGI_COEX] = &qhs_spmi_vgi_coex,
	[SLAVE_TCSR] = &qhs_tcsr,
	[SLAVE_TLMM] = &qhs_tlmm,
	[SLAVE_USB3] = &qhs_usb3,
	[SLAVE_USB3_PHY_CFG] = &qhs_usb3_phy,
	[SLAVE_A1NOC_CFG] = &qns_a1noc,
	[SLAVE_DDRSS_CFG] = &qns_ddrss_cfg,
	[SLAVE_SNOC_GEM_NOC_SF] = &qns_gemnoc_sf,
	[SLAVE_SNOC_CFG] = &qns_system_noc_cfg,
	[SLAVE_PCIE_ANOC_CFG] = &qns_system_noc_pcie_cfg,
	[SLAVE_IMEM] = &qxs_imem,
	[SLAVE_SERVICE_PCIE_ANOC] = &srvc_pcie_system_noc,
	[SLAVE_SERVICE_SNOC] = &srvc_system_noc,
	[SLAVE_PCIE_0] = &xs_pcie_0,
	[SLAVE_PCIE_1] = &xs_pcie_1,
	[SLAVE_PCIE_2] = &xs_pcie_2,
	[SLAVE_QDSS_STM] = &xs_qdss_stm,
	[SLAVE_TCU] = &xs_sys_tcu_cfg,
};

static const struct qcom_icc_desc sdx75_system_noc = {
	.nodes = system_noc_nodes,
	.num_nodes = ARRAY_SIZE(system_noc_nodes),
	.bcms = system_noc_bcms,
	.num_bcms = ARRAY_SIZE(system_noc_bcms),
};

static const struct of_device_id qnoc_of_match[] = {
	{ .compatible = "qcom,sdx75-clk-virt", .data = &sdx75_clk_virt },
	{ .compatible = "qcom,sdx75-dc-noc", .data = &sdx75_dc_noc },
	{ .compatible = "qcom,sdx75-gem-noc", .data = &sdx75_gem_noc },
	{ .compatible = "qcom,sdx75-mc-virt", .data = &sdx75_mc_virt },
	{ .compatible = "qcom,sdx75-pcie-anoc", .data = &sdx75_pcie_anoc },
	{ .compatible = "qcom,sdx75-system-noc", .data = &sdx75_system_noc },
	{ }
};
MODULE_DEVICE_TABLE(of, qnoc_of_match);

static struct platform_driver qnoc_driver = {
	.probe = qcom_icc_rpmh_probe,
	.remove = qcom_icc_rpmh_remove,
	.driver = {
		.name = "qnoc-sdx75",
		.of_match_table = qnoc_of_match,
		.sync_state = icc_sync_state,
	},
};

static int __init qnoc_driver_init(void)
{
	return platform_driver_register(&qnoc_driver);
}
core_initcall(qnoc_driver_init);

static void __exit qnoc_driver_exit(void)
{
	platform_driver_unregister(&qnoc_driver);
}
module_exit(qnoc_driver_exit);

MODULE_DESCRIPTION("SDX75 NoC driver");
MODULE_LICENSE("GPL");<|MERGE_RESOLUTION|>--- conflicted
+++ resolved
@@ -15,7 +15,6 @@
 #include "icc-common.h"
 #include "icc-rpmh.h"
 
-static struct qcom_icc_node qpic_core_master;
 static struct qcom_icc_node qup0_core_master;
 static struct qcom_icc_node qnm_cnoc;
 static struct qcom_icc_node alm_sys_tcu;
@@ -51,7 +50,6 @@
 static struct qcom_icc_node xm_sdc1;
 static struct qcom_icc_node xm_sdc4;
 static struct qcom_icc_node xm_usb3;
-static struct qcom_icc_node qpic_core_slave;
 static struct qcom_icc_node qup0_core_slave;
 static struct qcom_icc_node qhs_lagg;
 static struct qcom_icc_node qhs_mccc_master;
@@ -103,17 +101,6 @@
 static struct qcom_icc_node xs_qdss_stm;
 static struct qcom_icc_node xs_sys_tcu_cfg;
 
-<<<<<<< HEAD
-=======
-static struct qcom_icc_node qpic_core_master = {
-	.name = "qpic_core_master",
-	.channels = 1,
-	.buswidth = 4,
-	.num_links = 1,
-	.link_nodes = { &qpic_core_slave },
-};
-
->>>>>>> ed7a3886
 static struct qcom_icc_node qup0_core_master = {
 	.name = "qup0_core_master",
 	.channels = 1,
@@ -429,15 +416,6 @@
 	.link_nodes = { &qns_a1noc },
 };
 
-<<<<<<< HEAD
-=======
-static struct qcom_icc_node qpic_core_slave = {
-	.name = "qpic_core_slave",
-	.channels = 1,
-	.buswidth = 4,
-};
-
->>>>>>> ed7a3886
 static struct qcom_icc_node qup0_core_slave = {
 	.name = "qup0_core_slave",
 	.channels = 1,
