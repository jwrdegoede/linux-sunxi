--- conflicted
+++ resolved
@@ -1229,7 +1229,6 @@
 		pen_input_dev = NULL;
 	} else {
 		error = input_register_device(pen_input_dev);
-<<<<<<< HEAD
 		if (error)
 			goto fail_register_pen_input;
 		wacom_wac->pen_registered = true;
@@ -1244,22 +1243,6 @@
 	} else {
 		error = input_register_device(touch_input_dev);
 		if (error)
-=======
-		if (error)
-			goto fail_register_pen_input;
-		wacom_wac->pen_registered = true;
-	}
-
-	error = wacom_setup_touch_input_capabilities(touch_input_dev, wacom_wac);
-	if (error) {
-		/* no touch in use on this interface */
-		input_free_device(touch_input_dev);
-		wacom_wac->touch_input = NULL;
-		touch_input_dev = NULL;
-	} else {
-		error = input_register_device(touch_input_dev);
-		if (error)
->>>>>>> 2c6625cd
 			goto fail_register_touch_input;
 		wacom_wac->touch_registered = true;
 	}
@@ -1391,11 +1374,8 @@
 		if (wacom_wac1->features.type != INTUOSHT &&
 		    wacom_wac1->features.type != BAMBOO_PT)
 			wacom_wac1->features.device_type |= WACOM_DEVICETYPE_PAD;
-<<<<<<< HEAD
-=======
 		wacom_set_default_phy(&wacom_wac1->features);
 		wacom_calculate_res(&wacom_wac1->features);
->>>>>>> 2c6625cd
 		snprintf(wacom_wac1->pen_name, WACOM_NAME_MAX, "%s (WL) Pen",
 			 wacom_wac1->features.name);
 		snprintf(wacom_wac1->pad_name, WACOM_NAME_MAX, "%s (WL) Pad",
@@ -1414,13 +1394,9 @@
 			wacom_wac2->features =
 				*((struct wacom_features *)id->driver_data);
 			wacom_wac2->features.pktlen = WACOM_PKGLEN_BBTOUCH3;
-<<<<<<< HEAD
-			wacom_wac2->features.x_max = wacom_wac2->features.y_max = 4096;
-=======
 			wacom_set_default_phy(&wacom_wac2->features);
 			wacom_wac2->features.x_max = wacom_wac2->features.y_max = 4096;
 			wacom_calculate_res(&wacom_wac2->features);
->>>>>>> 2c6625cd
 			snprintf(wacom_wac2->touch_name, WACOM_NAME_MAX,
 				 "%s (WL) Finger",wacom_wac2->features.name);
 			snprintf(wacom_wac2->pad_name, WACOM_NAME_MAX,
@@ -1455,7 +1431,6 @@
 }
 
 void wacom_battery_work(struct work_struct *work)
-<<<<<<< HEAD
 {
 	struct wacom *wacom = container_of(work, struct wacom, work);
 
@@ -1467,46 +1442,6 @@
 		 wacom->battery) {
 		wacom_destroy_battery(wacom);
 	}
-}
-
-/*
- * Not all devices report physical dimensions from HID.
- * Compute the default from hardcoded logical dimension
- * and resolution before driver overwrites them.
- */
-static void wacom_set_default_phy(struct wacom_features *features)
-=======
->>>>>>> 2c6625cd
-{
-	struct wacom *wacom = container_of(work, struct wacom, work);
-
-<<<<<<< HEAD
-static void wacom_calculate_res(struct wacom_features *features)
-{
-	/* set unit to "100th of a mm" for devices not reported by HID */
-	if (!features->unit) {
-		features->unit = 0x11;
-		features->unitExpo = -3;
-	}
-
-	features->x_resolution = wacom_calc_hid_res(features->x_max,
-						    features->x_phy,
-						    features->unit,
-						    features->unitExpo);
-	features->y_resolution = wacom_calc_hid_res(features->y_max,
-						    features->y_phy,
-						    features->unit,
-						    features->unitExpo);
-=======
-	if ((wacom->wacom_wac.features.quirks & WACOM_QUIRK_BATTERY) &&
-	     !wacom->battery) {
-		wacom_initialize_battery(wacom);
-	}
-	else if (!(wacom->wacom_wac.features.quirks & WACOM_QUIRK_BATTERY) &&
-		 wacom->battery) {
-		wacom_destroy_battery(wacom);
-	}
->>>>>>> 2c6625cd
 }
 
 static size_t wacom_compute_pktlen(struct hid_device *hdev)
