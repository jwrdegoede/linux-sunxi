/*
 * Simple MTD partitioning layer
 *
 * Copyright © 2000 Nicolas Pitre <nico@fluxnic.net>
 * Copyright © 2002 Thomas Gleixner <gleixner@linutronix.de>
 * Copyright © 2000-2010 David Woodhouse <dwmw2@infradead.org>
 *
 * This program is free software; you can redistribute it and/or modify
 * it under the terms of the GNU General Public License as published by
 * the Free Software Foundation; either version 2 of the License, or
 * (at your option) any later version.
 *
 * This program is distributed in the hope that it will be useful,
 * but WITHOUT ANY WARRANTY; without even the implied warranty of
 * MERCHANTABILITY or FITNESS FOR A PARTICULAR PURPOSE.  See the
 * GNU General Public License for more details.
 *
 * You should have received a copy of the GNU General Public License
 * along with this program; if not, write to the Free Software
 * Foundation, Inc., 51 Franklin St, Fifth Floor, Boston, MA  02110-1301  USA
 *
 */

#include <linux/module.h>
#include <linux/types.h>
#include <linux/kernel.h>
#include <linux/slab.h>
#include <linux/list.h>
#include <linux/kmod.h>
#include <linux/mtd/mtd.h>
#include <linux/mtd/partitions.h>
#include <linux/err.h>
#include <linux/of.h>

#include "mtdcore.h"

/* Our partition linked list */
static LIST_HEAD(mtd_partitions);
static DEFINE_MUTEX(mtd_partitions_mutex);

/**
 * struct mtd_part - our partition node structure
 *
 * @mtd: struct holding partition details
 * @parent: parent mtd - flash device or another partition
 * @offset: partition offset relative to the *flash device*
 */
struct mtd_part {
	struct mtd_info mtd;
	struct mtd_info *parent;
	uint64_t offset;
	struct list_head list;
};

/*
 * Given a pointer to the MTD object in the mtd_part structure, we can retrieve
 * the pointer to that structure.
 */
static inline struct mtd_part *mtd_to_part(const struct mtd_info *mtd)
{
	return container_of(mtd, struct mtd_part, mtd);
}


/*
 * MTD methods which simply translate the effective address and pass through
 * to the _real_ device.
 */

static int part_read(struct mtd_info *mtd, loff_t from, size_t len,
		size_t *retlen, u_char *buf)
{
	struct mtd_part *part = mtd_to_part(mtd);
	struct mtd_ecc_stats stats;
	int res;

	stats = part->parent->ecc_stats;
	res = part->parent->_read(part->parent, from + part->offset, len,
				  retlen, buf);
	if (unlikely(mtd_is_eccerr(res)))
		mtd->ecc_stats.failed +=
			part->parent->ecc_stats.failed - stats.failed;
	else
		mtd->ecc_stats.corrected +=
			part->parent->ecc_stats.corrected - stats.corrected;
	return res;
}

static int part_point(struct mtd_info *mtd, loff_t from, size_t len,
		size_t *retlen, void **virt, resource_size_t *phys)
{
	struct mtd_part *part = mtd_to_part(mtd);

	return part->parent->_point(part->parent, from + part->offset, len,
				    retlen, virt, phys);
}

static int part_unpoint(struct mtd_info *mtd, loff_t from, size_t len)
{
	struct mtd_part *part = mtd_to_part(mtd);

	return part->parent->_unpoint(part->parent, from + part->offset, len);
}

static int part_read_oob(struct mtd_info *mtd, loff_t from,
		struct mtd_oob_ops *ops)
{
	struct mtd_part *part = mtd_to_part(mtd);
	struct mtd_ecc_stats stats;
	int res;

	stats = part->parent->ecc_stats;
	res = part->parent->_read_oob(part->parent, from + part->offset, ops);
	if (unlikely(mtd_is_eccerr(res)))
		mtd->ecc_stats.failed +=
			part->parent->ecc_stats.failed - stats.failed;
	else
		mtd->ecc_stats.corrected +=
			part->parent->ecc_stats.corrected - stats.corrected;
	return res;
}

static int part_read_user_prot_reg(struct mtd_info *mtd, loff_t from,
		size_t len, size_t *retlen, u_char *buf)
{
	struct mtd_part *part = mtd_to_part(mtd);
	return part->parent->_read_user_prot_reg(part->parent, from, len,
						 retlen, buf);
}

static int part_get_user_prot_info(struct mtd_info *mtd, size_t len,
				   size_t *retlen, struct otp_info *buf)
{
	struct mtd_part *part = mtd_to_part(mtd);
	return part->parent->_get_user_prot_info(part->parent, len, retlen,
						 buf);
}

static int part_read_fact_prot_reg(struct mtd_info *mtd, loff_t from,
		size_t len, size_t *retlen, u_char *buf)
{
	struct mtd_part *part = mtd_to_part(mtd);
	return part->parent->_read_fact_prot_reg(part->parent, from, len,
						 retlen, buf);
}

static int part_get_fact_prot_info(struct mtd_info *mtd, size_t len,
				   size_t *retlen, struct otp_info *buf)
{
	struct mtd_part *part = mtd_to_part(mtd);
	return part->parent->_get_fact_prot_info(part->parent, len, retlen,
						 buf);
}

static int part_write(struct mtd_info *mtd, loff_t to, size_t len,
		size_t *retlen, const u_char *buf)
{
	struct mtd_part *part = mtd_to_part(mtd);
	return part->parent->_write(part->parent, to + part->offset, len,
				    retlen, buf);
}

static int part_panic_write(struct mtd_info *mtd, loff_t to, size_t len,
		size_t *retlen, const u_char *buf)
{
	struct mtd_part *part = mtd_to_part(mtd);
	return part->parent->_panic_write(part->parent, to + part->offset, len,
					  retlen, buf);
}

static int part_write_oob(struct mtd_info *mtd, loff_t to,
		struct mtd_oob_ops *ops)
{
	struct mtd_part *part = mtd_to_part(mtd);

	return part->parent->_write_oob(part->parent, to + part->offset, ops);
}

static int part_write_user_prot_reg(struct mtd_info *mtd, loff_t from,
		size_t len, size_t *retlen, u_char *buf)
{
	struct mtd_part *part = mtd_to_part(mtd);
	return part->parent->_write_user_prot_reg(part->parent, from, len,
						  retlen, buf);
}

static int part_lock_user_prot_reg(struct mtd_info *mtd, loff_t from,
		size_t len)
{
	struct mtd_part *part = mtd_to_part(mtd);
	return part->parent->_lock_user_prot_reg(part->parent, from, len);
}

static int part_writev(struct mtd_info *mtd, const struct kvec *vecs,
		unsigned long count, loff_t to, size_t *retlen)
{
	struct mtd_part *part = mtd_to_part(mtd);
	return part->parent->_writev(part->parent, vecs, count,
				     to + part->offset, retlen);
}

static int part_erase(struct mtd_info *mtd, struct erase_info *instr)
{
	struct mtd_part *part = mtd_to_part(mtd);
	int ret;

	instr->addr += part->offset;
	ret = part->parent->_erase(part->parent, instr);
	if (instr->fail_addr != MTD_FAIL_ADDR_UNKNOWN)
		instr->fail_addr -= part->offset;
	instr->addr -= part->offset;

	return ret;
}

static int part_lock(struct mtd_info *mtd, loff_t ofs, uint64_t len)
{
	struct mtd_part *part = mtd_to_part(mtd);
	return part->parent->_lock(part->parent, ofs + part->offset, len);
}

static int part_unlock(struct mtd_info *mtd, loff_t ofs, uint64_t len)
{
	struct mtd_part *part = mtd_to_part(mtd);
	return part->parent->_unlock(part->parent, ofs + part->offset, len);
}

static int part_is_locked(struct mtd_info *mtd, loff_t ofs, uint64_t len)
{
	struct mtd_part *part = mtd_to_part(mtd);
	return part->parent->_is_locked(part->parent, ofs + part->offset, len);
}

static void part_sync(struct mtd_info *mtd)
{
	struct mtd_part *part = mtd_to_part(mtd);
	part->parent->_sync(part->parent);
}

static int part_suspend(struct mtd_info *mtd)
{
	struct mtd_part *part = mtd_to_part(mtd);
	return part->parent->_suspend(part->parent);
}

static void part_resume(struct mtd_info *mtd)
{
	struct mtd_part *part = mtd_to_part(mtd);
	part->parent->_resume(part->parent);
}

static int part_block_isreserved(struct mtd_info *mtd, loff_t ofs)
{
	struct mtd_part *part = mtd_to_part(mtd);
	ofs += part->offset;
	return part->parent->_block_isreserved(part->parent, ofs);
}

static int part_block_isbad(struct mtd_info *mtd, loff_t ofs)
{
	struct mtd_part *part = mtd_to_part(mtd);
	ofs += part->offset;
	return part->parent->_block_isbad(part->parent, ofs);
}

static int part_block_markbad(struct mtd_info *mtd, loff_t ofs)
{
	struct mtd_part *part = mtd_to_part(mtd);
	int res;

	ofs += part->offset;
	res = part->parent->_block_markbad(part->parent, ofs);
	if (!res)
		mtd->ecc_stats.badblocks++;
	return res;
}

static int part_get_device(struct mtd_info *mtd)
{
	struct mtd_part *part = mtd_to_part(mtd);
	return part->parent->_get_device(part->parent);
}

static void part_put_device(struct mtd_info *mtd)
{
	struct mtd_part *part = mtd_to_part(mtd);
	part->parent->_put_device(part->parent);
}

static int part_ooblayout_ecc(struct mtd_info *mtd, int section,
			      struct mtd_oob_region *oobregion)
{
	struct mtd_part *part = mtd_to_part(mtd);

	return mtd_ooblayout_ecc(part->parent, section, oobregion);
}

static int part_ooblayout_free(struct mtd_info *mtd, int section,
			       struct mtd_oob_region *oobregion)
{
	struct mtd_part *part = mtd_to_part(mtd);

	return mtd_ooblayout_free(part->parent, section, oobregion);
}

static const struct mtd_ooblayout_ops part_ooblayout_ops = {
	.ecc = part_ooblayout_ecc,
	.free = part_ooblayout_free,
};

static int part_max_bad_blocks(struct mtd_info *mtd, loff_t ofs, size_t len)
{
	struct mtd_part *part = mtd_to_part(mtd);

	return part->parent->_max_bad_blocks(part->parent,
					     ofs + part->offset, len);
}

static inline void free_partition(struct mtd_part *p)
{
	kfree(p->mtd.name);
	kfree(p);
}

static struct mtd_part *allocate_partition(struct mtd_info *parent,
			const struct mtd_partition *part, int partno,
			uint64_t cur_offset)
{
	int wr_alignment = (parent->flags & MTD_NO_ERASE) ? parent->writesize :
							    parent->erasesize;
	struct mtd_part *slave;
	u32 remainder;
	char *name;
	u64 tmp;

	/* allocate the partition structure */
	slave = kzalloc(sizeof(*slave), GFP_KERNEL);
	name = kstrdup(part->name, GFP_KERNEL);
	if (!name || !slave) {
		printk(KERN_ERR"memory allocation error while creating partitions for \"%s\"\n",
		       parent->name);
		kfree(name);
		kfree(slave);
		return ERR_PTR(-ENOMEM);
	}

	/* set up the MTD object for this partition */
	slave->mtd.type = parent->type;
	slave->mtd.flags = parent->flags & ~part->mask_flags;
	slave->mtd.size = part->size;
	slave->mtd.writesize = parent->writesize;
	slave->mtd.writebufsize = parent->writebufsize;
	slave->mtd.oobsize = parent->oobsize;
	slave->mtd.oobavail = parent->oobavail;
	slave->mtd.subpage_sft = parent->subpage_sft;
	slave->mtd.pairing = parent->pairing;

	slave->mtd.name = name;
	slave->mtd.owner = parent->owner;

	/* NOTE: Historically, we didn't arrange MTDs as a tree out of
	 * concern for showing the same data in multiple partitions.
	 * However, it is very useful to have the master node present,
	 * so the MTD_PARTITIONED_MASTER option allows that. The master
	 * will have device nodes etc only if this is set, so make the
	 * parent conditional on that option. Note, this is a way to
	 * distinguish between the master and the partition in sysfs.
	 */
	slave->mtd.dev.parent = IS_ENABLED(CONFIG_MTD_PARTITIONED_MASTER) || mtd_is_partition(parent) ?
				&parent->dev :
				parent->dev.parent;
	slave->mtd.dev.of_node = part->of_node;

	if (parent->_read)
		slave->mtd._read = part_read;
	if (parent->_write)
		slave->mtd._write = part_write;

	if (parent->_panic_write)
		slave->mtd._panic_write = part_panic_write;

	if (parent->_point && parent->_unpoint) {
		slave->mtd._point = part_point;
		slave->mtd._unpoint = part_unpoint;
	}

	if (parent->_read_oob)
		slave->mtd._read_oob = part_read_oob;
	if (parent->_write_oob)
		slave->mtd._write_oob = part_write_oob;
	if (parent->_read_user_prot_reg)
		slave->mtd._read_user_prot_reg = part_read_user_prot_reg;
	if (parent->_read_fact_prot_reg)
		slave->mtd._read_fact_prot_reg = part_read_fact_prot_reg;
	if (parent->_write_user_prot_reg)
		slave->mtd._write_user_prot_reg = part_write_user_prot_reg;
	if (parent->_lock_user_prot_reg)
		slave->mtd._lock_user_prot_reg = part_lock_user_prot_reg;
	if (parent->_get_user_prot_info)
		slave->mtd._get_user_prot_info = part_get_user_prot_info;
	if (parent->_get_fact_prot_info)
		slave->mtd._get_fact_prot_info = part_get_fact_prot_info;
	if (parent->_sync)
		slave->mtd._sync = part_sync;
	if (!partno && !parent->dev.class && parent->_suspend &&
	    parent->_resume) {
		slave->mtd._suspend = part_suspend;
		slave->mtd._resume = part_resume;
	}
	if (parent->_writev)
		slave->mtd._writev = part_writev;
	if (parent->_lock)
		slave->mtd._lock = part_lock;
	if (parent->_unlock)
		slave->mtd._unlock = part_unlock;
	if (parent->_is_locked)
		slave->mtd._is_locked = part_is_locked;
	if (parent->_block_isreserved)
		slave->mtd._block_isreserved = part_block_isreserved;
	if (parent->_block_isbad)
		slave->mtd._block_isbad = part_block_isbad;
	if (parent->_block_markbad)
		slave->mtd._block_markbad = part_block_markbad;
	if (parent->_max_bad_blocks)
		slave->mtd._max_bad_blocks = part_max_bad_blocks;

	if (parent->_get_device)
		slave->mtd._get_device = part_get_device;
	if (parent->_put_device)
		slave->mtd._put_device = part_put_device;

	slave->mtd._erase = part_erase;
	slave->parent = parent;
	slave->offset = part->offset;

	if (slave->offset == MTDPART_OFS_APPEND)
		slave->offset = cur_offset;
	if (slave->offset == MTDPART_OFS_NXTBLK) {
		tmp = cur_offset;
		slave->offset = cur_offset;
		remainder = do_div(tmp, wr_alignment);
		if (remainder) {
			slave->offset += wr_alignment - remainder;
			printk(KERN_NOTICE "Moving partition %d: "
			       "0x%012llx -> 0x%012llx\n", partno,
			       (unsigned long long)cur_offset, (unsigned long long)slave->offset);
		}
	}
	if (slave->offset == MTDPART_OFS_RETAIN) {
		slave->offset = cur_offset;
		if (parent->size - slave->offset >= slave->mtd.size) {
			slave->mtd.size = parent->size - slave->offset
							- slave->mtd.size;
		} else {
			printk(KERN_ERR "mtd partition \"%s\" doesn't have enough space: %#llx < %#llx, disabled\n",
				part->name, parent->size - slave->offset,
				slave->mtd.size);
			/* register to preserve ordering */
			goto out_register;
		}
	}
	if (slave->mtd.size == MTDPART_SIZ_FULL)
		slave->mtd.size = parent->size - slave->offset;

	printk(KERN_NOTICE "0x%012llx-0x%012llx : \"%s\"\n", (unsigned long long)slave->offset,
		(unsigned long long)(slave->offset + slave->mtd.size), slave->mtd.name);

	/* let's do some sanity checks */
	if (slave->offset >= parent->size) {
		/* let's register it anyway to preserve ordering */
		slave->offset = 0;
		slave->mtd.size = 0;
		printk(KERN_ERR"mtd: partition \"%s\" is out of reach -- disabled\n",
			part->name);
		goto out_register;
	}
	if (slave->offset + slave->mtd.size > parent->size) {
		slave->mtd.size = parent->size - slave->offset;
		printk(KERN_WARNING"mtd: partition \"%s\" extends beyond the end of device \"%s\" -- size truncated to %#llx\n",
			part->name, parent->name, (unsigned long long)slave->mtd.size);
	}
	if (parent->numeraseregions > 1) {
		/* Deal with variable erase size stuff */
		int i, max = parent->numeraseregions;
		u64 end = slave->offset + slave->mtd.size;
		struct mtd_erase_region_info *regions = parent->eraseregions;

		/* Find the first erase regions which is part of this
		 * partition. */
		for (i = 0; i < max && regions[i].offset <= slave->offset; i++)
			;
		/* The loop searched for the region _behind_ the first one */
		if (i > 0)
			i--;

		/* Pick biggest erasesize */
		for (; i < max && regions[i].offset < end; i++) {
			if (slave->mtd.erasesize < regions[i].erasesize) {
				slave->mtd.erasesize = regions[i].erasesize;
			}
		}
		BUG_ON(slave->mtd.erasesize == 0);
	} else {
		/* Single erase size */
		slave->mtd.erasesize = parent->erasesize;
	}

	/*
	 * Slave erasesize might differ from the master one if the master
	 * exposes several regions with different erasesize. Adjust
	 * wr_alignment accordingly.
	 */
	if (!(slave->mtd.flags & MTD_NO_ERASE))
		wr_alignment = slave->mtd.erasesize;

	tmp = slave->offset;
	remainder = do_div(tmp, wr_alignment);
	if ((slave->mtd.flags & MTD_WRITEABLE) && remainder) {
		/* Doesn't start on a boundary of major erase size */
		/* FIXME: Let it be writable if it is on a boundary of
		 * _minor_ erase size though */
		slave->mtd.flags &= ~MTD_WRITEABLE;
		printk(KERN_WARNING"mtd: partition \"%s\" doesn't start on an erase/write block boundary -- force read-only\n",
			part->name);
	}

	tmp = slave->mtd.size;
	remainder = do_div(tmp, wr_alignment);
	if ((slave->mtd.flags & MTD_WRITEABLE) && remainder) {
		slave->mtd.flags &= ~MTD_WRITEABLE;
		printk(KERN_WARNING"mtd: partition \"%s\" doesn't end on an erase/write block -- force read-only\n",
			part->name);
	}

	mtd_set_ooblayout(&slave->mtd, &part_ooblayout_ops);
	slave->mtd.ecc_step_size = parent->ecc_step_size;
	slave->mtd.ecc_strength = parent->ecc_strength;
	slave->mtd.bitflip_threshold = parent->bitflip_threshold;

	if (parent->_block_isbad) {
		uint64_t offs = 0;

		while (offs < slave->mtd.size) {
			if (mtd_block_isreserved(parent, offs + slave->offset))
				slave->mtd.ecc_stats.bbtblocks++;
			else if (mtd_block_isbad(parent, offs + slave->offset))
				slave->mtd.ecc_stats.badblocks++;
			offs += slave->mtd.erasesize;
		}
	}

out_register:
	return slave;
}

static ssize_t mtd_partition_offset_show(struct device *dev,
		struct device_attribute *attr, char *buf)
{
	struct mtd_info *mtd = dev_get_drvdata(dev);
	struct mtd_part *part = mtd_to_part(mtd);
	return snprintf(buf, PAGE_SIZE, "%lld\n", part->offset);
}

static DEVICE_ATTR(offset, S_IRUGO, mtd_partition_offset_show, NULL);

static const struct attribute *mtd_partition_attrs[] = {
	&dev_attr_offset.attr,
	NULL
};

static int mtd_add_partition_attrs(struct mtd_part *new)
{
	int ret = sysfs_create_files(&new->mtd.dev.kobj, mtd_partition_attrs);
	if (ret)
		printk(KERN_WARNING
		       "mtd: failed to create partition attrs, err=%d\n", ret);
	return ret;
}

int mtd_add_partition(struct mtd_info *parent, const char *name,
		      long long offset, long long length)
{
	struct mtd_partition part;
	struct mtd_part *new;
	int ret = 0;

	/* the direct offset is expected */
	if (offset == MTDPART_OFS_APPEND ||
	    offset == MTDPART_OFS_NXTBLK)
		return -EINVAL;

	if (length == MTDPART_SIZ_FULL)
		length = parent->size - offset;

	if (length <= 0)
		return -EINVAL;

	memset(&part, 0, sizeof(part));
	part.name = name;
	part.size = length;
	part.offset = offset;

	new = allocate_partition(parent, &part, -1, offset);
	if (IS_ERR(new))
		return PTR_ERR(new);

	mutex_lock(&mtd_partitions_mutex);
	list_add(&new->list, &mtd_partitions);
	mutex_unlock(&mtd_partitions_mutex);

	add_mtd_device(&new->mtd);

	mtd_add_partition_attrs(new);

	return ret;
}
EXPORT_SYMBOL_GPL(mtd_add_partition);

/**
 * __mtd_del_partition - delete MTD partition
 *
 * @priv: internal MTD struct for partition to be deleted
 *
 * This function must be called with the partitions mutex locked.
 */
static int __mtd_del_partition(struct mtd_part *priv)
{
	struct mtd_part *child, *next;
	int err;

	list_for_each_entry_safe(child, next, &mtd_partitions, list) {
		if (child->parent == &priv->mtd) {
			err = __mtd_del_partition(child);
			if (err)
				return err;
		}
	}

	sysfs_remove_files(&priv->mtd.dev.kobj, mtd_partition_attrs);

	err = del_mtd_device(&priv->mtd);
	if (err)
		return err;

	list_del(&priv->list);
	free_partition(priv);

	return 0;
}

/*
 * This function unregisters and destroy all slave MTD objects which are
 * attached to the given MTD object.
 */
int del_mtd_partitions(struct mtd_info *mtd)
{
	struct mtd_part *slave, *next;
	int ret, err = 0;

	mutex_lock(&mtd_partitions_mutex);
	list_for_each_entry_safe(slave, next, &mtd_partitions, list)
		if (slave->parent == mtd) {
			ret = __mtd_del_partition(slave);
			if (ret < 0)
				err = ret;
		}
	mutex_unlock(&mtd_partitions_mutex);

	return err;
}

int mtd_del_partition(struct mtd_info *mtd, int partno)
{
	struct mtd_part *slave, *next;
	int ret = -EINVAL;

	mutex_lock(&mtd_partitions_mutex);
	list_for_each_entry_safe(slave, next, &mtd_partitions, list)
		if ((slave->parent == mtd) &&
		    (slave->mtd.index == partno)) {
			ret = __mtd_del_partition(slave);
			break;
		}
	mutex_unlock(&mtd_partitions_mutex);

	return ret;
}
EXPORT_SYMBOL_GPL(mtd_del_partition);

/*
 * This function, given a master MTD object and a partition table, creates
 * and registers slave MTD objects which are bound to the master according to
 * the partition definitions.
 *
 * For historical reasons, this function's caller only registers the master
 * if the MTD_PARTITIONED_MASTER config option is set.
 */

int add_mtd_partitions(struct mtd_info *master,
		       const struct mtd_partition *parts,
		       int nbparts)
{
	struct mtd_part *slave;
	uint64_t cur_offset = 0;
	int i;

	printk(KERN_NOTICE "Creating %d MTD partitions on \"%s\":\n", nbparts, master->name);

	for (i = 0; i < nbparts; i++) {
		slave = allocate_partition(master, parts + i, i, cur_offset);
		if (IS_ERR(slave)) {
			del_mtd_partitions(master);
			return PTR_ERR(slave);
		}

		mutex_lock(&mtd_partitions_mutex);
		list_add(&slave->list, &mtd_partitions);
		mutex_unlock(&mtd_partitions_mutex);

		add_mtd_device(&slave->mtd);
		mtd_add_partition_attrs(slave);
		/* Look for subpartitions */
		parse_mtd_partitions(&slave->mtd, parts[i].types, NULL);

		cur_offset = slave->offset + slave->mtd.size;
	}

	return 0;
}

static DEFINE_SPINLOCK(part_parser_lock);
static LIST_HEAD(part_parsers);

static struct mtd_part_parser *mtd_part_parser_get(const char *name)
{
	struct mtd_part_parser *p, *ret = NULL;

	spin_lock(&part_parser_lock);

	list_for_each_entry(p, &part_parsers, list)
		if (!strcmp(p->name, name) && try_module_get(p->owner)) {
			ret = p;
			break;
		}

	spin_unlock(&part_parser_lock);

	return ret;
}

static inline void mtd_part_parser_put(const struct mtd_part_parser *p)
{
	module_put(p->owner);
}

/*
 * Many partition parsers just expected the core to kfree() all their data in
 * one chunk. Do that by default.
 */
static void mtd_part_parser_cleanup_default(const struct mtd_partition *pparts,
					    int nr_parts)
{
	kfree(pparts);
}

int __register_mtd_parser(struct mtd_part_parser *p, struct module *owner)
{
	p->owner = owner;

	if (!p->cleanup)
		p->cleanup = &mtd_part_parser_cleanup_default;

	spin_lock(&part_parser_lock);
	list_add(&p->list, &part_parsers);
	spin_unlock(&part_parser_lock);

	return 0;
}
EXPORT_SYMBOL_GPL(__register_mtd_parser);

void deregister_mtd_parser(struct mtd_part_parser *p)
{
	spin_lock(&part_parser_lock);
	list_del(&p->list);
	spin_unlock(&part_parser_lock);
}
EXPORT_SYMBOL_GPL(deregister_mtd_parser);

/*
 * Do not forget to update 'parse_mtd_partitions()' kerneldoc comment if you
 * are changing this array!
 */
static const char * const default_mtd_part_types[] = {
	"cmdlinepart",
	"ofpart",
	NULL
};

/* Check DT only when looking for subpartitions. */
static const char * const default_subpartition_types[] = {
	"ofpart",
	NULL
};

static int mtd_part_do_parse(struct mtd_part_parser *parser,
			     struct mtd_info *master,
			     struct mtd_partitions *pparts,
			     struct mtd_part_parser_data *data)
{
	int ret;

	ret = (*parser->parse_fn)(master, &pparts->parts, data);
	pr_debug("%s: parser %s: %i\n", master->name, parser->name, ret);
	if (ret <= 0)
		return ret;

	pr_notice("%d %s partitions found on MTD device %s\n", ret,
		  parser->name, master->name);

	pparts->nr_parts = ret;
	pparts->parser = parser;

	return ret;
}

/**
 * mtd_part_get_compatible_parser - find MTD parser by a compatible string
 *
 * @compat: compatible string describing partitions in a device tree
 *
 * MTD parsers can specify supported partitions by providing a table of
 * compatibility strings. This function finds a parser that advertises support
 * for a passed value of "compatible".
 */
static struct mtd_part_parser *mtd_part_get_compatible_parser(const char *compat)
{
	struct mtd_part_parser *p, *ret = NULL;

	spin_lock(&part_parser_lock);

	list_for_each_entry(p, &part_parsers, list) {
		const struct of_device_id *matches;

		matches = p->of_match_table;
		if (!matches)
			continue;

		for (; matches->compatible[0]; matches++) {
			if (!strcmp(matches->compatible, compat) &&
			    try_module_get(p->owner)) {
				ret = p;
				break;
			}
		}

		if (ret)
			break;
	}

	spin_unlock(&part_parser_lock);

	return ret;
}

static int mtd_part_of_parse(struct mtd_info *master,
			     struct mtd_partitions *pparts)
{
	struct mtd_part_parser *parser;
	struct device_node *np;
	struct property *prop;
	const char *compat;
	const char *fixed = "fixed-partitions";
	int ret, err = 0;

	np = mtd_get_of_node(master);
<<<<<<< HEAD
	if (!mtd_is_partition(master))
		np = of_get_child_by_name(np, "partitions");
=======
	if (mtd_is_partition(master))
		of_node_get(np);
	else
		np = of_get_child_by_name(np, "partitions");

>>>>>>> f9885ef8
	of_property_for_each_string(np, "compatible", prop, compat) {
		parser = mtd_part_get_compatible_parser(compat);
		if (!parser)
			continue;
		ret = mtd_part_do_parse(parser, master, pparts, NULL);
		if (ret > 0) {
			of_node_put(np);
			return ret;
		}
		mtd_part_parser_put(parser);
		if (ret < 0 && !err)
			err = ret;
	}
	of_node_put(np);

	/*
	 * For backward compatibility we have to try the "fixed-partitions"
	 * parser. It supports old DT format with partitions specified as a
	 * direct subnodes of a flash device DT node without any compatibility
	 * specified we could match.
	 */
	parser = mtd_part_parser_get(fixed);
	if (!parser && !request_module("%s", fixed))
		parser = mtd_part_parser_get(fixed);
	if (parser) {
		ret = mtd_part_do_parse(parser, master, pparts, NULL);
		if (ret > 0)
			return ret;
		mtd_part_parser_put(parser);
		if (ret < 0 && !err)
			err = ret;
	}

	return err;
}

/**
 * parse_mtd_partitions - parse and register MTD partitions
 *
 * @master: the master partition (describes whole MTD device)
 * @types: names of partition parsers to try or %NULL
 * @data: MTD partition parser-specific data
 *
 * This function tries to find & register partitions on MTD device @master. It
 * uses MTD partition parsers, specified in @types. However, if @types is %NULL,
 * then the default list of parsers is used. The default list contains only the
 * "cmdlinepart" and "ofpart" parsers ATM.
 * Note: If there are more then one parser in @types, the kernel only takes the
 * partitions parsed out by the first parser.
 *
 * This function may return:
 * o a negative error code in case of failure
 * o number of found partitions otherwise
 */
int parse_mtd_partitions(struct mtd_info *master, const char *const *types,
			 struct mtd_part_parser_data *data)
{
	struct mtd_partitions pparts = { };
	struct mtd_part_parser *parser;
	int ret, err = 0;

	if (!types)
		types = mtd_is_partition(master) ? default_subpartition_types :
			default_mtd_part_types;

	for ( ; *types; types++) {
		/*
		 * ofpart is a special type that means OF partitioning info
		 * should be used. It requires a bit different logic so it is
		 * handled in a separated function.
		 */
		if (!strcmp(*types, "ofpart")) {
			ret = mtd_part_of_parse(master, &pparts);
		} else {
			pr_debug("%s: parsing partitions %s\n", master->name,
				 *types);
			parser = mtd_part_parser_get(*types);
			if (!parser && !request_module("%s", *types))
				parser = mtd_part_parser_get(*types);
			pr_debug("%s: got parser %s\n", master->name,
				parser ? parser->name : NULL);
			if (!parser)
				continue;
			ret = mtd_part_do_parse(parser, master, &pparts, data);
			if (ret <= 0)
				mtd_part_parser_put(parser);
		}
		/* Found partitions! */
		if (ret > 0) {
			err = add_mtd_partitions(master, pparts.parts,
						 pparts.nr_parts);
			mtd_part_parser_cleanup(&pparts);
			return err ? err : pparts.nr_parts;
		}
		/*
		 * Stash the first error we see; only report it if no parser
		 * succeeds
		 */
		if (ret < 0 && !err)
			err = ret;
	}
	return err;
}

void mtd_part_parser_cleanup(struct mtd_partitions *parts)
{
	const struct mtd_part_parser *parser;

	if (!parts)
		return;

	parser = parts->parser;
	if (parser) {
		if (parser->cleanup)
			parser->cleanup(parts->parts, parts->nr_parts);

		mtd_part_parser_put(parser);
	}
}

int mtd_is_partition(const struct mtd_info *mtd)
{
	struct mtd_part *part;
	int ispart = 0;

	mutex_lock(&mtd_partitions_mutex);
	list_for_each_entry(part, &mtd_partitions, list)
		if (&part->mtd == mtd) {
			ispart = 1;
			break;
		}
	mutex_unlock(&mtd_partitions_mutex);

	return ispart;
}
EXPORT_SYMBOL_GPL(mtd_is_partition);

/* Returns the size of the entire flash chip */
uint64_t mtd_get_device_size(const struct mtd_info *mtd)
{
	if (!mtd_is_partition(mtd))
		return mtd->size;

	return mtd_get_device_size(mtd_to_part(mtd)->parent);
}
EXPORT_SYMBOL_GPL(mtd_get_device_size);<|MERGE_RESOLUTION|>--- conflicted
+++ resolved
@@ -873,16 +873,11 @@
 	int ret, err = 0;
 
 	np = mtd_get_of_node(master);
-<<<<<<< HEAD
-	if (!mtd_is_partition(master))
-		np = of_get_child_by_name(np, "partitions");
-=======
 	if (mtd_is_partition(master))
 		of_node_get(np);
 	else
 		np = of_get_child_by_name(np, "partitions");
 
->>>>>>> f9885ef8
 	of_property_for_each_string(np, "compatible", prop, compat) {
 		parser = mtd_part_get_compatible_parser(compat);
 		if (!parser)
