--- conflicted
+++ resolved
@@ -528,8 +528,6 @@
 		break;
 	case WM5110:
 	case WM8280:
-<<<<<<< HEAD
-=======
 		ret = arizona_wait_for_boot(arizona);
 		if (ret)
 			goto err;
@@ -568,45 +566,6 @@
 		}
 		break;
 	default:
->>>>>>> 2c6625cd
-		ret = arizona_wait_for_boot(arizona);
-		if (ret)
-			goto err;
-
-		if (arizona->external_dcvdd) {
-			ret = regmap_update_bits(arizona->regmap,
-						 ARIZONA_ISOLATION_CONTROL,
-						 ARIZONA_ISOLATE_DCVDD1, 0);
-			if (ret) {
-				dev_err(arizona->dev,
-					"Failed to connect DCVDD: %d\n", ret);
-				goto err;
-			}
-		} else {
-			/*
-			 * As this is only called for the internal regulator
-			 * (where we know voltage ranges available) it is ok
-			 * to request an exact range.
-			 */
-			ret = regulator_set_voltage(arizona->dcvdd,
-						    1200000, 1200000);
-			if (ret < 0) {
-				dev_err(arizona->dev,
-					"Failed to set resume voltage: %d\n",
-					ret);
-				goto err;
-			}
-		}
-
-		ret = wm5110_apply_sleep_patch(arizona);
-		if (ret) {
-			dev_err(arizona->dev,
-				"Failed to re-apply sleep patch: %d\n",
-				ret);
-			goto err;
-		}
-		break;
-	default:
 		ret = arizona_wait_for_boot(arizona);
 		if (ret != 0)
 			goto err;
@@ -855,16 +814,6 @@
 		count++;
 	}
 
-	count = 0;
-	of_property_for_each_u32(arizona->dev->of_node, "wlf,dmic-ref", prop,
-				 cur, val) {
-		if (count == ARRAY_SIZE(arizona->pdata.dmic_ref))
-			break;
-
-		arizona->pdata.dmic_ref[count] = val;
-		count++;
-	}
-
 	return 0;
 }
 
@@ -1314,7 +1263,6 @@
 			<< ARIZONA_IN1_DMIC_SUP_SHIFT;
 		if (arizona->pdata.inmode[i] & ARIZONA_INMODE_DMIC)
 			val |= 1 << ARIZONA_IN1_MODE_SHIFT;
-<<<<<<< HEAD
 
 		switch (arizona->type) {
 		case WM8998:
@@ -1347,16 +1295,6 @@
 		regmap_update_bits(arizona->regmap,
 				   ARIZONA_IN1L_CONTROL + (i * 8),
 				   mask, val);
-=======
-		if (arizona->pdata.inmode[i] & ARIZONA_INMODE_SE)
-			val |= 1 << ARIZONA_IN1_SINGLE_ENDED_SHIFT;
-
-		regmap_update_bits(arizona->regmap,
-				   ARIZONA_IN1L_CONTROL + (i * 8),
-				   ARIZONA_IN1_DMIC_SUP_MASK |
-				   ARIZONA_IN1_MODE_MASK |
-				   ARIZONA_IN1_SINGLE_ENDED_MASK, val);
->>>>>>> 2c6625cd
 	}
 
 	for (i = 0; i < ARIZONA_MAX_OUTPUT; i++) {
