// SPDX-License-Identifier: GPL-2.0-only
/*
 * Copyright © 2015 Intel Corporation.
 *
 * Authors: David Woodhouse <dwmw2@infradead.org>
 */

#include <linux/intel-iommu.h>
#include <linux/mmu_notifier.h>
#include <linux/sched.h>
#include <linux/sched/mm.h>
#include <linux/slab.h>
#include <linux/intel-svm.h>
#include <linux/rculist.h>
#include <linux/pci.h>
#include <linux/pci-ats.h>
#include <linux/dmar.h>
#include <linux/interrupt.h>
#include <linux/mm_types.h>
#include <linux/xarray.h>
#include <linux/ioasid.h>
#include <asm/page.h>
#include <asm/fpu/api.h>
#include <trace/events/intel_iommu.h>

#include "pasid.h"
#include "perf.h"
#include "../iommu-sva-lib.h"

static irqreturn_t prq_event_thread(int irq, void *d);
static void intel_svm_drain_prq(struct device *dev, u32 pasid);
#define to_intel_svm_dev(handle) container_of(handle, struct intel_svm_dev, sva)

static DEFINE_XARRAY_ALLOC(pasid_private_array);
static int pasid_private_add(ioasid_t pasid, void *priv)
{
	return xa_alloc(&pasid_private_array, &pasid, priv,
			XA_LIMIT(pasid, pasid), GFP_ATOMIC);
}

static void pasid_private_remove(ioasid_t pasid)
{
	xa_erase(&pasid_private_array, pasid);
}

static void *pasid_private_find(ioasid_t pasid)
{
	return xa_load(&pasid_private_array, pasid);
}

static struct intel_svm_dev *
svm_lookup_device_by_sid(struct intel_svm *svm, u16 sid)
{
	struct intel_svm_dev *sdev = NULL, *t;

	rcu_read_lock();
	list_for_each_entry_rcu(t, &svm->devs, list) {
		if (t->sid == sid) {
			sdev = t;
			break;
		}
	}
	rcu_read_unlock();

	return sdev;
}

static struct intel_svm_dev *
svm_lookup_device_by_dev(struct intel_svm *svm, struct device *dev)
{
	struct intel_svm_dev *sdev = NULL, *t;

	rcu_read_lock();
	list_for_each_entry_rcu(t, &svm->devs, list) {
		if (t->dev == dev) {
			sdev = t;
			break;
		}
	}
	rcu_read_unlock();

	return sdev;
}

int intel_svm_enable_prq(struct intel_iommu *iommu)
{
	struct iopf_queue *iopfq;
	struct page *pages;
	int irq, ret;

	pages = alloc_pages(GFP_KERNEL | __GFP_ZERO, PRQ_ORDER);
	if (!pages) {
		pr_warn("IOMMU: %s: Failed to allocate page request queue\n",
			iommu->name);
		return -ENOMEM;
	}
	iommu->prq = page_address(pages);

	irq = dmar_alloc_hwirq(DMAR_UNITS_SUPPORTED + iommu->seq_id, iommu->node, iommu);
	if (irq <= 0) {
		pr_err("IOMMU: %s: Failed to create IRQ vector for page request queue\n",
		       iommu->name);
		ret = -EINVAL;
		goto free_prq;
	}
	iommu->pr_irq = irq;

	snprintf(iommu->iopfq_name, sizeof(iommu->iopfq_name),
		 "dmar%d-iopfq", iommu->seq_id);
	iopfq = iopf_queue_alloc(iommu->iopfq_name);
	if (!iopfq) {
		pr_err("IOMMU: %s: Failed to allocate iopf queue\n", iommu->name);
		ret = -ENOMEM;
		goto free_hwirq;
	}
	iommu->iopf_queue = iopfq;

	snprintf(iommu->prq_name, sizeof(iommu->prq_name), "dmar%d-prq", iommu->seq_id);

	ret = request_threaded_irq(irq, NULL, prq_event_thread, IRQF_ONESHOT,
				   iommu->prq_name, iommu);
	if (ret) {
		pr_err("IOMMU: %s: Failed to request IRQ for page request queue\n",
		       iommu->name);
		goto free_iopfq;
	}
	dmar_writeq(iommu->reg + DMAR_PQH_REG, 0ULL);
	dmar_writeq(iommu->reg + DMAR_PQT_REG, 0ULL);
	dmar_writeq(iommu->reg + DMAR_PQA_REG, virt_to_phys(iommu->prq) | PRQ_ORDER);

	init_completion(&iommu->prq_complete);

	return 0;

free_iopfq:
	iopf_queue_free(iommu->iopf_queue);
	iommu->iopf_queue = NULL;
free_hwirq:
	dmar_free_hwirq(irq);
	iommu->pr_irq = 0;
free_prq:
	free_pages((unsigned long)iommu->prq, PRQ_ORDER);
	iommu->prq = NULL;

	return ret;
}

int intel_svm_finish_prq(struct intel_iommu *iommu)
{
	dmar_writeq(iommu->reg + DMAR_PQH_REG, 0ULL);
	dmar_writeq(iommu->reg + DMAR_PQT_REG, 0ULL);
	dmar_writeq(iommu->reg + DMAR_PQA_REG, 0ULL);

	if (iommu->pr_irq) {
		free_irq(iommu->pr_irq, iommu);
		dmar_free_hwirq(iommu->pr_irq);
		iommu->pr_irq = 0;
	}

	if (iommu->iopf_queue) {
		iopf_queue_free(iommu->iopf_queue);
		iommu->iopf_queue = NULL;
	}

	free_pages((unsigned long)iommu->prq, PRQ_ORDER);
	iommu->prq = NULL;

	return 0;
}

static inline bool intel_svm_capable(struct intel_iommu *iommu)
{
	return iommu->flags & VTD_FLAG_SVM_CAPABLE;
}

void intel_svm_check(struct intel_iommu *iommu)
{
	if (!pasid_supported(iommu))
		return;

	if (cpu_feature_enabled(X86_FEATURE_GBPAGES) &&
	    !cap_fl1gp_support(iommu->cap)) {
		pr_err("%s SVM disabled, incompatible 1GB page capability\n",
		       iommu->name);
		return;
	}

	if (cpu_feature_enabled(X86_FEATURE_LA57) &&
	    !cap_5lp_support(iommu->cap)) {
		pr_err("%s SVM disabled, incompatible paging mode\n",
		       iommu->name);
		return;
	}

	iommu->flags |= VTD_FLAG_SVM_CAPABLE;
}

static void __flush_svm_range_dev(struct intel_svm *svm,
				  struct intel_svm_dev *sdev,
				  unsigned long address,
				  unsigned long pages, int ih)
{
	struct device_domain_info *info = get_domain_info(sdev->dev);

	if (WARN_ON(!pages))
		return;

	qi_flush_piotlb(sdev->iommu, sdev->did, svm->pasid, address, pages, ih);
	if (info->ats_enabled)
		qi_flush_dev_iotlb_pasid(sdev->iommu, sdev->sid, info->pfsid,
					 svm->pasid, sdev->qdep, address,
					 order_base_2(pages));
}

static void intel_flush_svm_range_dev(struct intel_svm *svm,
				      struct intel_svm_dev *sdev,
				      unsigned long address,
				      unsigned long pages, int ih)
{
	unsigned long shift = ilog2(__roundup_pow_of_two(pages));
	unsigned long align = (1ULL << (VTD_PAGE_SHIFT + shift));
	unsigned long start = ALIGN_DOWN(address, align);
	unsigned long end = ALIGN(address + (pages << VTD_PAGE_SHIFT), align);

	while (start < end) {
		__flush_svm_range_dev(svm, sdev, start, align >> VTD_PAGE_SHIFT, ih);
		start += align;
	}
}

static void intel_flush_svm_range(struct intel_svm *svm, unsigned long address,
				unsigned long pages, int ih)
{
	struct intel_svm_dev *sdev;

	rcu_read_lock();
	list_for_each_entry_rcu(sdev, &svm->devs, list)
		intel_flush_svm_range_dev(svm, sdev, address, pages, ih);
	rcu_read_unlock();
}

/* Pages have been freed at this point */
static void intel_invalidate_range(struct mmu_notifier *mn,
				   struct mm_struct *mm,
				   unsigned long start, unsigned long end)
{
	struct intel_svm *svm = container_of(mn, struct intel_svm, notifier);

	intel_flush_svm_range(svm, start,
			      (end - start + PAGE_SIZE - 1) >> VTD_PAGE_SHIFT, 0);
}

static void intel_mm_release(struct mmu_notifier *mn, struct mm_struct *mm)
{
	struct intel_svm *svm = container_of(mn, struct intel_svm, notifier);
	struct intel_svm_dev *sdev;

	/* This might end up being called from exit_mmap(), *before* the page
	 * tables are cleared. And __mmu_notifier_release() will delete us from
	 * the list of notifiers so that our invalidate_range() callback doesn't
	 * get called when the page tables are cleared. So we need to protect
	 * against hardware accessing those page tables.
	 *
	 * We do it by clearing the entry in the PASID table and then flushing
	 * the IOTLB and the PASID table caches. This might upset hardware;
	 * perhaps we'll want to point the PASID to a dummy PGD (like the zero
	 * page) so that we end up taking a fault that the hardware really
	 * *has* to handle gracefully without affecting other processes.
	 */
	rcu_read_lock();
	list_for_each_entry_rcu(sdev, &svm->devs, list)
		intel_pasid_tear_down_entry(sdev->iommu, sdev->dev,
					    svm->pasid, true);
	rcu_read_unlock();

}

static const struct mmu_notifier_ops intel_mmuops = {
	.release = intel_mm_release,
	.invalidate_range = intel_invalidate_range,
};

static DEFINE_MUTEX(pasid_mutex);

static int pasid_to_svm_sdev(struct device *dev, unsigned int pasid,
			     struct intel_svm **rsvm,
			     struct intel_svm_dev **rsdev)
{
	struct intel_svm_dev *sdev = NULL;
	struct intel_svm *svm;

	/* The caller should hold the pasid_mutex lock */
	if (WARN_ON(!mutex_is_locked(&pasid_mutex)))
		return -EINVAL;

	if (pasid == INVALID_IOASID || pasid >= PASID_MAX)
		return -EINVAL;

	svm = pasid_private_find(pasid);
	if (IS_ERR(svm))
		return PTR_ERR(svm);

	if (!svm)
		goto out;

	/*
	 * If we found svm for the PASID, there must be at least one device
	 * bond.
	 */
	if (WARN_ON(list_empty(&svm->devs)))
		return -EINVAL;
	sdev = svm_lookup_device_by_dev(svm, dev);

out:
	*rsvm = svm;
	*rsdev = sdev;

	return 0;
}

int intel_svm_bind_gpasid(struct iommu_domain *domain, struct device *dev,
			  struct iommu_gpasid_bind_data *data)
{
	struct intel_iommu *iommu = device_to_iommu(dev, NULL, NULL);
	struct intel_svm_dev *sdev = NULL;
	struct dmar_domain *dmar_domain;
	struct device_domain_info *info;
	struct intel_svm *svm = NULL;
	unsigned long iflags;
	int ret = 0;

	if (WARN_ON(!iommu) || !data)
		return -EINVAL;

	if (data->format != IOMMU_PASID_FORMAT_INTEL_VTD)
		return -EINVAL;

	/* IOMMU core ensures argsz is more than the start of the union */
	if (data->argsz < offsetofend(struct iommu_gpasid_bind_data, vendor.vtd))
		return -EINVAL;

	/* Make sure no undefined flags are used in vendor data */
	if (data->vendor.vtd.flags & ~(IOMMU_SVA_VTD_GPASID_LAST - 1))
		return -EINVAL;

	if (!dev_is_pci(dev))
		return -ENOTSUPP;

	/* VT-d supports devices with full 20 bit PASIDs only */
	if (pci_max_pasids(to_pci_dev(dev)) != PASID_MAX)
		return -EINVAL;

	/*
	 * We only check host PASID range, we have no knowledge to check
	 * guest PASID range.
	 */
	if (data->hpasid <= 0 || data->hpasid >= PASID_MAX)
		return -EINVAL;

	info = get_domain_info(dev);
	if (!info)
		return -EINVAL;

	dmar_domain = to_dmar_domain(domain);

	mutex_lock(&pasid_mutex);
	ret = pasid_to_svm_sdev(dev, data->hpasid, &svm, &sdev);
	if (ret)
		goto out;

	if (sdev) {
		/*
		 * Do not allow multiple bindings of the same device-PASID since
		 * there is only one SL page tables per PASID. We may revisit
		 * once sharing PGD across domains are supported.
		 */
		dev_warn_ratelimited(dev, "Already bound with PASID %u\n",
				     svm->pasid);
		ret = -EBUSY;
		goto out;
	}

	if (!svm) {
		/* We come here when PASID has never been bond to a device. */
		svm = kzalloc(sizeof(*svm), GFP_KERNEL);
		if (!svm) {
			ret = -ENOMEM;
			goto out;
		}
		/* REVISIT: upper layer/VFIO can track host process that bind
		 * the PASID. ioasid_set = mm might be sufficient for vfio to
		 * check pasid VMM ownership. We can drop the following line
		 * once VFIO and IOASID set check is in place.
		 */
		svm->mm = get_task_mm(current);
		svm->pasid = data->hpasid;
		if (data->flags & IOMMU_SVA_GPASID_VAL) {
			svm->gpasid = data->gpasid;
			svm->flags |= SVM_FLAG_GUEST_PASID;
		}
		pasid_private_add(data->hpasid, svm);
		INIT_LIST_HEAD_RCU(&svm->devs);
		mmput(svm->mm);
	}
	sdev = kzalloc(sizeof(*sdev), GFP_KERNEL);
	if (!sdev) {
		ret = -ENOMEM;
		goto out;
	}
	sdev->dev = dev;
	sdev->sid = PCI_DEVID(info->bus, info->devfn);
	sdev->iommu = iommu;

	/* Only count users if device has aux domains */
	if (iommu_dev_feature_enabled(dev, IOMMU_DEV_FEAT_AUX))
		sdev->users = 1;

	/* Set up device context entry for PASID if not enabled already */
	ret = intel_iommu_enable_pasid(iommu, sdev->dev);
	if (ret) {
		dev_err_ratelimited(dev, "Failed to enable PASID capability\n");
		kfree(sdev);
		goto out;
	}

	/*
	 * PASID table is per device for better security. Therefore, for
	 * each bind of a new device even with an existing PASID, we need to
	 * call the nested mode setup function here.
	 */
	spin_lock_irqsave(&iommu->lock, iflags);
	ret = intel_pasid_setup_nested(iommu, dev,
				       (pgd_t *)(uintptr_t)data->gpgd,
				       data->hpasid, &data->vendor.vtd, dmar_domain,
				       data->addr_width);
	spin_unlock_irqrestore(&iommu->lock, iflags);
	if (ret) {
		dev_err_ratelimited(dev, "Failed to set up PASID %llu in nested mode, Err %d\n",
				    data->hpasid, ret);
		/*
		 * PASID entry should be in cleared state if nested mode
		 * set up failed. So we only need to clear IOASID tracking
		 * data such that free call will succeed.
		 */
		kfree(sdev);
		goto out;
	}

	svm->flags |= SVM_FLAG_GUEST_MODE;

	init_rcu_head(&sdev->rcu);
	list_add_rcu(&sdev->list, &svm->devs);
 out:
	if (!IS_ERR_OR_NULL(svm) && list_empty(&svm->devs)) {
		pasid_private_remove(data->hpasid);
		kfree(svm);
	}

	mutex_unlock(&pasid_mutex);
	return ret;
}

int intel_svm_unbind_gpasid(struct device *dev, u32 pasid)
{
	struct intel_iommu *iommu = device_to_iommu(dev, NULL, NULL);
	struct intel_svm_dev *sdev;
	struct intel_svm *svm;
	int ret;

	if (WARN_ON(!iommu))
		return -EINVAL;

	mutex_lock(&pasid_mutex);
	ret = pasid_to_svm_sdev(dev, pasid, &svm, &sdev);
	if (ret)
		goto out;

	if (sdev) {
		if (iommu_dev_feature_enabled(dev, IOMMU_DEV_FEAT_AUX))
			sdev->users--;
		if (!sdev->users) {
			list_del_rcu(&sdev->list);
			intel_pasid_tear_down_entry(iommu, dev,
						    svm->pasid, false);
			intel_svm_drain_prq(dev, svm->pasid);
			kfree_rcu(sdev, rcu);

			if (list_empty(&svm->devs)) {
				/*
				 * We do not free the IOASID here in that
				 * IOMMU driver did not allocate it.
				 * Unlike native SVM, IOASID for guest use was
				 * allocated prior to the bind call.
				 * In any case, if the free call comes before
				 * the unbind, IOMMU driver will get notified
				 * and perform cleanup.
				 */
				pasid_private_remove(pasid);
				kfree(svm);
			}
		}
	}
out:
	mutex_unlock(&pasid_mutex);
	return ret;
}

static int intel_svm_alloc_pasid(struct device *dev, struct mm_struct *mm,
				 unsigned int flags)
{
	ioasid_t max_pasid = dev_is_pci(dev) ?
			pci_max_pasids(to_pci_dev(dev)) : intel_pasid_max_id;

	return iommu_sva_alloc_pasid(mm, PASID_MIN, max_pasid - 1);
}

static void intel_svm_free_pasid(struct mm_struct *mm)
{
<<<<<<< HEAD
	mutex_lock(&mm->context.lock);

	/* Update PASID MSR on all CPUs running the mm's tasks. */
	on_each_cpu_mask(mm_cpumask(mm), _load_pasid, NULL, true);

	mutex_unlock(&mm->context.lock);
}

static int intel_svm_alloc_pasid(struct device *dev, struct mm_struct *mm,
				 unsigned int flags)
{
	ioasid_t max_pasid = dev_is_pci(dev) ?
			pci_max_pasids(to_pci_dev(dev)) : intel_pasid_max_id;

	return iommu_sva_alloc_pasid(mm, PASID_MIN, max_pasid - 1);
}

static void intel_svm_free_pasid(struct mm_struct *mm)
{
	iommu_sva_free_pasid(mm);
}

static struct iommu_sva *intel_svm_bind_mm(struct intel_iommu *iommu,
					   struct device *dev,
					   struct mm_struct *mm,
					   unsigned int flags)
{
=======
	iommu_sva_free_pasid(mm);
}

static struct iommu_sva *intel_svm_bind_mm(struct intel_iommu *iommu,
					   struct device *dev,
					   struct mm_struct *mm,
					   unsigned int flags)
{
>>>>>>> df0cc57e
	struct device_domain_info *info = get_domain_info(dev);
	unsigned long iflags, sflags;
	struct intel_svm_dev *sdev;
	struct intel_svm *svm;
	int ret = 0;

	svm = pasid_private_find(mm->pasid);
	if (!svm) {
		svm = kzalloc(sizeof(*svm), GFP_KERNEL);
		if (!svm)
			return ERR_PTR(-ENOMEM);

		svm->pasid = mm->pasid;
		svm->mm = mm;
		svm->flags = flags;
		INIT_LIST_HEAD_RCU(&svm->devs);

		if (!(flags & SVM_FLAG_SUPERVISOR_MODE)) {
			svm->notifier.ops = &intel_mmuops;
			ret = mmu_notifier_register(&svm->notifier, mm);
			if (ret) {
				kfree(svm);
				return ERR_PTR(ret);
			}
		}

		ret = pasid_private_add(svm->pasid, svm);
		if (ret) {
			if (svm->notifier.ops)
				mmu_notifier_unregister(&svm->notifier, mm);
			kfree(svm);
			return ERR_PTR(ret);
		}
	}

	/* Find the matching device in svm list */
	sdev = svm_lookup_device_by_dev(svm, dev);
	if (sdev) {
		sdev->users++;
		goto success;
	}

	sdev = kzalloc(sizeof(*sdev), GFP_KERNEL);
	if (!sdev) {
		ret = -ENOMEM;
		goto free_svm;
	}

	sdev->dev = dev;
	sdev->iommu = iommu;
	sdev->did = FLPT_DEFAULT_DID;
	sdev->sid = PCI_DEVID(info->bus, info->devfn);
	sdev->users = 1;
	sdev->pasid = svm->pasid;
	sdev->sva.dev = dev;
	init_rcu_head(&sdev->rcu);
	if (info->ats_enabled) {
		sdev->dev_iotlb = 1;
		sdev->qdep = info->ats_qdep;
		if (sdev->qdep >= QI_DEV_EIOTLB_MAX_INVS)
			sdev->qdep = 0;
	}

	/* Setup the pasid table: */
	sflags = (flags & SVM_FLAG_SUPERVISOR_MODE) ?
			PASID_FLAG_SUPERVISOR_MODE : 0;
	sflags |= cpu_feature_enabled(X86_FEATURE_LA57) ? PASID_FLAG_FL5LP : 0;
	spin_lock_irqsave(&iommu->lock, iflags);
	ret = intel_pasid_setup_first_level(iommu, dev, mm->pgd, mm->pasid,
					    FLPT_DEFAULT_DID, sflags);
	spin_unlock_irqrestore(&iommu->lock, iflags);
<<<<<<< HEAD

	if (ret)
		goto free_sdev;

	/* The newly allocated pasid is loaded to the mm. */
	if (!(flags & SVM_FLAG_SUPERVISOR_MODE) && list_empty(&svm->devs))
		load_pasid(mm, svm->pasid);
=======

	if (ret)
		goto free_sdev;
>>>>>>> df0cc57e

	list_add_rcu(&sdev->list, &svm->devs);
success:
	return &sdev->sva;

free_sdev:
	kfree(sdev);
free_svm:
	if (list_empty(&svm->devs)) {
		if (svm->notifier.ops)
			mmu_notifier_unregister(&svm->notifier, mm);
		pasid_private_remove(mm->pasid);
		kfree(svm);
	}

	return ERR_PTR(ret);
}

/* Caller must hold pasid_mutex */
static int intel_svm_unbind_mm(struct device *dev, u32 pasid)
{
	struct intel_svm_dev *sdev;
	struct intel_iommu *iommu;
	struct intel_svm *svm;
	struct mm_struct *mm;
	int ret = -EINVAL;

	iommu = device_to_iommu(dev, NULL, NULL);
	if (!iommu)
		goto out;

	ret = pasid_to_svm_sdev(dev, pasid, &svm, &sdev);
	if (ret)
		goto out;
	mm = svm->mm;

	if (sdev) {
		sdev->users--;
		if (!sdev->users) {
			list_del_rcu(&sdev->list);
			/* Flush the PASID cache and IOTLB for this device.
			 * Note that we do depend on the hardware *not* using
			 * the PASID any more. Just as we depend on other
			 * devices never using PASIDs that they have no right
			 * to use. We have a *shared* PASID table, because it's
			 * large and has to be physically contiguous. So it's
			 * hard to be as defensive as we might like. */
			intel_pasid_tear_down_entry(iommu, dev,
						    svm->pasid, false);
			intel_svm_drain_prq(dev, svm->pasid);
			kfree_rcu(sdev, rcu);

			if (list_empty(&svm->devs)) {
<<<<<<< HEAD
				if (svm->notifier.ops) {
					mmu_notifier_unregister(&svm->notifier, mm);
					/* Clear mm's pasid. */
					load_pasid(mm, PASID_DISABLED);
				}
=======
				if (svm->notifier.ops)
					mmu_notifier_unregister(&svm->notifier, mm);
>>>>>>> df0cc57e
				pasid_private_remove(svm->pasid);
				/* We mandate that no page faults may be outstanding
				 * for the PASID when intel_svm_unbind_mm() is called.
				 * If that is not obeyed, subtle errors will happen.
				 * Let's make them less subtle... */
				memset(svm, 0x6b, sizeof(*svm));
				kfree(svm);
			}
		}
		/* Drop a PASID reference and free it if no reference. */
		intel_svm_free_pasid(mm);
	}
out:
	return ret;
}

/* Page request queue descriptor */
struct page_req_dsc {
	union {
		struct {
			u64 type:8;
			u64 pasid_present:1;
			u64 priv_data_present:1;
			u64 rsvd:6;
			u64 rid:16;
			u64 pasid:20;
			u64 exe_req:1;
			u64 pm_req:1;
			u64 rsvd2:10;
		};
		u64 qw_0;
	};
	union {
		struct {
			u64 rd_req:1;
			u64 wr_req:1;
			u64 lpig:1;
			u64 prg_index:9;
			u64 addr:52;
		};
		u64 qw_1;
	};
	u64 priv_data[2];
};

static bool is_canonical_address(u64 addr)
{
	int shift = 64 - (__VIRTUAL_MASK_SHIFT + 1);
	long saddr = (long) addr;

	return (((saddr << shift) >> shift) == saddr);
}

/**
 * intel_svm_drain_prq - Drain page requests and responses for a pasid
 * @dev: target device
 * @pasid: pasid for draining
 *
 * Drain all pending page requests and responses related to @pasid in both
 * software and hardware. This is supposed to be called after the device
 * driver has stopped DMA, the pasid entry has been cleared, and both IOTLB
 * and DevTLB have been invalidated.
 *
 * It waits until all pending page requests for @pasid in the page fault
 * queue are completed by the prq handling thread. Then follow the steps
 * described in VT-d spec CH7.10 to drain all page requests and page
 * responses pending in the hardware.
 */
static void intel_svm_drain_prq(struct device *dev, u32 pasid)
{
	struct device_domain_info *info;
	struct dmar_domain *domain;
	struct intel_iommu *iommu;
	struct qi_desc desc[3];
	struct pci_dev *pdev;
	int head, tail;
	u16 sid, did;
	int qdep;

	info = get_domain_info(dev);
	if (WARN_ON(!info || !dev_is_pci(dev)))
		return;

	if (!info->pri_enabled)
		return;

	iommu = info->iommu;
	domain = info->domain;
	pdev = to_pci_dev(dev);
	sid = PCI_DEVID(info->bus, info->devfn);
	did = domain->iommu_did[iommu->seq_id];
	qdep = pci_ats_queue_depth(pdev);

	/*
	 * Check and wait until all pending page requests in the queue are
	 * handled by the prq handling thread.
	 */
prq_retry:
	reinit_completion(&iommu->prq_complete);
	tail = dmar_readq(iommu->reg + DMAR_PQT_REG) & PRQ_RING_MASK;
	head = dmar_readq(iommu->reg + DMAR_PQH_REG) & PRQ_RING_MASK;
	while (head != tail) {
		struct page_req_dsc *req;

		req = &iommu->prq[head / sizeof(*req)];
		if (!req->pasid_present || req->pasid != pasid) {
			head = (head + sizeof(*req)) & PRQ_RING_MASK;
			continue;
		}

		wait_for_completion(&iommu->prq_complete);
		goto prq_retry;
	}

	/*
	 * A work in IO page fault workqueue may try to lock pasid_mutex now.
	 * Holding pasid_mutex while waiting in iopf_queue_flush_dev() for
	 * all works in the workqueue to finish may cause deadlock.
	 *
	 * It's unnecessary to hold pasid_mutex in iopf_queue_flush_dev().
	 * Unlock it to allow the works to be handled while waiting for
	 * them to finish.
	 */
	lockdep_assert_held(&pasid_mutex);
	mutex_unlock(&pasid_mutex);
	iopf_queue_flush_dev(dev);
	mutex_lock(&pasid_mutex);

	/*
	 * Perform steps described in VT-d spec CH7.10 to drain page
	 * requests and responses in hardware.
	 */
	memset(desc, 0, sizeof(desc));
	desc[0].qw0 = QI_IWD_STATUS_DATA(QI_DONE) |
			QI_IWD_FENCE |
			QI_IWD_TYPE;
	desc[1].qw0 = QI_EIOTLB_PASID(pasid) |
			QI_EIOTLB_DID(did) |
			QI_EIOTLB_GRAN(QI_GRAN_NONG_PASID) |
			QI_EIOTLB_TYPE;
	desc[2].qw0 = QI_DEV_EIOTLB_PASID(pasid) |
			QI_DEV_EIOTLB_SID(sid) |
			QI_DEV_EIOTLB_QDEP(qdep) |
			QI_DEIOTLB_TYPE |
			QI_DEV_IOTLB_PFSID(info->pfsid);
qi_retry:
	reinit_completion(&iommu->prq_complete);
	qi_submit_sync(iommu, desc, 3, QI_OPT_WAIT_DRAIN);
	if (readl(iommu->reg + DMAR_PRS_REG) & DMA_PRS_PRO) {
		wait_for_completion(&iommu->prq_complete);
		goto qi_retry;
	}
}

static int prq_to_iommu_prot(struct page_req_dsc *req)
{
	int prot = 0;

	if (req->rd_req)
		prot |= IOMMU_FAULT_PERM_READ;
	if (req->wr_req)
		prot |= IOMMU_FAULT_PERM_WRITE;
	if (req->exe_req)
		prot |= IOMMU_FAULT_PERM_EXEC;
	if (req->pm_req)
		prot |= IOMMU_FAULT_PERM_PRIV;

	return prot;
}

static int intel_svm_prq_report(struct intel_iommu *iommu, struct device *dev,
				struct page_req_dsc *desc)
{
	struct iommu_fault_event event;

	if (!dev || !dev_is_pci(dev))
		return -ENODEV;

	/* Fill in event data for device specific processing */
	memset(&event, 0, sizeof(struct iommu_fault_event));
	event.fault.type = IOMMU_FAULT_PAGE_REQ;
	event.fault.prm.addr = (u64)desc->addr << VTD_PAGE_SHIFT;
	event.fault.prm.pasid = desc->pasid;
	event.fault.prm.grpid = desc->prg_index;
	event.fault.prm.perm = prq_to_iommu_prot(desc);

	if (desc->lpig)
		event.fault.prm.flags |= IOMMU_FAULT_PAGE_REQUEST_LAST_PAGE;
	if (desc->pasid_present) {
		event.fault.prm.flags |= IOMMU_FAULT_PAGE_REQUEST_PASID_VALID;
		event.fault.prm.flags |= IOMMU_FAULT_PAGE_RESPONSE_NEEDS_PASID;
	}
	if (desc->priv_data_present) {
		/*
		 * Set last page in group bit if private data is present,
		 * page response is required as it does for LPIG.
		 * iommu_report_device_fault() doesn't understand this vendor
		 * specific requirement thus we set last_page as a workaround.
		 */
		event.fault.prm.flags |= IOMMU_FAULT_PAGE_REQUEST_LAST_PAGE;
		event.fault.prm.flags |= IOMMU_FAULT_PAGE_REQUEST_PRIV_DATA;
		event.fault.prm.private_data[0] = desc->priv_data[0];
		event.fault.prm.private_data[1] = desc->priv_data[1];
	} else if (dmar_latency_enabled(iommu, DMAR_LATENCY_PRQ)) {
		/*
		 * If the private data fields are not used by hardware, use it
		 * to monitor the prq handle latency.
		 */
		event.fault.prm.private_data[0] = ktime_to_ns(ktime_get());
	}

	return iommu_report_device_fault(dev, &event);
}

static void handle_bad_prq_event(struct intel_iommu *iommu,
				 struct page_req_dsc *req, int result)
{
	struct qi_desc desc;

	pr_err("%s: Invalid page request: %08llx %08llx\n",
	       iommu->name, ((unsigned long long *)req)[0],
	       ((unsigned long long *)req)[1]);

	/*
	 * Per VT-d spec. v3.0 ch7.7, system software must
	 * respond with page group response if private data
	 * is present (PDP) or last page in group (LPIG) bit
	 * is set. This is an additional VT-d feature beyond
	 * PCI ATS spec.
	 */
	if (!req->lpig && !req->priv_data_present)
		return;

	desc.qw0 = QI_PGRP_PASID(req->pasid) |
			QI_PGRP_DID(req->rid) |
			QI_PGRP_PASID_P(req->pasid_present) |
			QI_PGRP_PDP(req->priv_data_present) |
			QI_PGRP_RESP_CODE(result) |
			QI_PGRP_RESP_TYPE;
	desc.qw1 = QI_PGRP_IDX(req->prg_index) |
			QI_PGRP_LPIG(req->lpig);

	if (req->priv_data_present) {
		desc.qw2 = req->priv_data[0];
		desc.qw3 = req->priv_data[1];
	} else {
		desc.qw2 = 0;
		desc.qw3 = 0;
	}

	qi_submit_sync(iommu, &desc, 1, 0);
}

static irqreturn_t prq_event_thread(int irq, void *d)
{
	struct intel_svm_dev *sdev = NULL;
	struct intel_iommu *iommu = d;
	struct intel_svm *svm = NULL;
	struct page_req_dsc *req;
	int head, tail, handled;
	u64 address;

	/*
	 * Clear PPR bit before reading head/tail registers, to ensure that
	 * we get a new interrupt if needed.
	 */
	writel(DMA_PRS_PPR, iommu->reg + DMAR_PRS_REG);

	tail = dmar_readq(iommu->reg + DMAR_PQT_REG) & PRQ_RING_MASK;
	head = dmar_readq(iommu->reg + DMAR_PQH_REG) & PRQ_RING_MASK;
	handled = (head != tail);
	while (head != tail) {
		req = &iommu->prq[head / sizeof(*req)];
		address = (u64)req->addr << VTD_PAGE_SHIFT;

		if (unlikely(!req->pasid_present)) {
			pr_err("IOMMU: %s: Page request without PASID\n",
			       iommu->name);
bad_req:
			svm = NULL;
			sdev = NULL;
			handle_bad_prq_event(iommu, req, QI_RESP_INVALID);
			goto prq_advance;
		}

		if (unlikely(!is_canonical_address(address))) {
			pr_err("IOMMU: %s: Address is not canonical\n",
			       iommu->name);
			goto bad_req;
		}

		if (unlikely(req->pm_req && (req->rd_req | req->wr_req))) {
			pr_err("IOMMU: %s: Page request in Privilege Mode\n",
			       iommu->name);
			goto bad_req;
<<<<<<< HEAD
		}

		if (unlikely(req->exe_req && req->rd_req)) {
			pr_err("IOMMU: %s: Execution request not supported\n",
			       iommu->name);
			goto bad_req;
		}

=======
		}

		if (unlikely(req->exe_req && req->rd_req)) {
			pr_err("IOMMU: %s: Execution request not supported\n",
			       iommu->name);
			goto bad_req;
		}

>>>>>>> df0cc57e
		if (!svm || svm->pasid != req->pasid) {
			/*
			 * It can't go away, because the driver is not permitted
			 * to unbind the mm while any page faults are outstanding.
			 */
			svm = pasid_private_find(req->pasid);
			if (IS_ERR_OR_NULL(svm) || (svm->flags & SVM_FLAG_SUPERVISOR_MODE))
				goto bad_req;
		}

		if (!sdev || sdev->sid != req->rid) {
			sdev = svm_lookup_device_by_sid(svm, req->rid);
			if (!sdev)
				goto bad_req;
		}

		sdev->prq_seq_number++;

		/*
		 * If prq is to be handled outside iommu driver via receiver of
		 * the fault notifiers, we skip the page response here.
		 */
		if (intel_svm_prq_report(iommu, sdev->dev, req))
			handle_bad_prq_event(iommu, req, QI_RESP_INVALID);

		trace_prq_report(iommu, sdev->dev, req->qw_0, req->qw_1,
				 req->priv_data[0], req->priv_data[1],
				 sdev->prq_seq_number);
prq_advance:
		head = (head + sizeof(*req)) & PRQ_RING_MASK;
	}

	dmar_writeq(iommu->reg + DMAR_PQH_REG, tail);

	/*
	 * Clear the page request overflow bit and wake up all threads that
	 * are waiting for the completion of this handling.
	 */
	if (readl(iommu->reg + DMAR_PRS_REG) & DMA_PRS_PRO) {
		pr_info_ratelimited("IOMMU: %s: PRQ overflow detected\n",
				    iommu->name);
		head = dmar_readq(iommu->reg + DMAR_PQH_REG) & PRQ_RING_MASK;
		tail = dmar_readq(iommu->reg + DMAR_PQT_REG) & PRQ_RING_MASK;
		if (head == tail) {
			iopf_queue_discard_partial(iommu->iopf_queue);
			writel(DMA_PRS_PRO, iommu->reg + DMAR_PRS_REG);
			pr_info_ratelimited("IOMMU: %s: PRQ overflow cleared",
					    iommu->name);
		}
	}

	if (!completion_done(&iommu->prq_complete))
		complete(&iommu->prq_complete);

	return IRQ_RETVAL(handled);
}

struct iommu_sva *intel_svm_bind(struct device *dev, struct mm_struct *mm, void *drvdata)
{
	struct intel_iommu *iommu = device_to_iommu(dev, NULL, NULL);
	unsigned int flags = 0;
	struct iommu_sva *sva;
	int ret;

	if (drvdata)
		flags = *(unsigned int *)drvdata;

	if (flags & SVM_FLAG_SUPERVISOR_MODE) {
		if (!ecap_srs(iommu->ecap)) {
			dev_err(dev, "%s: Supervisor PASID not supported\n",
				iommu->name);
			return ERR_PTR(-EOPNOTSUPP);
		}

		if (mm) {
			dev_err(dev, "%s: Supervisor PASID with user provided mm\n",
				iommu->name);
			return ERR_PTR(-EINVAL);
		}

		mm = &init_mm;
	}

	mutex_lock(&pasid_mutex);
	ret = intel_svm_alloc_pasid(dev, mm, flags);
	if (ret) {
		mutex_unlock(&pasid_mutex);
		return ERR_PTR(ret);
	}

	sva = intel_svm_bind_mm(iommu, dev, mm, flags);
	if (IS_ERR_OR_NULL(sva))
		intel_svm_free_pasid(mm);
	mutex_unlock(&pasid_mutex);

	return sva;
}

void intel_svm_unbind(struct iommu_sva *sva)
{
	struct intel_svm_dev *sdev = to_intel_svm_dev(sva);

	mutex_lock(&pasid_mutex);
	intel_svm_unbind_mm(sdev->dev, sdev->pasid);
	mutex_unlock(&pasid_mutex);
}

u32 intel_svm_get_pasid(struct iommu_sva *sva)
{
	struct intel_svm_dev *sdev;
	u32 pasid;

	mutex_lock(&pasid_mutex);
	sdev = to_intel_svm_dev(sva);
	pasid = sdev->pasid;
	mutex_unlock(&pasid_mutex);

	return pasid;
}

int intel_svm_page_response(struct device *dev,
			    struct iommu_fault_event *evt,
			    struct iommu_page_response *msg)
{
	struct iommu_fault_page_request *prm;
	struct intel_svm_dev *sdev = NULL;
	struct intel_svm *svm = NULL;
	struct intel_iommu *iommu;
	bool private_present;
	bool pasid_present;
	bool last_page;
	u8 bus, devfn;
	int ret = 0;
	u16 sid;

	if (!dev || !dev_is_pci(dev))
		return -ENODEV;

	iommu = device_to_iommu(dev, &bus, &devfn);
	if (!iommu)
		return -ENODEV;

	if (!msg || !evt)
		return -EINVAL;

	mutex_lock(&pasid_mutex);

	prm = &evt->fault.prm;
	sid = PCI_DEVID(bus, devfn);
	pasid_present = prm->flags & IOMMU_FAULT_PAGE_REQUEST_PASID_VALID;
	private_present = prm->flags & IOMMU_FAULT_PAGE_REQUEST_PRIV_DATA;
	last_page = prm->flags & IOMMU_FAULT_PAGE_REQUEST_LAST_PAGE;

	if (!pasid_present) {
		ret = -EINVAL;
		goto out;
	}

	if (prm->pasid == 0 || prm->pasid >= PASID_MAX) {
		ret = -EINVAL;
		goto out;
	}

	ret = pasid_to_svm_sdev(dev, prm->pasid, &svm, &sdev);
	if (ret || !sdev) {
		ret = -ENODEV;
		goto out;
	}

	/*
	 * For responses from userspace, need to make sure that the
	 * pasid has been bound to its mm.
	 */
	if (svm->flags & SVM_FLAG_GUEST_MODE) {
		struct mm_struct *mm;

		mm = get_task_mm(current);
		if (!mm) {
			ret = -EINVAL;
			goto out;
		}

		if (mm != svm->mm) {
			ret = -ENODEV;
			mmput(mm);
			goto out;
		}

		mmput(mm);
	}

	/*
	 * Per VT-d spec. v3.0 ch7.7, system software must respond
	 * with page group response if private data is present (PDP)
	 * or last page in group (LPIG) bit is set. This is an
	 * additional VT-d requirement beyond PCI ATS spec.
	 */
	if (last_page || private_present) {
		struct qi_desc desc;

		desc.qw0 = QI_PGRP_PASID(prm->pasid) | QI_PGRP_DID(sid) |
				QI_PGRP_PASID_P(pasid_present) |
				QI_PGRP_PDP(private_present) |
				QI_PGRP_RESP_CODE(msg->code) |
				QI_PGRP_RESP_TYPE;
		desc.qw1 = QI_PGRP_IDX(prm->grpid) | QI_PGRP_LPIG(last_page);
		desc.qw2 = 0;
		desc.qw3 = 0;

		if (private_present) {
			desc.qw2 = prm->private_data[0];
			desc.qw3 = prm->private_data[1];
		} else if (prm->private_data[0]) {
			dmar_latency_update(iommu, DMAR_LATENCY_PRQ,
				ktime_to_ns(ktime_get()) - prm->private_data[0]);
		}

		qi_submit_sync(iommu, &desc, 1, 0);
	}
out:
	mutex_unlock(&pasid_mutex);
	return ret;
}<|MERGE_RESOLUTION|>--- conflicted
+++ resolved
@@ -516,26 +516,6 @@
 
 static void intel_svm_free_pasid(struct mm_struct *mm)
 {
-<<<<<<< HEAD
-	mutex_lock(&mm->context.lock);
-
-	/* Update PASID MSR on all CPUs running the mm's tasks. */
-	on_each_cpu_mask(mm_cpumask(mm), _load_pasid, NULL, true);
-
-	mutex_unlock(&mm->context.lock);
-}
-
-static int intel_svm_alloc_pasid(struct device *dev, struct mm_struct *mm,
-				 unsigned int flags)
-{
-	ioasid_t max_pasid = dev_is_pci(dev) ?
-			pci_max_pasids(to_pci_dev(dev)) : intel_pasid_max_id;
-
-	return iommu_sva_alloc_pasid(mm, PASID_MIN, max_pasid - 1);
-}
-
-static void intel_svm_free_pasid(struct mm_struct *mm)
-{
 	iommu_sva_free_pasid(mm);
 }
 
@@ -544,16 +524,6 @@
 					   struct mm_struct *mm,
 					   unsigned int flags)
 {
-=======
-	iommu_sva_free_pasid(mm);
-}
-
-static struct iommu_sva *intel_svm_bind_mm(struct intel_iommu *iommu,
-					   struct device *dev,
-					   struct mm_struct *mm,
-					   unsigned int flags)
-{
->>>>>>> df0cc57e
 	struct device_domain_info *info = get_domain_info(dev);
 	unsigned long iflags, sflags;
 	struct intel_svm_dev *sdev;
@@ -625,19 +595,9 @@
 	ret = intel_pasid_setup_first_level(iommu, dev, mm->pgd, mm->pasid,
 					    FLPT_DEFAULT_DID, sflags);
 	spin_unlock_irqrestore(&iommu->lock, iflags);
-<<<<<<< HEAD
 
 	if (ret)
 		goto free_sdev;
-
-	/* The newly allocated pasid is loaded to the mm. */
-	if (!(flags & SVM_FLAG_SUPERVISOR_MODE) && list_empty(&svm->devs))
-		load_pasid(mm, svm->pasid);
-=======
-
-	if (ret)
-		goto free_sdev;
->>>>>>> df0cc57e
 
 	list_add_rcu(&sdev->list, &svm->devs);
 success:
@@ -691,16 +651,8 @@
 			kfree_rcu(sdev, rcu);
 
 			if (list_empty(&svm->devs)) {
-<<<<<<< HEAD
-				if (svm->notifier.ops) {
-					mmu_notifier_unregister(&svm->notifier, mm);
-					/* Clear mm's pasid. */
-					load_pasid(mm, PASID_DISABLED);
-				}
-=======
 				if (svm->notifier.ops)
 					mmu_notifier_unregister(&svm->notifier, mm);
->>>>>>> df0cc57e
 				pasid_private_remove(svm->pasid);
 				/* We mandate that no page faults may be outstanding
 				 * for the PASID when intel_svm_unbind_mm() is called.
@@ -996,7 +948,6 @@
 			pr_err("IOMMU: %s: Page request in Privilege Mode\n",
 			       iommu->name);
 			goto bad_req;
-<<<<<<< HEAD
 		}
 
 		if (unlikely(req->exe_req && req->rd_req)) {
@@ -1005,16 +956,6 @@
 			goto bad_req;
 		}
 
-=======
-		}
-
-		if (unlikely(req->exe_req && req->rd_req)) {
-			pr_err("IOMMU: %s: Execution request not supported\n",
-			       iommu->name);
-			goto bad_req;
-		}
-
->>>>>>> df0cc57e
 		if (!svm || svm->pasid != req->pasid) {
 			/*
 			 * It can't go away, because the driver is not permitted
