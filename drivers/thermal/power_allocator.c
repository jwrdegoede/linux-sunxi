/*
 * A power allocator to manage temperature
 *
 * Copyright (C) 2014 ARM Ltd.
 *
 * This program is free software; you can redistribute it and/or modify
 * it under the terms of the GNU General Public License version 2 as
 * published by the Free Software Foundation.
 *
 * This program is distributed "as is" WITHOUT ANY WARRANTY of any
 * kind, whether express or implied; without even the implied warranty
 * of MERCHANTABILITY or FITNESS FOR A PARTICULAR PURPOSE. See the
 * GNU General Public License for more details.
 */

#define pr_fmt(fmt) "Power allocator: " fmt

#include <linux/rculist.h>
#include <linux/slab.h>
#include <linux/thermal.h>

#define CREATE_TRACE_POINTS
#include <trace/events/thermal_power_allocator.h>

#include "thermal_core.h"

#define INVALID_TRIP -1

#define FRAC_BITS 10
#define int_to_frac(x) ((x) << FRAC_BITS)
#define frac_to_int(x) ((x) >> FRAC_BITS)

/**
 * mul_frac() - multiply two fixed-point numbers
 * @x:	first multiplicand
 * @y:	second multiplicand
 *
 * Return: the result of multiplying two fixed-point numbers.  The
 * result is also a fixed-point number.
 */
static inline s64 mul_frac(s64 x, s64 y)
{
	return (x * y) >> FRAC_BITS;
}

/**
 * div_frac() - divide two fixed-point numbers
 * @x:	the dividend
 * @y:	the divisor
 *
 * Return: the result of dividing two fixed-point numbers.  The
 * result is also a fixed-point number.
 */
static inline s64 div_frac(s64 x, s64 y)
{
	return div_s64(x << FRAC_BITS, y);
}

/**
 * struct power_allocator_params - parameters for the power allocator governor
 * @allocated_tzp:	whether we have allocated tzp for this thermal zone and
 *			it needs to be freed on unbind
 * @err_integral:	accumulated error in the PID controller.
 * @prev_err:	error in the previous iteration of the PID controller.
 *		Used to calculate the derivative term.
 * @trip_switch_on:	first passive trip point of the thermal zone.  The
 *			governor switches on when this trip point is crossed.
 *			If the thermal zone only has one passive trip point,
 *			@trip_switch_on should be INVALID_TRIP.
 * @trip_max_desired_temperature:	last passive trip point of the thermal
 *					zone.  The temperature we are
 *					controlling for.
 */
struct power_allocator_params {
	bool allocated_tzp;
	s64 err_integral;
	s32 prev_err;
	int trip_switch_on;
	int trip_max_desired_temperature;
};

/**
 * estimate_sustainable_power() - Estimate the sustainable power of a thermal zone
 * @tz: thermal zone we are operating in
 *
 * For thermal zones that don't provide a sustainable_power in their
 * thermal_zone_params, estimate one.  Calculate it using the minimum
 * power of all the cooling devices as that gives a valid value that
 * can give some degree of functionality.  For optimal performance of
 * this governor, provide a sustainable_power in the thermal zone's
 * thermal_zone_params.
 */
static u32 estimate_sustainable_power(struct thermal_zone_device *tz)
{
	u32 sustainable_power = 0;
	struct thermal_instance *instance;
	struct power_allocator_params *params = tz->governor_data;

	list_for_each_entry(instance, &tz->thermal_instances, tz_node) {
		struct thermal_cooling_device *cdev = instance->cdev;
		u32 min_power;

		if (instance->trip != params->trip_max_desired_temperature)
			continue;

		if (power_actor_get_min_power(cdev, tz, &min_power))
			continue;

		sustainable_power += min_power;
	}

	return sustainable_power;
}

/**
 * estimate_pid_constants() - Estimate the constants for the PID controller
 * @tz:		thermal zone for which to estimate the constants
 * @sustainable_power:	sustainable power for the thermal zone
 * @trip_switch_on:	trip point number for the switch on temperature
 * @control_temp:	target temperature for the power allocator governor
 * @force:	whether to force the update of the constants
 *
 * This function is used to update the estimation of the PID
 * controller constants in struct thermal_zone_parameters.
 * Sustainable power is provided in case it was estimated.  The
 * estimated sustainable_power should not be stored in the
 * thermal_zone_parameters so it has to be passed explicitly to this
 * function.
 *
 * If @force is not set, the values in the thermal zone's parameters
 * are preserved if they are not zero.  If @force is set, the values
 * in thermal zone's parameters are overwritten.
 */
static void estimate_pid_constants(struct thermal_zone_device *tz,
				   u32 sustainable_power, int trip_switch_on,
				   int control_temp, bool force)
{
	int ret;
	int switch_on_temp;
	u32 temperature_threshold;

	ret = tz->ops->get_trip_temp(tz, trip_switch_on, &switch_on_temp);
	if (ret)
		switch_on_temp = 0;

	temperature_threshold = control_temp - switch_on_temp;
<<<<<<< HEAD
=======
	/*
	 * estimate_pid_constants() tries to find appropriate default
	 * values for thermal zones that don't provide them. If a
	 * system integrator has configured a thermal zone with two
	 * passive trip points at the same temperature, that person
	 * hasn't put any effort to set up the thermal zone properly
	 * so just give up.
	 */
	if (!temperature_threshold)
		return;
>>>>>>> 601d6295

	if (!tz->tzp->k_po || force)
		tz->tzp->k_po = int_to_frac(sustainable_power) /
			temperature_threshold;

	if (!tz->tzp->k_pu || force)
		tz->tzp->k_pu = int_to_frac(2 * sustainable_power) /
			temperature_threshold;

	if (!tz->tzp->k_i || force)
		tz->tzp->k_i = int_to_frac(10) / 1000;
	/*
	 * The default for k_d and integral_cutoff is 0, so we can
	 * leave them as they are.
	 */
}

/**
 * pid_controller() - PID controller
 * @tz:	thermal zone we are operating in
 * @current_temp:	the current temperature in millicelsius
 * @control_temp:	the target temperature in millicelsius
 * @max_allocatable_power:	maximum allocatable power for this thermal zone
 *
 * This PID controller increases the available power budget so that the
 * temperature of the thermal zone gets as close as possible to
 * @control_temp and limits the power if it exceeds it.  k_po is the
 * proportional term when we are overshooting, k_pu is the
 * proportional term when we are undershooting.  integral_cutoff is a
 * threshold below which we stop accumulating the error.  The
 * accumulated error is only valid if the requested power will make
 * the system warmer.  If the system is mostly idle, there's no point
 * in accumulating positive error.
 *
 * Return: The power budget for the next period.
 */
static u32 pid_controller(struct thermal_zone_device *tz,
			  int current_temp,
			  int control_temp,
			  u32 max_allocatable_power)
{
	s64 p, i, d, power_range;
	s32 err, max_power_frac;
	u32 sustainable_power;
	struct power_allocator_params *params = tz->governor_data;

	max_power_frac = int_to_frac(max_allocatable_power);

	if (tz->tzp->sustainable_power) {
		sustainable_power = tz->tzp->sustainable_power;
	} else {
		sustainable_power = estimate_sustainable_power(tz);
		estimate_pid_constants(tz, sustainable_power,
				       params->trip_switch_on, control_temp,
				       true);
	}

	err = control_temp - current_temp;
	err = int_to_frac(err);

	/* Calculate the proportional term */
	p = mul_frac(err < 0 ? tz->tzp->k_po : tz->tzp->k_pu, err);

	/*
	 * Calculate the integral term
	 *
	 * if the error is less than cut off allow integration (but
	 * the integral is limited to max power)
	 */
	i = mul_frac(tz->tzp->k_i, params->err_integral);

	if (err < int_to_frac(tz->tzp->integral_cutoff)) {
		s64 i_next = i + mul_frac(tz->tzp->k_i, err);

		if (abs64(i_next) < max_power_frac) {
			i = i_next;
			params->err_integral += err;
		}
	}

	/*
	 * Calculate the derivative term
	 *
	 * We do err - prev_err, so with a positive k_d, a decreasing
	 * error (i.e. driving closer to the line) results in less
	 * power being applied, slowing down the controller)
	 */
	d = mul_frac(tz->tzp->k_d, err - params->prev_err);
	d = div_frac(d, tz->passive_delay);
	params->prev_err = err;

	power_range = p + i + d;

	/* feed-forward the known sustainable dissipatable power */
	power_range = sustainable_power + frac_to_int(power_range);

	power_range = clamp(power_range, (s64)0, (s64)max_allocatable_power);

	trace_thermal_power_allocator_pid(tz, frac_to_int(err),
					  frac_to_int(params->err_integral),
					  frac_to_int(p), frac_to_int(i),
					  frac_to_int(d), power_range);

	return power_range;
}

/**
 * divvy_up_power() - divvy the allocated power between the actors
 * @req_power:	each actor's requested power
 * @max_power:	each actor's maximum available power
 * @num_actors:	size of the @req_power, @max_power and @granted_power's array
 * @total_req_power: sum of @req_power
 * @power_range:	total allocated power
 * @granted_power:	output array: each actor's granted power
 * @extra_actor_power:	an appropriately sized array to be used in the
 *			function as temporary storage of the extra power given
 *			to the actors
 *
 * This function divides the total allocated power (@power_range)
 * fairly between the actors.  It first tries to give each actor a
 * share of the @power_range according to how much power it requested
 * compared to the rest of the actors.  For example, if only one actor
 * requests power, then it receives all the @power_range.  If
 * three actors each requests 1mW, each receives a third of the
 * @power_range.
 *
 * If any actor received more than their maximum power, then that
 * surplus is re-divvied among the actors based on how far they are
 * from their respective maximums.
 *
 * Granted power for each actor is written to @granted_power, which
 * should've been allocated by the calling function.
 */
static void divvy_up_power(u32 *req_power, u32 *max_power, int num_actors,
			   u32 total_req_power, u32 power_range,
			   u32 *granted_power, u32 *extra_actor_power)
{
	u32 extra_power, capped_extra_power;
	int i;

	/*
	 * Prevent division by 0 if none of the actors request power.
	 */
	if (!total_req_power)
		total_req_power = 1;

	capped_extra_power = 0;
	extra_power = 0;
	for (i = 0; i < num_actors; i++) {
		u64 req_range = req_power[i] * power_range;

		granted_power[i] = DIV_ROUND_CLOSEST_ULL(req_range,
							 total_req_power);

		if (granted_power[i] > max_power[i]) {
			extra_power += granted_power[i] - max_power[i];
			granted_power[i] = max_power[i];
		}

		extra_actor_power[i] = max_power[i] - granted_power[i];
		capped_extra_power += extra_actor_power[i];
	}

	if (!extra_power)
		return;

	/*
	 * Re-divvy the reclaimed extra among actors based on
	 * how far they are from the max
	 */
	extra_power = min(extra_power, capped_extra_power);
	if (capped_extra_power > 0)
		for (i = 0; i < num_actors; i++)
			granted_power[i] += (extra_actor_power[i] *
					extra_power) / capped_extra_power;
}

static int allocate_power(struct thermal_zone_device *tz,
			  int current_temp,
			  int control_temp)
{
	struct thermal_instance *instance;
	struct power_allocator_params *params = tz->governor_data;
	u32 *req_power, *max_power, *granted_power, *extra_actor_power;
	u32 *weighted_req_power;
	u32 total_req_power, max_allocatable_power, total_weighted_req_power;
	u32 total_granted_power, power_range;
	int i, num_actors, total_weight, ret = 0;
	int trip_max_desired_temperature = params->trip_max_desired_temperature;

	mutex_lock(&tz->lock);

	num_actors = 0;
	total_weight = 0;
	list_for_each_entry(instance, &tz->thermal_instances, tz_node) {
		if ((instance->trip == trip_max_desired_temperature) &&
		    cdev_is_power_actor(instance->cdev)) {
			num_actors++;
			total_weight += instance->weight;
		}
	}

	if (!num_actors) {
		ret = -ENODEV;
		goto unlock;
	}

	/*
	 * We need to allocate five arrays of the same size:
	 * req_power, max_power, granted_power, extra_actor_power and
	 * weighted_req_power.  They are going to be needed until this
	 * function returns.  Allocate them all in one go to simplify
	 * the allocation and deallocation logic.
	 */
	BUILD_BUG_ON(sizeof(*req_power) != sizeof(*max_power));
	BUILD_BUG_ON(sizeof(*req_power) != sizeof(*granted_power));
	BUILD_BUG_ON(sizeof(*req_power) != sizeof(*extra_actor_power));
	BUILD_BUG_ON(sizeof(*req_power) != sizeof(*weighted_req_power));
	req_power = kcalloc(num_actors * 5, sizeof(*req_power), GFP_KERNEL);
	if (!req_power) {
		ret = -ENOMEM;
		goto unlock;
	}

	max_power = &req_power[num_actors];
	granted_power = &req_power[2 * num_actors];
	extra_actor_power = &req_power[3 * num_actors];
	weighted_req_power = &req_power[4 * num_actors];

	i = 0;
	total_weighted_req_power = 0;
	total_req_power = 0;
	max_allocatable_power = 0;

	list_for_each_entry(instance, &tz->thermal_instances, tz_node) {
		int weight;
		struct thermal_cooling_device *cdev = instance->cdev;

		if (instance->trip != trip_max_desired_temperature)
			continue;

		if (!cdev_is_power_actor(cdev))
			continue;

		if (cdev->ops->get_requested_power(cdev, tz, &req_power[i]))
			continue;

		if (!total_weight)
			weight = 1 << FRAC_BITS;
		else
			weight = instance->weight;

		weighted_req_power[i] = frac_to_int(weight * req_power[i]);

		if (power_actor_get_max_power(cdev, tz, &max_power[i]))
			continue;

		total_req_power += req_power[i];
		max_allocatable_power += max_power[i];
		total_weighted_req_power += weighted_req_power[i];

		i++;
	}

	power_range = pid_controller(tz, current_temp, control_temp,
				     max_allocatable_power);

	divvy_up_power(weighted_req_power, max_power, num_actors,
		       total_weighted_req_power, power_range, granted_power,
		       extra_actor_power);

	total_granted_power = 0;
	i = 0;
	list_for_each_entry(instance, &tz->thermal_instances, tz_node) {
		if (instance->trip != trip_max_desired_temperature)
			continue;

		if (!cdev_is_power_actor(instance->cdev))
			continue;

		power_actor_set_power(instance->cdev, instance,
				      granted_power[i]);
		total_granted_power += granted_power[i];

		i++;
	}

	trace_thermal_power_allocator(tz, req_power, total_req_power,
				      granted_power, total_granted_power,
				      num_actors, power_range,
				      max_allocatable_power, current_temp,
				      control_temp - current_temp);

	kfree(req_power);
unlock:
	mutex_unlock(&tz->lock);

	return ret;
}

/**
 * get_governor_trips() - get the number of the two trip points that are key for this governor
 * @tz:	thermal zone to operate on
 * @params:	pointer to private data for this governor
 *
 * The power allocator governor works optimally with two trips points:
 * a "switch on" trip point and a "maximum desired temperature".  These
 * are defined as the first and last passive trip points.
 *
 * If there is only one trip point, then that's considered to be the
 * "maximum desired temperature" trip point and the governor is always
 * on.  If there are no passive or active trip points, then the
 * governor won't do anything.  In fact, its throttle function
 * won't be called at all.
 */
static void get_governor_trips(struct thermal_zone_device *tz,
			       struct power_allocator_params *params)
{
	int i, last_active, last_passive;
	bool found_first_passive;

	found_first_passive = false;
	last_active = INVALID_TRIP;
	last_passive = INVALID_TRIP;

	for (i = 0; i < tz->trips; i++) {
		enum thermal_trip_type type;
		int ret;

		ret = tz->ops->get_trip_type(tz, i, &type);
		if (ret) {
			dev_warn(&tz->device,
				 "Failed to get trip point %d type: %d\n", i,
				 ret);
			continue;
		}

		if (type == THERMAL_TRIP_PASSIVE) {
			if (!found_first_passive) {
				params->trip_switch_on = i;
				found_first_passive = true;
			} else  {
				last_passive = i;
			}
		} else if (type == THERMAL_TRIP_ACTIVE) {
			last_active = i;
		} else {
			break;
		}
	}

	if (last_passive != INVALID_TRIP) {
		params->trip_max_desired_temperature = last_passive;
	} else if (found_first_passive) {
		params->trip_max_desired_temperature = params->trip_switch_on;
		params->trip_switch_on = INVALID_TRIP;
	} else {
		params->trip_switch_on = INVALID_TRIP;
		params->trip_max_desired_temperature = last_active;
	}
}

static void reset_pid_controller(struct power_allocator_params *params)
{
	params->err_integral = 0;
	params->prev_err = 0;
}

static void allow_maximum_power(struct thermal_zone_device *tz)
{
	struct thermal_instance *instance;
	struct power_allocator_params *params = tz->governor_data;

	list_for_each_entry(instance, &tz->thermal_instances, tz_node) {
		if ((instance->trip != params->trip_max_desired_temperature) ||
		    (!cdev_is_power_actor(instance->cdev)))
			continue;

		instance->target = 0;
		instance->cdev->updated = false;
		thermal_cdev_update(instance->cdev);
	}
}

/**
 * power_allocator_bind() - bind the power_allocator governor to a thermal zone
 * @tz:	thermal zone to bind it to
 *
 * Initialize the PID controller parameters and bind it to the thermal
 * zone.
 *
 * Return: 0 on success, or -ENOMEM if we ran out of memory.
 */
static int power_allocator_bind(struct thermal_zone_device *tz)
{
	int ret;
	struct power_allocator_params *params;
	int control_temp;

	params = kzalloc(sizeof(*params), GFP_KERNEL);
	if (!params)
		return -ENOMEM;

	if (!tz->tzp) {
		tz->tzp = kzalloc(sizeof(*tz->tzp), GFP_KERNEL);
		if (!tz->tzp) {
			ret = -ENOMEM;
			goto free_params;
		}

		params->allocated_tzp = true;
	}

	if (!tz->tzp->sustainable_power)
		dev_warn(&tz->device, "power_allocator: sustainable_power will be estimated\n");

	get_governor_trips(tz, params);

	if (tz->trips > 0) {
		ret = tz->ops->get_trip_temp(tz,
					params->trip_max_desired_temperature,
					&control_temp);
		if (!ret)
			estimate_pid_constants(tz, tz->tzp->sustainable_power,
					       params->trip_switch_on,
					       control_temp, false);
	}

	reset_pid_controller(params);

	tz->governor_data = params;

	return 0;

free_params:
	kfree(params);

	return ret;
}

static void power_allocator_unbind(struct thermal_zone_device *tz)
{
	struct power_allocator_params *params = tz->governor_data;

	dev_dbg(&tz->device, "Unbinding from thermal zone %d\n", tz->id);

	if (params->allocated_tzp) {
		kfree(tz->tzp);
		tz->tzp = NULL;
	}

	kfree(tz->governor_data);
	tz->governor_data = NULL;
}

static int power_allocator_throttle(struct thermal_zone_device *tz, int trip)
{
	int ret;
	int switch_on_temp, control_temp, current_temp;
	struct power_allocator_params *params = tz->governor_data;

	/*
	 * We get called for every trip point but we only need to do
	 * our calculations once
	 */
	if (trip != params->trip_max_desired_temperature)
		return 0;

	ret = thermal_zone_get_temp(tz, &current_temp);
	if (ret) {
		dev_warn(&tz->device, "Failed to get temperature: %d\n", ret);
		return ret;
	}

	ret = tz->ops->get_trip_temp(tz, params->trip_switch_on,
				     &switch_on_temp);
	if (!ret && (current_temp < switch_on_temp)) {
		tz->passive = 0;
		reset_pid_controller(params);
		allow_maximum_power(tz);
		return 0;
	}

	tz->passive = 1;

	ret = tz->ops->get_trip_temp(tz, params->trip_max_desired_temperature,
				&control_temp);
	if (ret) {
		dev_warn(&tz->device,
			 "Failed to get the maximum desired temperature: %d\n",
			 ret);
		return ret;
	}

	return allocate_power(tz, current_temp, control_temp);
}

static struct thermal_governor thermal_gov_power_allocator = {
	.name		= "power_allocator",
	.bind_to_tz	= power_allocator_bind,
	.unbind_from_tz	= power_allocator_unbind,
	.throttle	= power_allocator_throttle,
};

int thermal_gov_power_allocator_register(void)
{
	return thermal_register_governor(&thermal_gov_power_allocator);
}

void thermal_gov_power_allocator_unregister(void)
{
	thermal_unregister_governor(&thermal_gov_power_allocator);
}<|MERGE_RESOLUTION|>--- conflicted
+++ resolved
@@ -144,8 +144,6 @@
 		switch_on_temp = 0;
 
 	temperature_threshold = control_temp - switch_on_temp;
-<<<<<<< HEAD
-=======
 	/*
 	 * estimate_pid_constants() tries to find appropriate default
 	 * values for thermal zones that don't provide them. If a
@@ -156,7 +154,6 @@
 	 */
 	if (!temperature_threshold)
 		return;
->>>>>>> 601d6295
 
 	if (!tz->tzp->k_po || force)
 		tz->tzp->k_po = int_to_frac(sustainable_power) /
