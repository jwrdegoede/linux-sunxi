--- conflicted
+++ resolved
@@ -10,8 +10,6 @@
 	int efficiency;
 };
 
-<<<<<<< HEAD
-=======
 enum thermal_genl_multicast_groups {
 	THERMAL_GENL_SAMPLING_GROUP = 0,
 	THERMAL_GENL_EVENT_GROUP = 1,
@@ -25,7 +23,6 @@
 	int mcgrp;
 };
 
->>>>>>> 0c383648
 struct thermal_zone_device;
 struct thermal_trip;
 struct thermal_cooling_device;
@@ -34,12 +31,9 @@
 #ifdef CONFIG_THERMAL_NETLINK
 int __init thermal_netlink_init(void);
 void __init thermal_netlink_exit(void);
-<<<<<<< HEAD
-=======
 int thermal_genl_register_notifier(struct notifier_block *nb);
 int thermal_genl_unregister_notifier(struct notifier_block *nb);
 
->>>>>>> 0c383648
 int thermal_notify_tz_create(const struct thermal_zone_device *tz);
 int thermal_notify_tz_delete(const struct thermal_zone_device *tz);
 int thermal_notify_tz_enable(const struct thermal_zone_device *tz);
@@ -66,8 +60,6 @@
 }
 
 static inline int thermal_notify_tz_create(const struct thermal_zone_device *tz)
-<<<<<<< HEAD
-=======
 {
 	return 0;
 }
@@ -78,7 +70,6 @@
 }
 
 static inline int thermal_genl_unregister_notifier(struct notifier_block *nb)
->>>>>>> 0c383648
 {
 	return 0;
 }
