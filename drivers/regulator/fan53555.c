--- conflicted
+++ resolved
@@ -100,11 +100,6 @@
 	unsigned int vsel_min;
 	unsigned int vsel_step;
 	unsigned int vsel_count;
-<<<<<<< HEAD
-	/* Voltage slew rate limiting */
-	unsigned int slew_rate;
-=======
->>>>>>> 0ecfebd2
 	/* Mode */
 	unsigned int mode_reg;
 	unsigned int mode_mask;
@@ -122,11 +117,7 @@
 	ret = regulator_map_voltage_linear(rdev, uV, uV);
 	if (ret < 0)
 		return ret;
-<<<<<<< HEAD
-	ret = regmap_update_bits(di->regmap, di->sleep_reg,
-=======
 	ret = regmap_update_bits(rdev->regmap, di->sleep_reg,
->>>>>>> 0ecfebd2
 				 di->desc.vsel_mask, ret);
 	if (ret < 0)
 		return ret;
@@ -159,19 +150,11 @@
 
 	switch (mode) {
 	case REGULATOR_MODE_FAST:
-<<<<<<< HEAD
-		regmap_update_bits(di->regmap, di->mode_reg,
-				   di->mode_mask, di->mode_mask);
-		break;
-	case REGULATOR_MODE_NORMAL:
-		regmap_update_bits(di->regmap, di->vol_reg, di->mode_mask, 0);
-=======
 		regmap_update_bits(rdev->regmap, di->mode_reg,
 				   di->mode_mask, di->mode_mask);
 		break;
 	case REGULATOR_MODE_NORMAL:
 		regmap_update_bits(rdev->regmap, di->vol_reg, di->mode_mask, 0);
->>>>>>> 0ecfebd2
 		break;
 	default:
 		return -EINVAL;
@@ -185,11 +168,7 @@
 	unsigned int val;
 	int ret = 0;
 
-<<<<<<< HEAD
-	ret = regmap_read(di->regmap, di->mode_reg, &val);
-=======
 	ret = regmap_read(rdev->regmap, di->mode_reg, &val);
->>>>>>> 0ecfebd2
 	if (ret < 0)
 		return ret;
 	if (val & di->mode_mask)
