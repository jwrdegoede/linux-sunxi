// SPDX-License-Identifier: GPL-2.0
/*
* Copyright (c) 2016 MediaTek Inc.
* Author: PC Chen <pc.chen@mediatek.com>
*	Tiffany Lin <tiffany.lin@mediatek.com>
*/

#include <linux/slab.h>
#include <linux/interrupt.h>
#include <linux/irq.h>
#include <linux/module.h>
#include <linux/of_device.h>
#include <linux/of.h>
#include <media/v4l2-event.h>
#include <media/v4l2-mem2mem.h>
#include <media/videobuf2-dma-contig.h>
#include <linux/pm_runtime.h>

#include "mtk_vcodec_drv.h"
#include "mtk_vcodec_enc.h"
#include "mtk_vcodec_enc_pm.h"
#include "mtk_vcodec_intr.h"
#include "mtk_vcodec_util.h"
#include "mtk_vcodec_fw.h"

<<<<<<< HEAD
module_param(mtk_v4l2_dbg_level, int, S_IRUGO | S_IWUSR);
module_param(mtk_vcodec_dbg, bool, S_IRUGO | S_IWUSR);

=======
>>>>>>> 754e0b0e
static const struct mtk_video_fmt mtk_video_formats_output[] = {
	{
		.fourcc = V4L2_PIX_FMT_NV12M,
		.type = MTK_FMT_FRAME,
		.num_planes = 2,
	},
	{
		.fourcc = V4L2_PIX_FMT_NV21M,
		.type = MTK_FMT_FRAME,
		.num_planes = 2,
	},
	{
		.fourcc = V4L2_PIX_FMT_YUV420M,
		.type = MTK_FMT_FRAME,
		.num_planes = 3,
	},
	{
		.fourcc = V4L2_PIX_FMT_YVU420M,
		.type = MTK_FMT_FRAME,
		.num_planes = 3,
	},
};

static const struct mtk_video_fmt mtk_video_formats_capture_h264[] =  {
	{
		.fourcc = V4L2_PIX_FMT_H264,
		.type = MTK_FMT_ENC,
		.num_planes = 1,
	},
};

static const struct mtk_video_fmt mtk_video_formats_capture_vp8[] =  {
	{
		.fourcc = V4L2_PIX_FMT_VP8,
		.type = MTK_FMT_ENC,
		.num_planes = 1,
	},
};

/* Wake up context wait_queue */
static void wake_up_ctx(struct mtk_vcodec_ctx *ctx, unsigned int reason)
{
	ctx->int_cond = 1;
	ctx->int_type = reason;
	wake_up_interruptible(&ctx->queue);
}

static void clean_irq_status(unsigned int irq_status, void __iomem *addr)
{
	if (irq_status & MTK_VENC_IRQ_STATUS_PAUSE)
		writel(MTK_VENC_IRQ_STATUS_PAUSE, addr);

	if (irq_status & MTK_VENC_IRQ_STATUS_SWITCH)
		writel(MTK_VENC_IRQ_STATUS_SWITCH, addr);

	if (irq_status & MTK_VENC_IRQ_STATUS_DRAM)
		writel(MTK_VENC_IRQ_STATUS_DRAM, addr);

	if (irq_status & MTK_VENC_IRQ_STATUS_SPS)
		writel(MTK_VENC_IRQ_STATUS_SPS, addr);

	if (irq_status & MTK_VENC_IRQ_STATUS_PPS)
		writel(MTK_VENC_IRQ_STATUS_PPS, addr);

	if (irq_status & MTK_VENC_IRQ_STATUS_FRM)
		writel(MTK_VENC_IRQ_STATUS_FRM, addr);

}
static irqreturn_t mtk_vcodec_enc_irq_handler(int irq, void *priv)
{
	struct mtk_vcodec_dev *dev = priv;
	struct mtk_vcodec_ctx *ctx;
	unsigned long flags;
	void __iomem *addr;

	spin_lock_irqsave(&dev->irqlock, flags);
	ctx = dev->curr_ctx;
	spin_unlock_irqrestore(&dev->irqlock, flags);

	mtk_v4l2_debug(1, "id=%d coreid:%d", ctx->id, dev->venc_pdata->core_id);
	addr = dev->reg_base[dev->venc_pdata->core_id] +
				MTK_VENC_IRQ_ACK_OFFSET;

	ctx->irq_status = readl(dev->reg_base[dev->venc_pdata->core_id] +
				(MTK_VENC_IRQ_STATUS_OFFSET));

	clean_irq_status(ctx->irq_status, addr);

	wake_up_ctx(ctx, MTK_INST_IRQ_RECEIVED);
	return IRQ_HANDLED;
}

static int fops_vcodec_open(struct file *file)
{
	struct mtk_vcodec_dev *dev = video_drvdata(file);
	struct mtk_vcodec_ctx *ctx = NULL;
	int ret = 0;
	struct vb2_queue *src_vq;

	ctx = kzalloc(sizeof(*ctx), GFP_KERNEL);
	if (!ctx)
		return -ENOMEM;

	mutex_lock(&dev->dev_mutex);
	/*
	 * Use simple counter to uniquely identify this context. Only
	 * used for logging.
	 */
	ctx->id = dev->id_counter++;
	v4l2_fh_init(&ctx->fh, video_devdata(file));
	file->private_data = &ctx->fh;
	v4l2_fh_add(&ctx->fh);
	INIT_LIST_HEAD(&ctx->list);
	ctx->dev = dev;
	init_waitqueue_head(&ctx->queue);

	ctx->type = MTK_INST_ENCODER;
	ret = mtk_vcodec_enc_ctrls_setup(ctx);
	if (ret) {
		mtk_v4l2_err("Failed to setup controls() (%d)",
				ret);
		goto err_ctrls_setup;
	}
	ctx->m2m_ctx = v4l2_m2m_ctx_init(dev->m2m_dev_enc, ctx,
					 &mtk_vcodec_enc_queue_init);
	if (IS_ERR((__force void *)ctx->m2m_ctx)) {
		ret = PTR_ERR((__force void *)ctx->m2m_ctx);
		mtk_v4l2_err("Failed to v4l2_m2m_ctx_init() (%d)",
				ret);
		goto err_m2m_ctx_init;
	}
	src_vq = v4l2_m2m_get_vq(ctx->m2m_ctx,
				 V4L2_BUF_TYPE_VIDEO_OUTPUT_MPLANE);
	ctx->empty_flush_buf.vb.vb2_buf.vb2_queue = src_vq;
	mtk_vcodec_enc_set_default_params(ctx);

	if (v4l2_fh_is_singular(&ctx->fh)) {
		/*
		 * load fireware to checks if it was loaded already and
		 * does nothing in that case
		 */
		ret = mtk_vcodec_fw_load_firmware(dev->fw_handler);
		if (ret < 0) {
			/*
			 * Return 0 if downloading firmware successfully,
			 * otherwise it is failed
			 */
			mtk_v4l2_err("vpu_load_firmware failed!");
			goto err_load_fw;
		}

		dev->enc_capability =
			mtk_vcodec_fw_get_venc_capa(dev->fw_handler);
		mtk_v4l2_debug(0, "encoder capability %x", dev->enc_capability);
	}

	mtk_v4l2_debug(2, "Create instance [%d]@%p m2m_ctx=%p ",
			ctx->id, ctx, ctx->m2m_ctx);

	list_add(&ctx->list, &dev->ctx_list);

	mutex_unlock(&dev->dev_mutex);
	mtk_v4l2_debug(0, "%s encoder [%d]", dev_name(&dev->plat_dev->dev),
			ctx->id);
	return ret;

	/* Deinit when failure occurred */
err_load_fw:
	v4l2_m2m_ctx_release(ctx->m2m_ctx);
err_m2m_ctx_init:
	v4l2_ctrl_handler_free(&ctx->ctrl_hdl);
err_ctrls_setup:
	v4l2_fh_del(&ctx->fh);
	v4l2_fh_exit(&ctx->fh);
	kfree(ctx);
	mutex_unlock(&dev->dev_mutex);

	return ret;
}

static int fops_vcodec_release(struct file *file)
{
	struct mtk_vcodec_dev *dev = video_drvdata(file);
	struct mtk_vcodec_ctx *ctx = fh_to_ctx(file->private_data);

	mtk_v4l2_debug(1, "[%d] encoder", ctx->id);
	mutex_lock(&dev->dev_mutex);

	v4l2_m2m_ctx_release(ctx->m2m_ctx);
	mtk_vcodec_enc_release(ctx);
	v4l2_fh_del(&ctx->fh);
	v4l2_fh_exit(&ctx->fh);
	v4l2_ctrl_handler_free(&ctx->ctrl_hdl);

	list_del_init(&ctx->list);
	kfree(ctx);
	mutex_unlock(&dev->dev_mutex);
	return 0;
}

static const struct v4l2_file_operations mtk_vcodec_fops = {
	.owner		= THIS_MODULE,
	.open		= fops_vcodec_open,
	.release	= fops_vcodec_release,
	.poll		= v4l2_m2m_fop_poll,
	.unlocked_ioctl	= video_ioctl2,
	.mmap		= v4l2_m2m_fop_mmap,
};

static int mtk_vcodec_probe(struct platform_device *pdev)
{
	struct mtk_vcodec_dev *dev;
	struct video_device *vfd_enc;
	struct resource *res;
	phandle rproc_phandle;
	enum mtk_vcodec_fw_type fw_type;
	int ret;

	dev = devm_kzalloc(&pdev->dev, sizeof(*dev), GFP_KERNEL);
	if (!dev)
		return -ENOMEM;

	INIT_LIST_HEAD(&dev->ctx_list);
	dev->plat_dev = pdev;

	if (!of_property_read_u32(pdev->dev.of_node, "mediatek,vpu",
				  &rproc_phandle)) {
		fw_type = VPU;
	} else if (!of_property_read_u32(pdev->dev.of_node, "mediatek,scp",
					 &rproc_phandle)) {
		fw_type = SCP;
	} else {
		mtk_v4l2_err("Could not get venc IPI device");
		return -ENODEV;
	}
	dma_set_max_seg_size(&pdev->dev, UINT_MAX);

	dev->fw_handler = mtk_vcodec_fw_select(dev, fw_type, ENCODER);
	if (IS_ERR(dev->fw_handler))
		return PTR_ERR(dev->fw_handler);

	dev->venc_pdata = of_device_get_match_data(&pdev->dev);
	ret = mtk_vcodec_init_enc_pm(dev);
	if (ret < 0) {
		dev_err(&pdev->dev, "Failed to get mtk vcodec clock source!");
		goto err_enc_pm;
	}

	pm_runtime_enable(&pdev->dev);

	dev->reg_base[dev->venc_pdata->core_id] =
		devm_platform_ioremap_resource(pdev, 0);
	if (IS_ERR(dev->reg_base[dev->venc_pdata->core_id])) {
		ret = PTR_ERR(dev->reg_base[dev->venc_pdata->core_id]);
		goto err_res;
	}

	res = platform_get_resource(pdev, IORESOURCE_IRQ, 0);
	if (res == NULL) {
		dev_err(&pdev->dev, "failed to get irq resource");
		ret = -ENOENT;
		goto err_res;
	}

	dev->enc_irq = platform_get_irq(pdev, 0);
	irq_set_status_flags(dev->enc_irq, IRQ_NOAUTOEN);
	ret = devm_request_irq(&pdev->dev, dev->enc_irq,
			       mtk_vcodec_enc_irq_handler,
			       0, pdev->name, dev);
	if (ret) {
		dev_err(&pdev->dev,
			"Failed to install dev->enc_irq %d (%d) core_id (%d)",
			dev->enc_irq, ret, dev->venc_pdata->core_id);
		ret = -EINVAL;
		goto err_res;
	}

	mutex_init(&dev->enc_mutex);
	mutex_init(&dev->dev_mutex);
	spin_lock_init(&dev->irqlock);

	snprintf(dev->v4l2_dev.name, sizeof(dev->v4l2_dev.name), "%s",
		 "[MTK_V4L2_VENC]");

	ret = v4l2_device_register(&pdev->dev, &dev->v4l2_dev);
	if (ret) {
		mtk_v4l2_err("v4l2_device_register err=%d", ret);
		goto err_res;
	}

	init_waitqueue_head(&dev->queue);

	/* allocate video device for encoder and register it */
	vfd_enc = video_device_alloc();
	if (!vfd_enc) {
		mtk_v4l2_err("Failed to allocate video device");
		ret = -ENOMEM;
		goto err_enc_alloc;
	}
	vfd_enc->fops           = &mtk_vcodec_fops;
	vfd_enc->ioctl_ops      = &mtk_venc_ioctl_ops;
	vfd_enc->release        = video_device_release;
	vfd_enc->lock           = &dev->dev_mutex;
	vfd_enc->v4l2_dev       = &dev->v4l2_dev;
	vfd_enc->vfl_dir        = VFL_DIR_M2M;
	vfd_enc->device_caps	= V4L2_CAP_VIDEO_M2M_MPLANE |
					V4L2_CAP_STREAMING;

	snprintf(vfd_enc->name, sizeof(vfd_enc->name), "%s",
		 MTK_VCODEC_ENC_NAME);
	video_set_drvdata(vfd_enc, dev);
	dev->vfd_enc = vfd_enc;
	platform_set_drvdata(pdev, dev);

	dev->m2m_dev_enc = v4l2_m2m_init(&mtk_venc_m2m_ops);
	if (IS_ERR((__force void *)dev->m2m_dev_enc)) {
		mtk_v4l2_err("Failed to init mem2mem enc device");
		ret = PTR_ERR((__force void *)dev->m2m_dev_enc);
		goto err_enc_mem_init;
	}

	dev->encode_workqueue =
			alloc_ordered_workqueue(MTK_VCODEC_ENC_NAME,
						WQ_MEM_RECLAIM |
						WQ_FREEZABLE);
	if (!dev->encode_workqueue) {
		mtk_v4l2_err("Failed to create encode workqueue");
		ret = -EINVAL;
		goto err_event_workq;
	}

	if (of_get_property(pdev->dev.of_node, "dma-ranges", NULL))
		dma_set_mask_and_coherent(&pdev->dev, DMA_BIT_MASK(34));

	ret = video_register_device(vfd_enc, VFL_TYPE_VIDEO, 1);
	if (ret) {
		mtk_v4l2_err("Failed to register video device");
		goto err_enc_reg;
	}

	mtk_v4l2_debug(0, "encoder %d registered as /dev/video%d",
		       dev->venc_pdata->core_id, vfd_enc->num);

	return 0;

err_enc_reg:
	destroy_workqueue(dev->encode_workqueue);
err_event_workq:
	v4l2_m2m_release(dev->m2m_dev_enc);
err_enc_mem_init:
	video_unregister_device(vfd_enc);
err_enc_alloc:
	v4l2_device_unregister(&dev->v4l2_dev);
err_res:
	mtk_vcodec_release_enc_pm(dev);
err_enc_pm:
	mtk_vcodec_fw_release(dev->fw_handler);
	return ret;
}

static const struct mtk_vcodec_enc_pdata mt8173_avc_pdata = {
	.chip = MTK_MT8173,
	.capture_formats = mtk_video_formats_capture_h264,
	.num_capture_formats = ARRAY_SIZE(mtk_video_formats_capture_h264),
	.output_formats = mtk_video_formats_output,
	.num_output_formats = ARRAY_SIZE(mtk_video_formats_output),
	.min_bitrate = 64,
	.max_bitrate = 60000000,
	.core_id = VENC_SYS,
};

static const struct mtk_vcodec_enc_pdata mt8173_vp8_pdata = {
	.chip = MTK_MT8173,
	.capture_formats = mtk_video_formats_capture_vp8,
	.num_capture_formats = ARRAY_SIZE(mtk_video_formats_capture_vp8),
	.output_formats = mtk_video_formats_output,
	.num_output_formats = ARRAY_SIZE(mtk_video_formats_output),
	.min_bitrate = 64,
	.max_bitrate = 9000000,
	.core_id = VENC_LT_SYS,
};

static const struct mtk_vcodec_enc_pdata mt8183_pdata = {
	.chip = MTK_MT8183,
	.uses_ext = true,
	.capture_formats = mtk_video_formats_capture_h264,
	.num_capture_formats = ARRAY_SIZE(mtk_video_formats_capture_h264),
	.output_formats = mtk_video_formats_output,
	.num_output_formats = ARRAY_SIZE(mtk_video_formats_output),
	.min_bitrate = 64,
	.max_bitrate = 40000000,
	.core_id = VENC_SYS,
};

static const struct mtk_vcodec_enc_pdata mt8192_pdata = {
	.chip = MTK_MT8192,
	.uses_ext = true,
	.capture_formats = mtk_video_formats_capture_h264,
	.num_capture_formats = ARRAY_SIZE(mtk_video_formats_capture_h264),
	.output_formats = mtk_video_formats_output,
	.num_output_formats = ARRAY_SIZE(mtk_video_formats_output),
	.min_bitrate = 64,
	.max_bitrate = 100000000,
	.core_id = VENC_SYS,
};

static const struct mtk_vcodec_enc_pdata mt8195_pdata = {
	.chip = MTK_MT8195,
	.uses_ext = true,
	.capture_formats = mtk_video_formats_capture_h264,
	.num_capture_formats = ARRAY_SIZE(mtk_video_formats_capture_h264),
	.output_formats = mtk_video_formats_output,
	.num_output_formats = ARRAY_SIZE(mtk_video_formats_output),
	.min_bitrate = 64,
	.max_bitrate = 100000000,
	.core_id = VENC_SYS,
};

static const struct of_device_id mtk_vcodec_enc_match[] = {
	{.compatible = "mediatek,mt8173-vcodec-enc",
			.data = &mt8173_avc_pdata},
	{.compatible = "mediatek,mt8173-vcodec-enc-vp8",
			.data = &mt8173_vp8_pdata},
	{.compatible = "mediatek,mt8183-vcodec-enc", .data = &mt8183_pdata},
	{.compatible = "mediatek,mt8192-vcodec-enc", .data = &mt8192_pdata},
	{.compatible = "mediatek,mt8195-vcodec-enc", .data = &mt8195_pdata},
	{},
};
MODULE_DEVICE_TABLE(of, mtk_vcodec_enc_match);

static int mtk_vcodec_enc_remove(struct platform_device *pdev)
{
	struct mtk_vcodec_dev *dev = platform_get_drvdata(pdev);

	mtk_v4l2_debug_enter();
	destroy_workqueue(dev->encode_workqueue);
	if (dev->m2m_dev_enc)
		v4l2_m2m_release(dev->m2m_dev_enc);

	if (dev->vfd_enc)
		video_unregister_device(dev->vfd_enc);

	v4l2_device_unregister(&dev->v4l2_dev);
	mtk_vcodec_release_enc_pm(dev);
	mtk_vcodec_fw_release(dev->fw_handler);
	return 0;
}

static struct platform_driver mtk_vcodec_enc_driver = {
	.probe	= mtk_vcodec_probe,
	.remove	= mtk_vcodec_enc_remove,
	.driver	= {
		.name	= MTK_VCODEC_ENC_NAME,
		.of_match_table = mtk_vcodec_enc_match,
	},
};

module_platform_driver(mtk_vcodec_enc_driver);


MODULE_LICENSE("GPL v2");
MODULE_DESCRIPTION("Mediatek video codec V4L2 encoder driver");<|MERGE_RESOLUTION|>--- conflicted
+++ resolved
@@ -23,12 +23,6 @@
 #include "mtk_vcodec_util.h"
 #include "mtk_vcodec_fw.h"
 
-<<<<<<< HEAD
-module_param(mtk_v4l2_dbg_level, int, S_IRUGO | S_IWUSR);
-module_param(mtk_vcodec_dbg, bool, S_IRUGO | S_IWUSR);
-
-=======
->>>>>>> 754e0b0e
 static const struct mtk_video_fmt mtk_video_formats_output[] = {
 	{
 		.fourcc = V4L2_PIX_FMT_NV12M,
