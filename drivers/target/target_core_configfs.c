/*******************************************************************************
 * Filename:  target_core_configfs.c
 *
 * This file contains ConfigFS logic for the Generic Target Engine project.
 *
 * (c) Copyright 2008-2013 Datera, Inc.
 *
 * Nicholas A. Bellinger <nab@kernel.org>
 *
 * based on configfs Copyright (C) 2005 Oracle.  All rights reserved.
 *
 * This program is free software; you can redistribute it and/or modify
 * it under the terms of the GNU General Public License as published by
 * the Free Software Foundation; either version 2 of the License, or
 * (at your option) any later version.
 *
 * This program is distributed in the hope that it will be useful,
 * but WITHOUT ANY WARRANTY; without even the implied warranty of
 * MERCHANTABILITY or FITNESS FOR A PARTICULAR PURPOSE.  See the
 * GNU General Public License for more details.
 ****************************************************************************/

#include <linux/module.h>
#include <linux/moduleparam.h>
#include <generated/utsrelease.h>
#include <linux/utsname.h>
#include <linux/init.h>
#include <linux/fs.h>
#include <linux/namei.h>
#include <linux/slab.h>
#include <linux/types.h>
#include <linux/delay.h>
#include <linux/unistd.h>
#include <linux/string.h>
#include <linux/parser.h>
#include <linux/syscalls.h>
#include <linux/configfs.h>
#include <linux/spinlock.h>

#include <target/target_core_base.h>
#include <target/target_core_backend.h>
#include <target/target_core_fabric.h>
#include <target/target_core_fabric_configfs.h>
#include <target/configfs_macros.h>

#include "target_core_internal.h"
#include "target_core_alua.h"
#include "target_core_pr.h"
#include "target_core_rd.h"
#include "target_core_xcopy.h"

#define TB_CIT_SETUP(_name, _item_ops, _group_ops, _attrs)		\
static void target_core_setup_##_name##_cit(struct target_backend *tb)	\
{									\
	struct config_item_type *cit = &tb->tb_##_name##_cit;		\
									\
	cit->ct_item_ops = _item_ops;					\
	cit->ct_group_ops = _group_ops;					\
	cit->ct_attrs = _attrs;						\
	cit->ct_owner = tb->ops->owner;					\
	pr_debug("Setup generic %s\n", __stringify(_name));		\
}

#define TB_CIT_SETUP_DRV(_name, _item_ops, _group_ops)			\
static void target_core_setup_##_name##_cit(struct target_backend *tb)	\
{									\
	struct config_item_type *cit = &tb->tb_##_name##_cit;		\
									\
	cit->ct_item_ops = _item_ops;					\
	cit->ct_group_ops = _group_ops;					\
	cit->ct_attrs = tb->ops->tb_##_name##_attrs;			\
	cit->ct_owner = tb->ops->owner;					\
	pr_debug("Setup generic %s\n", __stringify(_name));		\
}

extern struct t10_alua_lu_gp *default_lu_gp;

static LIST_HEAD(g_tf_list);
static DEFINE_MUTEX(g_tf_lock);

struct target_core_configfs_attribute {
	struct configfs_attribute attr;
	ssize_t (*show)(void *, char *);
	ssize_t (*store)(void *, const char *, size_t);
};

static struct config_group target_core_hbagroup;
static struct config_group alua_group;
static struct config_group alua_lu_gps_group;

static inline struct se_hba *
item_to_hba(struct config_item *item)
{
	return container_of(to_config_group(item), struct se_hba, hba_group);
}

/*
 * Attributes for /sys/kernel/config/target/
 */
static ssize_t target_core_attr_show(struct config_item *item,
				      struct configfs_attribute *attr,
				      char *page)
{
	return sprintf(page, "Target Engine Core ConfigFS Infrastructure %s"
		" on %s/%s on "UTS_RELEASE"\n", TARGET_CORE_VERSION,
		utsname()->sysname, utsname()->machine);
}

static struct configfs_item_operations target_core_fabric_item_ops = {
	.show_attribute = target_core_attr_show,
};

static struct configfs_attribute target_core_item_attr_version = {
	.ca_owner	= THIS_MODULE,
	.ca_name	= "version",
	.ca_mode	= S_IRUGO,
};

static struct target_fabric_configfs *target_core_get_fabric(
	const char *name)
{
	struct target_fabric_configfs *tf;

	if (!name)
		return NULL;

	mutex_lock(&g_tf_lock);
	list_for_each_entry(tf, &g_tf_list, tf_list) {
		if (!strcmp(tf->tf_ops->name, name)) {
			atomic_inc(&tf->tf_access_cnt);
			mutex_unlock(&g_tf_lock);
			return tf;
		}
	}
	mutex_unlock(&g_tf_lock);

	return NULL;
}

/*
 * Called from struct target_core_group_ops->make_group()
 */
static struct config_group *target_core_register_fabric(
	struct config_group *group,
	const char *name)
{
	struct target_fabric_configfs *tf;
	int ret;

	pr_debug("Target_Core_ConfigFS: REGISTER -> group: %p name:"
			" %s\n", group, name);

	tf = target_core_get_fabric(name);
	if (!tf) {
		pr_debug("target_core_register_fabric() trying autoload for %s\n",
			 name);

		/*
		 * Below are some hardcoded request_module() calls to automatically
		 * local fabric modules when the following is called:
		 *
		 * mkdir -p /sys/kernel/config/target/$MODULE_NAME
		 *
		 * Note that this does not limit which TCM fabric module can be
		 * registered, but simply provids auto loading logic for modules with
		 * mkdir(2) system calls with known TCM fabric modules.
		 */

		if (!strncmp(name, "iscsi", 5)) {
			/*
			 * Automatically load the LIO Target fabric module when the
			 * following is called:
			 *
			 * mkdir -p $CONFIGFS/target/iscsi
			 */
			ret = request_module("iscsi_target_mod");
			if (ret < 0) {
				pr_debug("request_module() failed for"
				         " iscsi_target_mod.ko: %d\n", ret);
				return ERR_PTR(-EINVAL);
			}
		} else if (!strncmp(name, "loopback", 8)) {
			/*
			 * Automatically load the tcm_loop fabric module when the
			 * following is called:
			 *
			 * mkdir -p $CONFIGFS/target/loopback
			 */
			ret = request_module("tcm_loop");
			if (ret < 0) {
				pr_debug("request_module() failed for"
				         " tcm_loop.ko: %d\n", ret);
				return ERR_PTR(-EINVAL);
			}
		}

		tf = target_core_get_fabric(name);
	}

	if (!tf) {
		pr_debug("target_core_get_fabric() failed for %s\n",
		         name);
		return ERR_PTR(-EINVAL);
	}
	pr_debug("Target_Core_ConfigFS: REGISTER -> Located fabric:"
			" %s\n", tf->tf_ops->name);
	/*
	 * On a successful target_core_get_fabric() look, the returned
	 * struct target_fabric_configfs *tf will contain a usage reference.
	 */
	pr_debug("Target_Core_ConfigFS: REGISTER tfc_wwn_cit -> %p\n",
			&tf->tf_wwn_cit);

	tf->tf_group.default_groups = tf->tf_default_groups;
	tf->tf_group.default_groups[0] = &tf->tf_disc_group;
	tf->tf_group.default_groups[1] = NULL;

	config_group_init_type_name(&tf->tf_group, name, &tf->tf_wwn_cit);
	config_group_init_type_name(&tf->tf_disc_group, "discovery_auth",
			&tf->tf_discovery_cit);

	pr_debug("Target_Core_ConfigFS: REGISTER -> Allocated Fabric:"
			" %s\n", tf->tf_group.cg_item.ci_name);
	return &tf->tf_group;
}

/*
 * Called from struct target_core_group_ops->drop_item()
 */
static void target_core_deregister_fabric(
	struct config_group *group,
	struct config_item *item)
{
	struct target_fabric_configfs *tf = container_of(
		to_config_group(item), struct target_fabric_configfs, tf_group);
	struct config_group *tf_group;
	struct config_item *df_item;
	int i;

	pr_debug("Target_Core_ConfigFS: DEREGISTER -> Looking up %s in"
		" tf list\n", config_item_name(item));

	pr_debug("Target_Core_ConfigFS: DEREGISTER -> located fabric:"
			" %s\n", tf->tf_ops->name);
	atomic_dec(&tf->tf_access_cnt);

	pr_debug("Target_Core_ConfigFS: DEREGISTER -> Releasing ci"
			" %s\n", config_item_name(item));

	tf_group = &tf->tf_group;
	for (i = 0; tf_group->default_groups[i]; i++) {
		df_item = &tf_group->default_groups[i]->cg_item;
		tf_group->default_groups[i] = NULL;
		config_item_put(df_item);
	}
	config_item_put(item);
}

static struct configfs_group_operations target_core_fabric_group_ops = {
	.make_group	= &target_core_register_fabric,
	.drop_item	= &target_core_deregister_fabric,
};

/*
 * All item attributes appearing in /sys/kernel/target/ appear here.
 */
static struct configfs_attribute *target_core_fabric_item_attrs[] = {
	&target_core_item_attr_version,
	NULL,
};

/*
 * Provides Fabrics Groups and Item Attributes for /sys/kernel/config/target/
 */
static struct config_item_type target_core_fabrics_item = {
	.ct_item_ops	= &target_core_fabric_item_ops,
	.ct_group_ops	= &target_core_fabric_group_ops,
	.ct_attrs	= target_core_fabric_item_attrs,
	.ct_owner	= THIS_MODULE,
};

static struct configfs_subsystem target_core_fabrics = {
	.su_group = {
		.cg_item = {
			.ci_namebuf = "target",
			.ci_type = &target_core_fabrics_item,
		},
	},
};

int target_depend_item(struct config_item *item)
{
	return configfs_depend_item(&target_core_fabrics, item);
}
EXPORT_SYMBOL(target_depend_item);

void target_undepend_item(struct config_item *item)
{
	return configfs_undepend_item(&target_core_fabrics, item);
}
EXPORT_SYMBOL(target_undepend_item);

/*##############################################################################
// Start functions called by external Target Fabrics Modules
//############################################################################*/

static int target_fabric_tf_ops_check(const struct target_core_fabric_ops *tfo)
{
	if (!tfo->name) {
		pr_err("Missing tfo->name\n");
		return -EINVAL;
	}
	if (strlen(tfo->name) >= TARGET_FABRIC_NAME_SIZE) {
		pr_err("Passed name: %s exceeds TARGET_FABRIC"
			"_NAME_SIZE\n", tfo->name);
		return -EINVAL;
	}
	if (!tfo->get_fabric_name) {
		pr_err("Missing tfo->get_fabric_name()\n");
		return -EINVAL;
	}
	if (!tfo->tpg_get_wwn) {
		pr_err("Missing tfo->tpg_get_wwn()\n");
		return -EINVAL;
	}
	if (!tfo->tpg_get_tag) {
		pr_err("Missing tfo->tpg_get_tag()\n");
		return -EINVAL;
	}
	if (!tfo->tpg_check_demo_mode) {
		pr_err("Missing tfo->tpg_check_demo_mode()\n");
		return -EINVAL;
	}
	if (!tfo->tpg_check_demo_mode_cache) {
		pr_err("Missing tfo->tpg_check_demo_mode_cache()\n");
		return -EINVAL;
	}
	if (!tfo->tpg_check_demo_mode_write_protect) {
		pr_err("Missing tfo->tpg_check_demo_mode_write_protect()\n");
		return -EINVAL;
	}
	if (!tfo->tpg_check_prod_mode_write_protect) {
		pr_err("Missing tfo->tpg_check_prod_mode_write_protect()\n");
		return -EINVAL;
	}
	if (!tfo->tpg_get_inst_index) {
		pr_err("Missing tfo->tpg_get_inst_index()\n");
		return -EINVAL;
	}
	if (!tfo->release_cmd) {
		pr_err("Missing tfo->release_cmd()\n");
		return -EINVAL;
	}
	if (!tfo->shutdown_session) {
		pr_err("Missing tfo->shutdown_session()\n");
		return -EINVAL;
	}
	if (!tfo->close_session) {
		pr_err("Missing tfo->close_session()\n");
		return -EINVAL;
	}
	if (!tfo->sess_get_index) {
		pr_err("Missing tfo->sess_get_index()\n");
		return -EINVAL;
	}
	if (!tfo->write_pending) {
		pr_err("Missing tfo->write_pending()\n");
		return -EINVAL;
	}
	if (!tfo->write_pending_status) {
		pr_err("Missing tfo->write_pending_status()\n");
		return -EINVAL;
	}
	if (!tfo->set_default_node_attributes) {
		pr_err("Missing tfo->set_default_node_attributes()\n");
		return -EINVAL;
	}
	if (!tfo->get_cmd_state) {
		pr_err("Missing tfo->get_cmd_state()\n");
		return -EINVAL;
	}
	if (!tfo->queue_data_in) {
		pr_err("Missing tfo->queue_data_in()\n");
		return -EINVAL;
	}
	if (!tfo->queue_status) {
		pr_err("Missing tfo->queue_status()\n");
		return -EINVAL;
	}
	if (!tfo->queue_tm_rsp) {
		pr_err("Missing tfo->queue_tm_rsp()\n");
		return -EINVAL;
	}
	if (!tfo->aborted_task) {
		pr_err("Missing tfo->aborted_task()\n");
		return -EINVAL;
	}
	/*
	 * We at least require tfo->fabric_make_wwn(), tfo->fabric_drop_wwn()
	 * tfo->fabric_make_tpg() and tfo->fabric_drop_tpg() in
	 * target_core_fabric_configfs.c WWN+TPG group context code.
	 */
	if (!tfo->fabric_make_wwn) {
		pr_err("Missing tfo->fabric_make_wwn()\n");
		return -EINVAL;
	}
	if (!tfo->fabric_drop_wwn) {
		pr_err("Missing tfo->fabric_drop_wwn()\n");
		return -EINVAL;
	}
	if (!tfo->fabric_make_tpg) {
		pr_err("Missing tfo->fabric_make_tpg()\n");
		return -EINVAL;
	}
	if (!tfo->fabric_drop_tpg) {
		pr_err("Missing tfo->fabric_drop_tpg()\n");
		return -EINVAL;
	}

	return 0;
}

int target_register_template(const struct target_core_fabric_ops *fo)
{
	struct target_fabric_configfs *tf;
	int ret;

	ret = target_fabric_tf_ops_check(fo);
	if (ret)
		return ret;

	tf = kzalloc(sizeof(struct target_fabric_configfs), GFP_KERNEL);
	if (!tf) {
		pr_err("%s: could not allocate memory!\n", __func__);
		return -ENOMEM;
	}

	INIT_LIST_HEAD(&tf->tf_list);
	atomic_set(&tf->tf_access_cnt, 0);
	tf->tf_ops = fo;
	target_fabric_setup_cits(tf);

	mutex_lock(&g_tf_lock);
	list_add_tail(&tf->tf_list, &g_tf_list);
	mutex_unlock(&g_tf_lock);

	return 0;
}
EXPORT_SYMBOL(target_register_template);

void target_unregister_template(const struct target_core_fabric_ops *fo)
{
	struct target_fabric_configfs *t;

	mutex_lock(&g_tf_lock);
	list_for_each_entry(t, &g_tf_list, tf_list) {
		if (!strcmp(t->tf_ops->name, fo->name)) {
			BUG_ON(atomic_read(&t->tf_access_cnt));
			list_del(&t->tf_list);
			kfree(t);
			break;
		}
	}
	mutex_unlock(&g_tf_lock);
}
EXPORT_SYMBOL(target_unregister_template);

/*##############################################################################
// Stop functions called by external Target Fabrics Modules
//############################################################################*/

/* Start functions for struct config_item_type tb_dev_attrib_cit */
#define DEF_TB_DEV_ATTRIB_SHOW(_name)					\
static ssize_t show_##_name(struct se_dev_attrib *da, char *page)	\
{									\
	return snprintf(page, PAGE_SIZE, "%u\n", da->_name);		\
}

DEF_TB_DEV_ATTRIB_SHOW(emulate_model_alias);
DEF_TB_DEV_ATTRIB_SHOW(emulate_dpo);
DEF_TB_DEV_ATTRIB_SHOW(emulate_fua_write);
DEF_TB_DEV_ATTRIB_SHOW(emulate_fua_read);
DEF_TB_DEV_ATTRIB_SHOW(emulate_write_cache);
DEF_TB_DEV_ATTRIB_SHOW(emulate_ua_intlck_ctrl);
DEF_TB_DEV_ATTRIB_SHOW(emulate_tas);
DEF_TB_DEV_ATTRIB_SHOW(emulate_tpu);
DEF_TB_DEV_ATTRIB_SHOW(emulate_tpws);
DEF_TB_DEV_ATTRIB_SHOW(emulate_caw);
DEF_TB_DEV_ATTRIB_SHOW(emulate_3pc);
DEF_TB_DEV_ATTRIB_SHOW(pi_prot_type);
DEF_TB_DEV_ATTRIB_SHOW(hw_pi_prot_type);
DEF_TB_DEV_ATTRIB_SHOW(pi_prot_format);
DEF_TB_DEV_ATTRIB_SHOW(enforce_pr_isids);
DEF_TB_DEV_ATTRIB_SHOW(is_nonrot);
DEF_TB_DEV_ATTRIB_SHOW(emulate_rest_reord);
DEF_TB_DEV_ATTRIB_SHOW(force_pr_aptpl);
DEF_TB_DEV_ATTRIB_SHOW(hw_block_size);
DEF_TB_DEV_ATTRIB_SHOW(block_size);
DEF_TB_DEV_ATTRIB_SHOW(hw_max_sectors);
DEF_TB_DEV_ATTRIB_SHOW(optimal_sectors);
DEF_TB_DEV_ATTRIB_SHOW(hw_queue_depth);
DEF_TB_DEV_ATTRIB_SHOW(queue_depth);
DEF_TB_DEV_ATTRIB_SHOW(max_unmap_lba_count);
DEF_TB_DEV_ATTRIB_SHOW(max_unmap_block_desc_count);
DEF_TB_DEV_ATTRIB_SHOW(unmap_granularity);
DEF_TB_DEV_ATTRIB_SHOW(unmap_granularity_alignment);
DEF_TB_DEV_ATTRIB_SHOW(max_write_same_len);

#define DEF_TB_DEV_ATTRIB_STORE_U32(_name)				\
static ssize_t store_##_name(struct se_dev_attrib *da, const char *page,\
		size_t count)						\
{									\
	u32 val;							\
	int ret;							\
									\
	ret = kstrtou32(page, 0, &val);					\
	if (ret < 0)							\
		return ret;						\
	da->_name = val;						\
	return count;							\
}

DEF_TB_DEV_ATTRIB_STORE_U32(max_unmap_lba_count);
DEF_TB_DEV_ATTRIB_STORE_U32(max_unmap_block_desc_count);
DEF_TB_DEV_ATTRIB_STORE_U32(unmap_granularity);
DEF_TB_DEV_ATTRIB_STORE_U32(unmap_granularity_alignment);
DEF_TB_DEV_ATTRIB_STORE_U32(max_write_same_len);

#define DEF_TB_DEV_ATTRIB_STORE_BOOL(_name)				\
static ssize_t store_##_name(struct se_dev_attrib *da, const char *page,\
		size_t count)						\
{									\
	bool flag;							\
	int ret;							\
									\
	ret = strtobool(page, &flag);					\
	if (ret < 0)							\
		return ret;						\
	da->_name = flag;						\
	return count;							\
}

DEF_TB_DEV_ATTRIB_STORE_BOOL(emulate_fua_write);
DEF_TB_DEV_ATTRIB_STORE_BOOL(emulate_caw);
DEF_TB_DEV_ATTRIB_STORE_BOOL(emulate_3pc);
DEF_TB_DEV_ATTRIB_STORE_BOOL(enforce_pr_isids);
DEF_TB_DEV_ATTRIB_STORE_BOOL(is_nonrot);

#define DEF_TB_DEV_ATTRIB_STORE_STUB(_name)				\
static ssize_t store_##_name(struct se_dev_attrib *da, const char *page,\
		size_t count)						\
{									\
	printk_once(KERN_WARNING					\
		"ignoring deprecated ##_name## attribute\n");	\
	return count;							\
}

DEF_TB_DEV_ATTRIB_STORE_STUB(emulate_dpo);
DEF_TB_DEV_ATTRIB_STORE_STUB(emulate_fua_read);

static void dev_set_t10_wwn_model_alias(struct se_device *dev)
{
	const char *configname;

	configname = config_item_name(&dev->dev_group.cg_item);
	if (strlen(configname) >= 16) {
		pr_warn("dev[%p]: Backstore name '%s' is too long for "
			"INQUIRY_MODEL, truncating to 16 bytes\n", dev,
			configname);
	}
	snprintf(&dev->t10_wwn.model[0], 16, "%s", configname);
}

static ssize_t store_emulate_model_alias(struct se_dev_attrib *da,
		const char *page, size_t count)
{
	struct se_device *dev = da->da_dev;
	bool flag;
	int ret;

	if (dev->export_count) {
		pr_err("dev[%p]: Unable to change model alias"
			" while export_count is %d\n",
			dev, dev->export_count);
		return -EINVAL;
	}

	ret = strtobool(page, &flag);
	if (ret < 0)
		return ret;

	if (flag) {
		dev_set_t10_wwn_model_alias(dev);
	} else {
		strncpy(&dev->t10_wwn.model[0],
			dev->transport->inquiry_prod, 16);
	}
	da->emulate_model_alias = flag;
	return count;
}

static ssize_t store_emulate_write_cache(struct se_dev_attrib *da,
		const char *page, size_t count)
{
	bool flag;
	int ret;

	ret = strtobool(page, &flag);
	if (ret < 0)
		return ret;

	if (flag && da->da_dev->transport->get_write_cache) {
		pr_err("emulate_write_cache not supported for this device\n");
		return -EINVAL;
	}

	da->emulate_write_cache = flag;
	pr_debug("dev[%p]: SE Device WRITE_CACHE_EMULATION flag: %d\n",
			da->da_dev, flag);
	return count;
}

static ssize_t store_emulate_ua_intlck_ctrl(struct se_dev_attrib *da,
		const char *page, size_t count)
{
	u32 val;
	int ret;

	ret = kstrtou32(page, 0, &val);
	if (ret < 0)
		return ret;

	if (val != 0 && val != 1 && val != 2) {
		pr_err("Illegal value %d\n", val);
		return -EINVAL;
	}

	if (da->da_dev->export_count) {
		pr_err("dev[%p]: Unable to change SE Device"
			" UA_INTRLCK_CTRL while export_count is %d\n",
			da->da_dev, da->da_dev->export_count);
		return -EINVAL;
	}
	da->emulate_ua_intlck_ctrl = val;
	pr_debug("dev[%p]: SE Device UA_INTRLCK_CTRL flag: %d\n",
		da->da_dev, val);
	return count;
}

static ssize_t store_emulate_tas(struct se_dev_attrib *da,
		const char *page, size_t count)
{
	bool flag;
	int ret;

	ret = strtobool(page, &flag);
	if (ret < 0)
		return ret;

	if (da->da_dev->export_count) {
		pr_err("dev[%p]: Unable to change SE Device TAS while"
			" export_count is %d\n",
			da->da_dev, da->da_dev->export_count);
		return -EINVAL;
	}
	da->emulate_tas = flag;
	pr_debug("dev[%p]: SE Device TASK_ABORTED status bit: %s\n",
		da->da_dev, flag ? "Enabled" : "Disabled");

	return count;
}

static ssize_t store_emulate_tpu(struct se_dev_attrib *da,
		const char *page, size_t count)
{
	bool flag;
	int ret;

	ret = strtobool(page, &flag);
	if (ret < 0)
		return ret;

	/*
	 * We expect this value to be non-zero when generic Block Layer
	 * Discard supported is detected iblock_create_virtdevice().
	 */
	if (flag && !da->max_unmap_block_desc_count) {
		pr_err("Generic Block Discard not supported\n");
		return -ENOSYS;
	}

	da->emulate_tpu = flag;
	pr_debug("dev[%p]: SE Device Thin Provisioning UNMAP bit: %d\n",
		da->da_dev, flag);
	return count;
}

static ssize_t store_emulate_tpws(struct se_dev_attrib *da,
		const char *page, size_t count)
{
	bool flag;
	int ret;

	ret = strtobool(page, &flag);
	if (ret < 0)
		return ret;

	/*
	 * We expect this value to be non-zero when generic Block Layer
	 * Discard supported is detected iblock_create_virtdevice().
	 */
	if (flag && !da->max_unmap_block_desc_count) {
		pr_err("Generic Block Discard not supported\n");
		return -ENOSYS;
	}

	da->emulate_tpws = flag;
	pr_debug("dev[%p]: SE Device Thin Provisioning WRITE_SAME: %d\n",
				da->da_dev, flag);
	return count;
}

static ssize_t store_pi_prot_type(struct se_dev_attrib *da,
		const char *page, size_t count)
{
	int old_prot = da->pi_prot_type, ret;
	struct se_device *dev = da->da_dev;
	u32 flag;

	ret = kstrtou32(page, 0, &flag);
	if (ret < 0)
		return ret;

	if (flag != 0 && flag != 1 && flag != 2 && flag != 3) {
		pr_err("Illegal value %d for pi_prot_type\n", flag);
		return -EINVAL;
	}
	if (flag == 2) {
		pr_err("DIF TYPE2 protection currently not supported\n");
		return -ENOSYS;
	}
	if (da->hw_pi_prot_type) {
		pr_warn("DIF protection enabled on underlying hardware,"
			" ignoring\n");
		return count;
	}
	if (!dev->transport->init_prot || !dev->transport->free_prot) {
		/* 0 is only allowed value for non-supporting backends */
		if (flag == 0)
<<<<<<< HEAD
			return 0;
=======
			return count;
>>>>>>> 2c6625cd

		pr_err("DIF protection not supported by backend: %s\n",
		       dev->transport->name);
		return -ENOSYS;
	}
	if (!(dev->dev_flags & DF_CONFIGURED)) {
		pr_err("DIF protection requires device to be configured\n");
		return -ENODEV;
	}
	if (dev->export_count) {
		pr_err("dev[%p]: Unable to change SE Device PROT type while"
		       " export_count is %d\n", dev, dev->export_count);
		return -EINVAL;
	}

	da->pi_prot_type = flag;

	if (flag && !old_prot) {
		ret = dev->transport->init_prot(dev);
		if (ret) {
			da->pi_prot_type = old_prot;
			return ret;
		}

	} else if (!flag && old_prot) {
		dev->transport->free_prot(dev);
	}

	pr_debug("dev[%p]: SE Device Protection Type: %d\n", dev, flag);
	return count;
}

static ssize_t store_pi_prot_format(struct se_dev_attrib *da,
		const char *page, size_t count)
{
	struct se_device *dev = da->da_dev;
	bool flag;
	int ret;

	ret = strtobool(page, &flag);
	if (ret < 0)
		return ret;

	if (!flag)
		return count;

	if (!dev->transport->format_prot) {
		pr_err("DIF protection format not supported by backend %s\n",
		       dev->transport->name);
		return -ENOSYS;
	}
	if (!(dev->dev_flags & DF_CONFIGURED)) {
		pr_err("DIF protection format requires device to be configured\n");
		return -ENODEV;
	}
	if (dev->export_count) {
		pr_err("dev[%p]: Unable to format SE Device PROT type while"
		       " export_count is %d\n", dev, dev->export_count);
		return -EINVAL;
	}

	ret = dev->transport->format_prot(dev);
	if (ret)
		return ret;

	pr_debug("dev[%p]: SE Device Protection Format complete\n", dev);
	return count;
}

static ssize_t store_force_pr_aptpl(struct se_dev_attrib *da,
		const char *page, size_t count)
{
	bool flag;
	int ret;

	ret = strtobool(page, &flag);
	if (ret < 0)
		return ret;
	if (da->da_dev->export_count) {
		pr_err("dev[%p]: Unable to set force_pr_aptpl while"
		       " export_count is %d\n",
		       da->da_dev, da->da_dev->export_count);
		return -EINVAL;
	}

	da->force_pr_aptpl = flag;
	pr_debug("dev[%p]: SE Device force_pr_aptpl: %d\n", da->da_dev, flag);
	return count;
}

static ssize_t store_emulate_rest_reord(struct se_dev_attrib *da,
		const char *page, size_t count)
{
	bool flag;
	int ret;

	ret = strtobool(page, &flag);
	if (ret < 0)
		return ret;

	if (flag != 0) {
		printk(KERN_ERR "dev[%p]: SE Device emulation of restricted"
			" reordering not implemented\n", da->da_dev);
		return -ENOSYS;
	}
	da->emulate_rest_reord = flag;
	pr_debug("dev[%p]: SE Device emulate_rest_reord: %d\n",
		da->da_dev, flag);
	return count;
}

/*
 * Note, this can only be called on unexported SE Device Object.
 */
static ssize_t store_queue_depth(struct se_dev_attrib *da,
		const char *page, size_t count)
{
	struct se_device *dev = da->da_dev;
	u32 val;
	int ret;

	ret = kstrtou32(page, 0, &val);
	if (ret < 0)
		return ret;

	if (dev->export_count) {
		pr_err("dev[%p]: Unable to change SE Device TCQ while"
			" export_count is %d\n",
			dev, dev->export_count);
		return -EINVAL;
	}
	if (!val) {
		pr_err("dev[%p]: Illegal ZERO value for queue_depth\n", dev);
		return -EINVAL;
	}

	if (val > dev->dev_attrib.queue_depth) {
		if (val > dev->dev_attrib.hw_queue_depth) {
			pr_err("dev[%p]: Passed queue_depth:"
				" %u exceeds TCM/SE_Device MAX"
				" TCQ: %u\n", dev, val,
				dev->dev_attrib.hw_queue_depth);
			return -EINVAL;
		}
	}
	da->queue_depth = dev->queue_depth = val;
	pr_debug("dev[%p]: SE Device TCQ Depth changed to: %u\n", dev, val);
	return count;
}

static ssize_t store_optimal_sectors(struct se_dev_attrib *da,
		const char *page, size_t count)
{
	u32 val;
	int ret;

	ret = kstrtou32(page, 0, &val);
	if (ret < 0)
		return ret;

	if (da->da_dev->export_count) {
		pr_err("dev[%p]: Unable to change SE Device"
			" optimal_sectors while export_count is %d\n",
			da->da_dev, da->da_dev->export_count);
		return -EINVAL;
	}
	if (val > da->hw_max_sectors) {
		pr_err("dev[%p]: Passed optimal_sectors %u cannot be"
			" greater than hw_max_sectors: %u\n",
			da->da_dev, val, da->hw_max_sectors);
		return -EINVAL;
	}

	da->optimal_sectors = val;
	pr_debug("dev[%p]: SE Device optimal_sectors changed to %u\n",
			da->da_dev, val);
	return count;
}

static ssize_t store_block_size(struct se_dev_attrib *da,
		const char *page, size_t count)
{
	u32 val;
	int ret;

	ret = kstrtou32(page, 0, &val);
	if (ret < 0)
		return ret;

	if (da->da_dev->export_count) {
		pr_err("dev[%p]: Unable to change SE Device block_size"
			" while export_count is %d\n",
			da->da_dev, da->da_dev->export_count);
		return -EINVAL;
<<<<<<< HEAD
	}

	if (val != 512 && val != 1024 && val != 2048 && val != 4096) {
		pr_err("dev[%p]: Illegal value for block_device: %u"
			" for SE device, must be 512, 1024, 2048 or 4096\n",
			da->da_dev, val);
		return -EINVAL;
	}

=======
	}

	if (val != 512 && val != 1024 && val != 2048 && val != 4096) {
		pr_err("dev[%p]: Illegal value for block_device: %u"
			" for SE device, must be 512, 1024, 2048 or 4096\n",
			da->da_dev, val);
		return -EINVAL;
	}

>>>>>>> 2c6625cd
	da->block_size = val;
	if (da->max_bytes_per_io)
		da->hw_max_sectors = da->max_bytes_per_io / val;

	pr_debug("dev[%p]: SE Device block_size changed to %u\n",
			da->da_dev, val);
	return count;
}

CONFIGFS_EATTR_STRUCT(target_backend_dev_attrib, se_dev_attrib);
#define TB_DEV_ATTR(_backend, _name, _mode)				\
static struct target_backend_dev_attrib_attribute _backend##_dev_attrib_##_name = \
	__CONFIGFS_EATTR(_name, _mode,					\
	show_##_name,							\
	store_##_name);

#define TB_DEV_ATTR_RO(_backend, _name)					\
static struct target_backend_dev_attrib_attribute _backend##_dev_attrib_##_name = \
	__CONFIGFS_EATTR_RO(_name,					\
	show_##_name);

TB_DEV_ATTR(target_core, emulate_model_alias, S_IRUGO | S_IWUSR);
TB_DEV_ATTR(target_core, emulate_dpo, S_IRUGO | S_IWUSR);
TB_DEV_ATTR(target_core, emulate_fua_write, S_IRUGO | S_IWUSR);
TB_DEV_ATTR(target_core, emulate_fua_read, S_IRUGO | S_IWUSR);
TB_DEV_ATTR(target_core, emulate_write_cache, S_IRUGO | S_IWUSR);
TB_DEV_ATTR(target_core, emulate_ua_intlck_ctrl, S_IRUGO | S_IWUSR);
TB_DEV_ATTR(target_core, emulate_tas, S_IRUGO | S_IWUSR);
TB_DEV_ATTR(target_core, emulate_tpu, S_IRUGO | S_IWUSR);
TB_DEV_ATTR(target_core, emulate_tpws, S_IRUGO | S_IWUSR);
TB_DEV_ATTR(target_core, emulate_caw, S_IRUGO | S_IWUSR);
TB_DEV_ATTR(target_core, emulate_3pc, S_IRUGO | S_IWUSR);
TB_DEV_ATTR(target_core, pi_prot_type, S_IRUGO | S_IWUSR);
TB_DEV_ATTR_RO(target_core, hw_pi_prot_type);
TB_DEV_ATTR(target_core, pi_prot_format, S_IRUGO | S_IWUSR);
TB_DEV_ATTR(target_core, enforce_pr_isids, S_IRUGO | S_IWUSR);
TB_DEV_ATTR(target_core, is_nonrot, S_IRUGO | S_IWUSR);
TB_DEV_ATTR(target_core, emulate_rest_reord, S_IRUGO | S_IWUSR);
TB_DEV_ATTR(target_core, force_pr_aptpl, S_IRUGO | S_IWUSR)
TB_DEV_ATTR_RO(target_core, hw_block_size);
TB_DEV_ATTR(target_core, block_size, S_IRUGO | S_IWUSR)
TB_DEV_ATTR_RO(target_core, hw_max_sectors);
TB_DEV_ATTR(target_core, optimal_sectors, S_IRUGO | S_IWUSR);
TB_DEV_ATTR_RO(target_core, hw_queue_depth);
TB_DEV_ATTR(target_core, queue_depth, S_IRUGO | S_IWUSR);
TB_DEV_ATTR(target_core, max_unmap_lba_count, S_IRUGO | S_IWUSR);
TB_DEV_ATTR(target_core, max_unmap_block_desc_count, S_IRUGO | S_IWUSR);
TB_DEV_ATTR(target_core, unmap_granularity, S_IRUGO | S_IWUSR);
TB_DEV_ATTR(target_core, unmap_granularity_alignment, S_IRUGO | S_IWUSR);
TB_DEV_ATTR(target_core, max_write_same_len, S_IRUGO | S_IWUSR);

CONFIGFS_EATTR_STRUCT(target_core_dev_attrib, se_dev_attrib);
CONFIGFS_EATTR_OPS(target_core_dev_attrib, se_dev_attrib, da_group);

/*
 * dev_attrib attributes for devices using the target core SBC/SPC
 * interpreter.  Any backend using spc_parse_cdb should be using
 * these.
 */
struct configfs_attribute *sbc_attrib_attrs[] = {
	&target_core_dev_attrib_emulate_model_alias.attr,
	&target_core_dev_attrib_emulate_dpo.attr,
	&target_core_dev_attrib_emulate_fua_write.attr,
	&target_core_dev_attrib_emulate_fua_read.attr,
	&target_core_dev_attrib_emulate_write_cache.attr,
	&target_core_dev_attrib_emulate_ua_intlck_ctrl.attr,
	&target_core_dev_attrib_emulate_tas.attr,
	&target_core_dev_attrib_emulate_tpu.attr,
	&target_core_dev_attrib_emulate_tpws.attr,
	&target_core_dev_attrib_emulate_caw.attr,
	&target_core_dev_attrib_emulate_3pc.attr,
	&target_core_dev_attrib_pi_prot_type.attr,
	&target_core_dev_attrib_hw_pi_prot_type.attr,
	&target_core_dev_attrib_pi_prot_format.attr,
	&target_core_dev_attrib_enforce_pr_isids.attr,
	&target_core_dev_attrib_is_nonrot.attr,
	&target_core_dev_attrib_emulate_rest_reord.attr,
	&target_core_dev_attrib_force_pr_aptpl.attr,
	&target_core_dev_attrib_hw_block_size.attr,
	&target_core_dev_attrib_block_size.attr,
	&target_core_dev_attrib_hw_max_sectors.attr,
	&target_core_dev_attrib_optimal_sectors.attr,
	&target_core_dev_attrib_hw_queue_depth.attr,
	&target_core_dev_attrib_queue_depth.attr,
	&target_core_dev_attrib_max_unmap_lba_count.attr,
	&target_core_dev_attrib_max_unmap_block_desc_count.attr,
	&target_core_dev_attrib_unmap_granularity.attr,
	&target_core_dev_attrib_unmap_granularity_alignment.attr,
	&target_core_dev_attrib_max_write_same_len.attr,
	NULL,
};
EXPORT_SYMBOL(sbc_attrib_attrs);

TB_DEV_ATTR_RO(target_pt, hw_pi_prot_type);
TB_DEV_ATTR_RO(target_pt, hw_block_size);
TB_DEV_ATTR_RO(target_pt, hw_max_sectors);
TB_DEV_ATTR_RO(target_pt, hw_queue_depth);

/*
 * Minimal dev_attrib attributes for devices passing through CDBs.
 * In this case we only provide a few read-only attributes for
 * backwards compatibility.
 */
struct configfs_attribute *passthrough_attrib_attrs[] = {
	&target_pt_dev_attrib_hw_pi_prot_type.attr,
	&target_pt_dev_attrib_hw_block_size.attr,
	&target_pt_dev_attrib_hw_max_sectors.attr,
	&target_pt_dev_attrib_hw_queue_depth.attr,
	NULL,
};
EXPORT_SYMBOL(passthrough_attrib_attrs);

static struct configfs_item_operations target_core_dev_attrib_ops = {
	.show_attribute		= target_core_dev_attrib_attr_show,
	.store_attribute	= target_core_dev_attrib_attr_store,
};

TB_CIT_SETUP_DRV(dev_attrib, &target_core_dev_attrib_ops, NULL);

/* End functions for struct config_item_type tb_dev_attrib_cit */

/*  Start functions for struct config_item_type tb_dev_wwn_cit */

CONFIGFS_EATTR_STRUCT(target_core_dev_wwn, t10_wwn);
#define SE_DEV_WWN_ATTR(_name, _mode)					\
static struct target_core_dev_wwn_attribute target_core_dev_wwn_##_name = \
		__CONFIGFS_EATTR(_name, _mode,				\
		target_core_dev_wwn_show_attr_##_name,			\
		target_core_dev_wwn_store_attr_##_name);

#define SE_DEV_WWN_ATTR_RO(_name);					\
do {									\
	static struct target_core_dev_wwn_attribute			\
			target_core_dev_wwn_##_name =			\
		__CONFIGFS_EATTR_RO(_name,				\
		target_core_dev_wwn_show_attr_##_name);			\
} while (0);

/*
 * VPD page 0x80 Unit serial
 */
static ssize_t target_core_dev_wwn_show_attr_vpd_unit_serial(
	struct t10_wwn *t10_wwn,
	char *page)
{
	return sprintf(page, "T10 VPD Unit Serial Number: %s\n",
		&t10_wwn->unit_serial[0]);
}

static ssize_t target_core_dev_wwn_store_attr_vpd_unit_serial(
	struct t10_wwn *t10_wwn,
	const char *page,
	size_t count)
{
	struct se_device *dev = t10_wwn->t10_dev;
	unsigned char buf[INQUIRY_VPD_SERIAL_LEN];

	/*
	 * If Linux/SCSI subsystem_api_t plugin got a VPD Unit Serial
	 * from the struct scsi_device level firmware, do not allow
	 * VPD Unit Serial to be emulated.
	 *
	 * Note this struct scsi_device could also be emulating VPD
	 * information from its drivers/scsi LLD.  But for now we assume
	 * it is doing 'the right thing' wrt a world wide unique
	 * VPD Unit Serial Number that OS dependent multipath can depend on.
	 */
	if (dev->dev_flags & DF_FIRMWARE_VPD_UNIT_SERIAL) {
		pr_err("Underlying SCSI device firmware provided VPD"
			" Unit Serial, ignoring request\n");
		return -EOPNOTSUPP;
	}

	if (strlen(page) >= INQUIRY_VPD_SERIAL_LEN) {
		pr_err("Emulated VPD Unit Serial exceeds"
		" INQUIRY_VPD_SERIAL_LEN: %d\n", INQUIRY_VPD_SERIAL_LEN);
		return -EOVERFLOW;
	}
	/*
	 * Check to see if any active $FABRIC_MOD exports exist.  If they
	 * do exist, fail here as changing this information on the fly
	 * (underneath the initiator side OS dependent multipath code)
	 * could cause negative effects.
	 */
	if (dev->export_count) {
		pr_err("Unable to set VPD Unit Serial while"
			" active %d $FABRIC_MOD exports exist\n",
			dev->export_count);
		return -EINVAL;
	}

	/*
	 * This currently assumes ASCII encoding for emulated VPD Unit Serial.
	 *
	 * Also, strip any newline added from the userspace
	 * echo $UUID > $TARGET/$HBA/$STORAGE_OBJECT/wwn/vpd_unit_serial
	 */
	memset(buf, 0, INQUIRY_VPD_SERIAL_LEN);
	snprintf(buf, INQUIRY_VPD_SERIAL_LEN, "%s", page);
	snprintf(dev->t10_wwn.unit_serial, INQUIRY_VPD_SERIAL_LEN,
			"%s", strstrip(buf));
	dev->dev_flags |= DF_EMULATED_VPD_UNIT_SERIAL;

	pr_debug("Target_Core_ConfigFS: Set emulated VPD Unit Serial:"
			" %s\n", dev->t10_wwn.unit_serial);

	return count;
}

SE_DEV_WWN_ATTR(vpd_unit_serial, S_IRUGO | S_IWUSR);

/*
 * VPD page 0x83 Protocol Identifier
 */
static ssize_t target_core_dev_wwn_show_attr_vpd_protocol_identifier(
	struct t10_wwn *t10_wwn,
	char *page)
{
	struct t10_vpd *vpd;
	unsigned char buf[VPD_TMP_BUF_SIZE];
	ssize_t len = 0;

	memset(buf, 0, VPD_TMP_BUF_SIZE);

	spin_lock(&t10_wwn->t10_vpd_lock);
	list_for_each_entry(vpd, &t10_wwn->t10_vpd_list, vpd_list) {
		if (!vpd->protocol_identifier_set)
			continue;

		transport_dump_vpd_proto_id(vpd, buf, VPD_TMP_BUF_SIZE);

		if (len + strlen(buf) >= PAGE_SIZE)
			break;

		len += sprintf(page+len, "%s", buf);
	}
	spin_unlock(&t10_wwn->t10_vpd_lock);

	return len;
}

static ssize_t target_core_dev_wwn_store_attr_vpd_protocol_identifier(
	struct t10_wwn *t10_wwn,
	const char *page,
	size_t count)
{
	return -ENOSYS;
}

SE_DEV_WWN_ATTR(vpd_protocol_identifier, S_IRUGO | S_IWUSR);

/*
 * Generic wrapper for dumping VPD identifiers by association.
 */
#define DEF_DEV_WWN_ASSOC_SHOW(_name, _assoc)				\
static ssize_t target_core_dev_wwn_show_attr_##_name(			\
	struct t10_wwn *t10_wwn,					\
	char *page)							\
{									\
	struct t10_vpd *vpd;							\
	unsigned char buf[VPD_TMP_BUF_SIZE];				\
	ssize_t len = 0;						\
									\
	spin_lock(&t10_wwn->t10_vpd_lock);				\
	list_for_each_entry(vpd, &t10_wwn->t10_vpd_list, vpd_list) {	\
		if (vpd->association != _assoc)				\
			continue;					\
									\
		memset(buf, 0, VPD_TMP_BUF_SIZE);			\
		transport_dump_vpd_assoc(vpd, buf, VPD_TMP_BUF_SIZE);	\
		if (len + strlen(buf) >= PAGE_SIZE)			\
			break;						\
		len += sprintf(page+len, "%s", buf);			\
									\
		memset(buf, 0, VPD_TMP_BUF_SIZE);			\
		transport_dump_vpd_ident_type(vpd, buf, VPD_TMP_BUF_SIZE); \
		if (len + strlen(buf) >= PAGE_SIZE)			\
			break;						\
		len += sprintf(page+len, "%s", buf);			\
									\
		memset(buf, 0, VPD_TMP_BUF_SIZE);			\
		transport_dump_vpd_ident(vpd, buf, VPD_TMP_BUF_SIZE); \
		if (len + strlen(buf) >= PAGE_SIZE)			\
			break;						\
		len += sprintf(page+len, "%s", buf);			\
	}								\
	spin_unlock(&t10_wwn->t10_vpd_lock);				\
									\
	return len;							\
}

/*
 * VPD page 0x83 Association: Logical Unit
 */
DEF_DEV_WWN_ASSOC_SHOW(vpd_assoc_logical_unit, 0x00);

static ssize_t target_core_dev_wwn_store_attr_vpd_assoc_logical_unit(
	struct t10_wwn *t10_wwn,
	const char *page,
	size_t count)
{
	return -ENOSYS;
}

SE_DEV_WWN_ATTR(vpd_assoc_logical_unit, S_IRUGO | S_IWUSR);

/*
 * VPD page 0x83 Association: Target Port
 */
DEF_DEV_WWN_ASSOC_SHOW(vpd_assoc_target_port, 0x10);

static ssize_t target_core_dev_wwn_store_attr_vpd_assoc_target_port(
	struct t10_wwn *t10_wwn,
	const char *page,
	size_t count)
{
	return -ENOSYS;
}

SE_DEV_WWN_ATTR(vpd_assoc_target_port, S_IRUGO | S_IWUSR);

/*
 * VPD page 0x83 Association: SCSI Target Device
 */
DEF_DEV_WWN_ASSOC_SHOW(vpd_assoc_scsi_target_device, 0x20);

static ssize_t target_core_dev_wwn_store_attr_vpd_assoc_scsi_target_device(
	struct t10_wwn *t10_wwn,
	const char *page,
	size_t count)
{
	return -ENOSYS;
}

SE_DEV_WWN_ATTR(vpd_assoc_scsi_target_device, S_IRUGO | S_IWUSR);

CONFIGFS_EATTR_OPS(target_core_dev_wwn, t10_wwn, t10_wwn_group);

static struct configfs_attribute *target_core_dev_wwn_attrs[] = {
	&target_core_dev_wwn_vpd_unit_serial.attr,
	&target_core_dev_wwn_vpd_protocol_identifier.attr,
	&target_core_dev_wwn_vpd_assoc_logical_unit.attr,
	&target_core_dev_wwn_vpd_assoc_target_port.attr,
	&target_core_dev_wwn_vpd_assoc_scsi_target_device.attr,
	NULL,
};

static struct configfs_item_operations target_core_dev_wwn_ops = {
	.show_attribute		= target_core_dev_wwn_attr_show,
	.store_attribute	= target_core_dev_wwn_attr_store,
};

TB_CIT_SETUP(dev_wwn, &target_core_dev_wwn_ops, NULL, target_core_dev_wwn_attrs);

/*  End functions for struct config_item_type tb_dev_wwn_cit */

/*  Start functions for struct config_item_type tb_dev_pr_cit */

CONFIGFS_EATTR_STRUCT(target_core_dev_pr, se_device);
#define SE_DEV_PR_ATTR(_name, _mode)					\
static struct target_core_dev_pr_attribute target_core_dev_pr_##_name = \
	__CONFIGFS_EATTR(_name, _mode,					\
	target_core_dev_pr_show_attr_##_name,				\
	target_core_dev_pr_store_attr_##_name);

#define SE_DEV_PR_ATTR_RO(_name);					\
static struct target_core_dev_pr_attribute target_core_dev_pr_##_name =	\
	__CONFIGFS_EATTR_RO(_name,					\
	target_core_dev_pr_show_attr_##_name);

static ssize_t target_core_dev_pr_show_spc3_res(struct se_device *dev,
		char *page)
{
	struct se_node_acl *se_nacl;
	struct t10_pr_registration *pr_reg;
	char i_buf[PR_REG_ISID_ID_LEN];

	memset(i_buf, 0, PR_REG_ISID_ID_LEN);

	pr_reg = dev->dev_pr_res_holder;
	if (!pr_reg)
		return sprintf(page, "No SPC-3 Reservation holder\n");

	se_nacl = pr_reg->pr_reg_nacl;
	core_pr_dump_initiator_port(pr_reg, i_buf, PR_REG_ISID_ID_LEN);

	return sprintf(page, "SPC-3 Reservation: %s Initiator: %s%s\n",
		se_nacl->se_tpg->se_tpg_tfo->get_fabric_name(),
		se_nacl->initiatorname, i_buf);
}

static ssize_t target_core_dev_pr_show_spc2_res(struct se_device *dev,
		char *page)
{
	struct se_node_acl *se_nacl;
	ssize_t len;

	se_nacl = dev->dev_reserved_node_acl;
	if (se_nacl) {
		len = sprintf(page,
			      "SPC-2 Reservation: %s Initiator: %s\n",
			      se_nacl->se_tpg->se_tpg_tfo->get_fabric_name(),
			      se_nacl->initiatorname);
	} else {
		len = sprintf(page, "No SPC-2 Reservation holder\n");
	}
	return len;
}

static ssize_t target_core_dev_pr_show_attr_res_holder(struct se_device *dev,
		char *page)
{
	int ret;

	if (dev->transport->transport_flags & TRANSPORT_FLAG_PASSTHROUGH)
		return sprintf(page, "Passthrough\n");

	spin_lock(&dev->dev_reservation_lock);
	if (dev->dev_reservation_flags & DRF_SPC2_RESERVATIONS)
		ret = target_core_dev_pr_show_spc2_res(dev, page);
	else
		ret = target_core_dev_pr_show_spc3_res(dev, page);
	spin_unlock(&dev->dev_reservation_lock);
	return ret;
}

SE_DEV_PR_ATTR_RO(res_holder);

static ssize_t target_core_dev_pr_show_attr_res_pr_all_tgt_pts(
		struct se_device *dev, char *page)
{
	ssize_t len = 0;

	spin_lock(&dev->dev_reservation_lock);
	if (!dev->dev_pr_res_holder) {
		len = sprintf(page, "No SPC-3 Reservation holder\n");
	} else if (dev->dev_pr_res_holder->pr_reg_all_tg_pt) {
		len = sprintf(page, "SPC-3 Reservation: All Target"
			" Ports registration\n");
	} else {
		len = sprintf(page, "SPC-3 Reservation: Single"
			" Target Port registration\n");
	}

	spin_unlock(&dev->dev_reservation_lock);
	return len;
}

SE_DEV_PR_ATTR_RO(res_pr_all_tgt_pts);

static ssize_t target_core_dev_pr_show_attr_res_pr_generation(
		struct se_device *dev, char *page)
{
	return sprintf(page, "0x%08x\n", dev->t10_pr.pr_generation);
}

SE_DEV_PR_ATTR_RO(res_pr_generation);

/*
 * res_pr_holder_tg_port
 */
static ssize_t target_core_dev_pr_show_attr_res_pr_holder_tg_port(
		struct se_device *dev, char *page)
{
	struct se_node_acl *se_nacl;
	struct se_portal_group *se_tpg;
	struct t10_pr_registration *pr_reg;
	const struct target_core_fabric_ops *tfo;
	ssize_t len = 0;

	spin_lock(&dev->dev_reservation_lock);
	pr_reg = dev->dev_pr_res_holder;
	if (!pr_reg) {
		len = sprintf(page, "No SPC-3 Reservation holder\n");
		goto out_unlock;
	}

	se_nacl = pr_reg->pr_reg_nacl;
	se_tpg = se_nacl->se_tpg;
	tfo = se_tpg->se_tpg_tfo;

	len += sprintf(page+len, "SPC-3 Reservation: %s"
		" Target Node Endpoint: %s\n", tfo->get_fabric_name(),
		tfo->tpg_get_wwn(se_tpg));
	len += sprintf(page+len, "SPC-3 Reservation: Relative Port"
		" Identifier Tag: %hu %s Portal Group Tag: %hu"
		" %s Logical Unit: %llu\n", pr_reg->tg_pt_sep_rtpi,
		tfo->get_fabric_name(), tfo->tpg_get_tag(se_tpg),
		tfo->get_fabric_name(), pr_reg->pr_aptpl_target_lun);

out_unlock:
	spin_unlock(&dev->dev_reservation_lock);
	return len;
}

SE_DEV_PR_ATTR_RO(res_pr_holder_tg_port);

static ssize_t target_core_dev_pr_show_attr_res_pr_registered_i_pts(
		struct se_device *dev, char *page)
{
	const struct target_core_fabric_ops *tfo;
	struct t10_pr_registration *pr_reg;
	unsigned char buf[384];
	char i_buf[PR_REG_ISID_ID_LEN];
	ssize_t len = 0;
	int reg_count = 0;

	len += sprintf(page+len, "SPC-3 PR Registrations:\n");

	spin_lock(&dev->t10_pr.registration_lock);
	list_for_each_entry(pr_reg, &dev->t10_pr.registration_list,
			pr_reg_list) {

		memset(buf, 0, 384);
		memset(i_buf, 0, PR_REG_ISID_ID_LEN);
		tfo = pr_reg->pr_reg_nacl->se_tpg->se_tpg_tfo;
		core_pr_dump_initiator_port(pr_reg, i_buf,
					PR_REG_ISID_ID_LEN);
		sprintf(buf, "%s Node: %s%s Key: 0x%016Lx PRgen: 0x%08x\n",
			tfo->get_fabric_name(),
			pr_reg->pr_reg_nacl->initiatorname, i_buf, pr_reg->pr_res_key,
			pr_reg->pr_res_generation);

		if (len + strlen(buf) >= PAGE_SIZE)
			break;

		len += sprintf(page+len, "%s", buf);
		reg_count++;
	}
	spin_unlock(&dev->t10_pr.registration_lock);

	if (!reg_count)
		len += sprintf(page+len, "None\n");

	return len;
}

SE_DEV_PR_ATTR_RO(res_pr_registered_i_pts);

static ssize_t target_core_dev_pr_show_attr_res_pr_type(
		struct se_device *dev, char *page)
{
	struct t10_pr_registration *pr_reg;
	ssize_t len = 0;

	spin_lock(&dev->dev_reservation_lock);
	pr_reg = dev->dev_pr_res_holder;
	if (pr_reg) {
		len = sprintf(page, "SPC-3 Reservation Type: %s\n",
			core_scsi3_pr_dump_type(pr_reg->pr_res_type));
	} else {
		len = sprintf(page, "No SPC-3 Reservation holder\n");
	}

	spin_unlock(&dev->dev_reservation_lock);
	return len;
}

SE_DEV_PR_ATTR_RO(res_pr_type);

static ssize_t target_core_dev_pr_show_attr_res_type(
		struct se_device *dev, char *page)
{
	if (dev->transport->transport_flags & TRANSPORT_FLAG_PASSTHROUGH)
		return sprintf(page, "SPC_PASSTHROUGH\n");
	else if (dev->dev_reservation_flags & DRF_SPC2_RESERVATIONS)
		return sprintf(page, "SPC2_RESERVATIONS\n");
	else
		return sprintf(page, "SPC3_PERSISTENT_RESERVATIONS\n");
}

SE_DEV_PR_ATTR_RO(res_type);

static ssize_t target_core_dev_pr_show_attr_res_aptpl_active(
		struct se_device *dev, char *page)
{
	if (dev->transport->transport_flags & TRANSPORT_FLAG_PASSTHROUGH)
		return 0;

	return sprintf(page, "APTPL Bit Status: %s\n",
		(dev->t10_pr.pr_aptpl_active) ? "Activated" : "Disabled");
}

SE_DEV_PR_ATTR_RO(res_aptpl_active);

/*
 * res_aptpl_metadata
 */
static ssize_t target_core_dev_pr_show_attr_res_aptpl_metadata(
		struct se_device *dev, char *page)
{
	if (dev->transport->transport_flags & TRANSPORT_FLAG_PASSTHROUGH)
		return 0;

	return sprintf(page, "Ready to process PR APTPL metadata..\n");
}

enum {
	Opt_initiator_fabric, Opt_initiator_node, Opt_initiator_sid,
	Opt_sa_res_key, Opt_res_holder, Opt_res_type, Opt_res_scope,
	Opt_res_all_tg_pt, Opt_mapped_lun, Opt_target_fabric,
	Opt_target_node, Opt_tpgt, Opt_port_rtpi, Opt_target_lun, Opt_err
};

static match_table_t tokens = {
	{Opt_initiator_fabric, "initiator_fabric=%s"},
	{Opt_initiator_node, "initiator_node=%s"},
	{Opt_initiator_sid, "initiator_sid=%s"},
	{Opt_sa_res_key, "sa_res_key=%s"},
	{Opt_res_holder, "res_holder=%d"},
	{Opt_res_type, "res_type=%d"},
	{Opt_res_scope, "res_scope=%d"},
	{Opt_res_all_tg_pt, "res_all_tg_pt=%d"},
	{Opt_mapped_lun, "mapped_lun=%lld"},
	{Opt_target_fabric, "target_fabric=%s"},
	{Opt_target_node, "target_node=%s"},
	{Opt_tpgt, "tpgt=%d"},
	{Opt_port_rtpi, "port_rtpi=%d"},
	{Opt_target_lun, "target_lun=%lld"},
	{Opt_err, NULL}
};

static ssize_t target_core_dev_pr_store_attr_res_aptpl_metadata(
	struct se_device *dev,
	const char *page,
	size_t count)
{
	unsigned char *i_fabric = NULL, *i_port = NULL, *isid = NULL;
	unsigned char *t_fabric = NULL, *t_port = NULL;
	char *orig, *ptr, *opts;
	substring_t args[MAX_OPT_ARGS];
	unsigned long long tmp_ll;
	u64 sa_res_key = 0;
	u64 mapped_lun = 0, target_lun = 0;
	int ret = -1, res_holder = 0, all_tg_pt = 0, arg, token;
	u16 tpgt = 0;
	u8 type = 0;

	if (dev->transport->transport_flags & TRANSPORT_FLAG_PASSTHROUGH)
<<<<<<< HEAD
		return 0;
=======
		return count;
>>>>>>> 2c6625cd
	if (dev->dev_reservation_flags & DRF_SPC2_RESERVATIONS)
		return count;

	if (dev->export_count) {
		pr_debug("Unable to process APTPL metadata while"
			" active fabric exports exist\n");
		return -EINVAL;
	}

	opts = kstrdup(page, GFP_KERNEL);
	if (!opts)
		return -ENOMEM;

	orig = opts;
	while ((ptr = strsep(&opts, ",\n")) != NULL) {
		if (!*ptr)
			continue;

		token = match_token(ptr, tokens, args);
		switch (token) {
		case Opt_initiator_fabric:
			i_fabric = match_strdup(args);
			if (!i_fabric) {
				ret = -ENOMEM;
				goto out;
			}
			break;
		case Opt_initiator_node:
			i_port = match_strdup(args);
			if (!i_port) {
				ret = -ENOMEM;
				goto out;
			}
			if (strlen(i_port) >= PR_APTPL_MAX_IPORT_LEN) {
				pr_err("APTPL metadata initiator_node="
					" exceeds PR_APTPL_MAX_IPORT_LEN: %d\n",
					PR_APTPL_MAX_IPORT_LEN);
				ret = -EINVAL;
				break;
			}
			break;
		case Opt_initiator_sid:
			isid = match_strdup(args);
			if (!isid) {
				ret = -ENOMEM;
				goto out;
			}
			if (strlen(isid) >= PR_REG_ISID_LEN) {
				pr_err("APTPL metadata initiator_isid"
					"= exceeds PR_REG_ISID_LEN: %d\n",
					PR_REG_ISID_LEN);
				ret = -EINVAL;
				break;
			}
			break;
		case Opt_sa_res_key:
			ret = kstrtoull(args->from, 0, &tmp_ll);
			if (ret < 0) {
				pr_err("kstrtoull() failed for sa_res_key=\n");
				goto out;
			}
			sa_res_key = (u64)tmp_ll;
			break;
		/*
		 * PR APTPL Metadata for Reservation
		 */
		case Opt_res_holder:
			ret = match_int(args, &arg);
			if (ret)
				goto out;
			res_holder = arg;
			break;
		case Opt_res_type:
			ret = match_int(args, &arg);
			if (ret)
				goto out;
			type = (u8)arg;
			break;
		case Opt_res_scope:
<<<<<<< HEAD
			match_int(args, &arg);
=======
			ret = match_int(args, &arg);
			if (ret)
				goto out;
>>>>>>> 2c6625cd
			break;
		case Opt_res_all_tg_pt:
			ret = match_int(args, &arg);
			if (ret)
				goto out;
			all_tg_pt = (int)arg;
			break;
		case Opt_mapped_lun:
<<<<<<< HEAD
			match_int(args, &arg);
=======
			ret = match_int(args, &arg);
			if (ret)
				goto out;
>>>>>>> 2c6625cd
			mapped_lun = (u64)arg;
			break;
		/*
		 * PR APTPL Metadata for Target Port
		 */
		case Opt_target_fabric:
			t_fabric = match_strdup(args);
			if (!t_fabric) {
				ret = -ENOMEM;
				goto out;
			}
			break;
		case Opt_target_node:
			t_port = match_strdup(args);
			if (!t_port) {
				ret = -ENOMEM;
				goto out;
			}
			if (strlen(t_port) >= PR_APTPL_MAX_TPORT_LEN) {
				pr_err("APTPL metadata target_node="
					" exceeds PR_APTPL_MAX_TPORT_LEN: %d\n",
					PR_APTPL_MAX_TPORT_LEN);
				ret = -EINVAL;
				break;
			}
			break;
		case Opt_tpgt:
			ret = match_int(args, &arg);
			if (ret)
				goto out;
			tpgt = (u16)arg;
			break;
		case Opt_port_rtpi:
<<<<<<< HEAD
			match_int(args, &arg);
			break;
		case Opt_target_lun:
			match_int(args, &arg);
=======
			ret = match_int(args, &arg);
			if (ret)
				goto out;
			break;
		case Opt_target_lun:
			ret = match_int(args, &arg);
			if (ret)
				goto out;
>>>>>>> 2c6625cd
			target_lun = (u64)arg;
			break;
		default:
			break;
		}
	}

	if (!i_port || !t_port || !sa_res_key) {
		pr_err("Illegal parameters for APTPL registration\n");
		ret = -EINVAL;
		goto out;
	}

	if (res_holder && !(type)) {
		pr_err("Illegal PR type: 0x%02x for reservation"
				" holder\n", type);
		ret = -EINVAL;
		goto out;
	}

	ret = core_scsi3_alloc_aptpl_registration(&dev->t10_pr, sa_res_key,
			i_port, isid, mapped_lun, t_port, tpgt, target_lun,
			res_holder, all_tg_pt, type);
out:
	kfree(i_fabric);
	kfree(i_port);
	kfree(isid);
	kfree(t_fabric);
	kfree(t_port);
	kfree(orig);
	return (ret == 0) ? count : ret;
}

SE_DEV_PR_ATTR(res_aptpl_metadata, S_IRUGO | S_IWUSR);

CONFIGFS_EATTR_OPS(target_core_dev_pr, se_device, dev_pr_group);

static struct configfs_attribute *target_core_dev_pr_attrs[] = {
	&target_core_dev_pr_res_holder.attr,
	&target_core_dev_pr_res_pr_all_tgt_pts.attr,
	&target_core_dev_pr_res_pr_generation.attr,
	&target_core_dev_pr_res_pr_holder_tg_port.attr,
	&target_core_dev_pr_res_pr_registered_i_pts.attr,
	&target_core_dev_pr_res_pr_type.attr,
	&target_core_dev_pr_res_type.attr,
	&target_core_dev_pr_res_aptpl_active.attr,
	&target_core_dev_pr_res_aptpl_metadata.attr,
	NULL,
};

static struct configfs_item_operations target_core_dev_pr_ops = {
	.show_attribute		= target_core_dev_pr_attr_show,
	.store_attribute	= target_core_dev_pr_attr_store,
};

TB_CIT_SETUP(dev_pr, &target_core_dev_pr_ops, NULL, target_core_dev_pr_attrs);

/*  End functions for struct config_item_type tb_dev_pr_cit */

/*  Start functions for struct config_item_type tb_dev_cit */

static ssize_t target_core_show_dev_info(void *p, char *page)
{
	struct se_device *dev = p;
	int bl = 0;
	ssize_t read_bytes = 0;

	transport_dump_dev_state(dev, page, &bl);
	read_bytes += bl;
	read_bytes += dev->transport->show_configfs_dev_params(dev,
			page+read_bytes);
	return read_bytes;
}

static struct target_core_configfs_attribute target_core_attr_dev_info = {
	.attr	= { .ca_owner = THIS_MODULE,
		    .ca_name = "info",
		    .ca_mode = S_IRUGO },
	.show	= target_core_show_dev_info,
	.store	= NULL,
};

static ssize_t target_core_store_dev_control(
	void *p,
	const char *page,
	size_t count)
{
	struct se_device *dev = p;

	return dev->transport->set_configfs_dev_params(dev, page, count);
}

static struct target_core_configfs_attribute target_core_attr_dev_control = {
	.attr	= { .ca_owner = THIS_MODULE,
		    .ca_name = "control",
		    .ca_mode = S_IWUSR },
	.show	= NULL,
	.store	= target_core_store_dev_control,
};

static ssize_t target_core_show_dev_alias(void *p, char *page)
{
	struct se_device *dev = p;

	if (!(dev->dev_flags & DF_USING_ALIAS))
		return 0;

	return snprintf(page, PAGE_SIZE, "%s\n", dev->dev_alias);
}

static ssize_t target_core_store_dev_alias(
	void *p,
	const char *page,
	size_t count)
{
	struct se_device *dev = p;
	struct se_hba *hba = dev->se_hba;
	ssize_t read_bytes;

	if (count > (SE_DEV_ALIAS_LEN-1)) {
		pr_err("alias count: %d exceeds"
			" SE_DEV_ALIAS_LEN-1: %u\n", (int)count,
			SE_DEV_ALIAS_LEN-1);
		return -EINVAL;
	}

	read_bytes = snprintf(&dev->dev_alias[0], SE_DEV_ALIAS_LEN, "%s", page);
	if (!read_bytes)
		return -EINVAL;
	if (dev->dev_alias[read_bytes - 1] == '\n')
		dev->dev_alias[read_bytes - 1] = '\0';

	dev->dev_flags |= DF_USING_ALIAS;

	pr_debug("Target_Core_ConfigFS: %s/%s set alias: %s\n",
		config_item_name(&hba->hba_group.cg_item),
		config_item_name(&dev->dev_group.cg_item),
		dev->dev_alias);

	return read_bytes;
}

static struct target_core_configfs_attribute target_core_attr_dev_alias = {
	.attr	= { .ca_owner = THIS_MODULE,
		    .ca_name = "alias",
		    .ca_mode =  S_IRUGO | S_IWUSR },
	.show	= target_core_show_dev_alias,
	.store	= target_core_store_dev_alias,
};

static ssize_t target_core_show_dev_udev_path(void *p, char *page)
{
	struct se_device *dev = p;

	if (!(dev->dev_flags & DF_USING_UDEV_PATH))
		return 0;

	return snprintf(page, PAGE_SIZE, "%s\n", dev->udev_path);
}

static ssize_t target_core_store_dev_udev_path(
	void *p,
	const char *page,
	size_t count)
{
	struct se_device *dev = p;
	struct se_hba *hba = dev->se_hba;
	ssize_t read_bytes;

	if (count > (SE_UDEV_PATH_LEN-1)) {
		pr_err("udev_path count: %d exceeds"
			" SE_UDEV_PATH_LEN-1: %u\n", (int)count,
			SE_UDEV_PATH_LEN-1);
		return -EINVAL;
	}

	read_bytes = snprintf(&dev->udev_path[0], SE_UDEV_PATH_LEN,
			"%s", page);
	if (!read_bytes)
		return -EINVAL;
	if (dev->udev_path[read_bytes - 1] == '\n')
		dev->udev_path[read_bytes - 1] = '\0';

	dev->dev_flags |= DF_USING_UDEV_PATH;

	pr_debug("Target_Core_ConfigFS: %s/%s set udev_path: %s\n",
		config_item_name(&hba->hba_group.cg_item),
		config_item_name(&dev->dev_group.cg_item),
		dev->udev_path);

	return read_bytes;
}

static struct target_core_configfs_attribute target_core_attr_dev_udev_path = {
	.attr	= { .ca_owner = THIS_MODULE,
		    .ca_name = "udev_path",
		    .ca_mode =  S_IRUGO | S_IWUSR },
	.show	= target_core_show_dev_udev_path,
	.store	= target_core_store_dev_udev_path,
};

static ssize_t target_core_show_dev_enable(void *p, char *page)
{
	struct se_device *dev = p;

	return snprintf(page, PAGE_SIZE, "%d\n", !!(dev->dev_flags & DF_CONFIGURED));
}

static ssize_t target_core_store_dev_enable(
	void *p,
	const char *page,
	size_t count)
{
	struct se_device *dev = p;
	char *ptr;
	int ret;

	ptr = strstr(page, "1");
	if (!ptr) {
		pr_err("For dev_enable ops, only valid value"
				" is \"1\"\n");
		return -EINVAL;
	}

	ret = target_configure_device(dev);
	if (ret)
		return ret;
	return count;
}

static struct target_core_configfs_attribute target_core_attr_dev_enable = {
	.attr	= { .ca_owner = THIS_MODULE,
		    .ca_name = "enable",
		    .ca_mode =  S_IRUGO | S_IWUSR },
	.show	= target_core_show_dev_enable,
	.store	= target_core_store_dev_enable,
};

static ssize_t target_core_show_alua_lu_gp(void *p, char *page)
{
	struct se_device *dev = p;
	struct config_item *lu_ci;
	struct t10_alua_lu_gp *lu_gp;
	struct t10_alua_lu_gp_member *lu_gp_mem;
	ssize_t len = 0;

	lu_gp_mem = dev->dev_alua_lu_gp_mem;
	if (!lu_gp_mem)
		return 0;

	spin_lock(&lu_gp_mem->lu_gp_mem_lock);
	lu_gp = lu_gp_mem->lu_gp;
	if (lu_gp) {
		lu_ci = &lu_gp->lu_gp_group.cg_item;
		len += sprintf(page, "LU Group Alias: %s\nLU Group ID: %hu\n",
			config_item_name(lu_ci), lu_gp->lu_gp_id);
	}
	spin_unlock(&lu_gp_mem->lu_gp_mem_lock);

	return len;
}

static ssize_t target_core_store_alua_lu_gp(
	void *p,
	const char *page,
	size_t count)
{
	struct se_device *dev = p;
	struct se_hba *hba = dev->se_hba;
	struct t10_alua_lu_gp *lu_gp = NULL, *lu_gp_new = NULL;
	struct t10_alua_lu_gp_member *lu_gp_mem;
	unsigned char buf[LU_GROUP_NAME_BUF];
	int move = 0;

	lu_gp_mem = dev->dev_alua_lu_gp_mem;
	if (!lu_gp_mem)
		return count;

	if (count > LU_GROUP_NAME_BUF) {
		pr_err("ALUA LU Group Alias too large!\n");
		return -EINVAL;
	}
	memset(buf, 0, LU_GROUP_NAME_BUF);
	memcpy(buf, page, count);
	/*
	 * Any ALUA logical unit alias besides "NULL" means we will be
	 * making a new group association.
	 */
	if (strcmp(strstrip(buf), "NULL")) {
		/*
		 * core_alua_get_lu_gp_by_name() will increment reference to
		 * struct t10_alua_lu_gp.  This reference is released with
		 * core_alua_get_lu_gp_by_name below().
		 */
		lu_gp_new = core_alua_get_lu_gp_by_name(strstrip(buf));
		if (!lu_gp_new)
			return -ENODEV;
	}

	spin_lock(&lu_gp_mem->lu_gp_mem_lock);
	lu_gp = lu_gp_mem->lu_gp;
	if (lu_gp) {
		/*
		 * Clearing an existing lu_gp association, and replacing
		 * with NULL
		 */
		if (!lu_gp_new) {
			pr_debug("Target_Core_ConfigFS: Releasing %s/%s"
				" from ALUA LU Group: core/alua/lu_gps/%s, ID:"
				" %hu\n",
				config_item_name(&hba->hba_group.cg_item),
				config_item_name(&dev->dev_group.cg_item),
				config_item_name(&lu_gp->lu_gp_group.cg_item),
				lu_gp->lu_gp_id);

			__core_alua_drop_lu_gp_mem(lu_gp_mem, lu_gp);
			spin_unlock(&lu_gp_mem->lu_gp_mem_lock);

			return count;
		}
		/*
		 * Removing existing association of lu_gp_mem with lu_gp
		 */
		__core_alua_drop_lu_gp_mem(lu_gp_mem, lu_gp);
		move = 1;
	}
	/*
	 * Associate lu_gp_mem with lu_gp_new.
	 */
	__core_alua_attach_lu_gp_mem(lu_gp_mem, lu_gp_new);
	spin_unlock(&lu_gp_mem->lu_gp_mem_lock);

	pr_debug("Target_Core_ConfigFS: %s %s/%s to ALUA LU Group:"
		" core/alua/lu_gps/%s, ID: %hu\n",
		(move) ? "Moving" : "Adding",
		config_item_name(&hba->hba_group.cg_item),
		config_item_name(&dev->dev_group.cg_item),
		config_item_name(&lu_gp_new->lu_gp_group.cg_item),
		lu_gp_new->lu_gp_id);

	core_alua_put_lu_gp_from_name(lu_gp_new);
	return count;
}

static struct target_core_configfs_attribute target_core_attr_dev_alua_lu_gp = {
	.attr	= { .ca_owner = THIS_MODULE,
		    .ca_name = "alua_lu_gp",
		    .ca_mode = S_IRUGO | S_IWUSR },
	.show	= target_core_show_alua_lu_gp,
	.store	= target_core_store_alua_lu_gp,
};

static ssize_t target_core_show_dev_lba_map(void *p, char *page)
{
	struct se_device *dev = p;
	struct t10_alua_lba_map *map;
	struct t10_alua_lba_map_member *mem;
	char *b = page;
	int bl = 0;
	char state;

	spin_lock(&dev->t10_alua.lba_map_lock);
	if (!list_empty(&dev->t10_alua.lba_map_list))
	    bl += sprintf(b + bl, "%u %u\n",
			  dev->t10_alua.lba_map_segment_size,
			  dev->t10_alua.lba_map_segment_multiplier);
	list_for_each_entry(map, &dev->t10_alua.lba_map_list, lba_map_list) {
		bl += sprintf(b + bl, "%llu %llu",
			      map->lba_map_first_lba, map->lba_map_last_lba);
		list_for_each_entry(mem, &map->lba_map_mem_list,
				    lba_map_mem_list) {
			switch (mem->lba_map_mem_alua_state) {
			case ALUA_ACCESS_STATE_ACTIVE_OPTIMIZED:
				state = 'O';
				break;
			case ALUA_ACCESS_STATE_ACTIVE_NON_OPTIMIZED:
				state = 'A';
				break;
			case ALUA_ACCESS_STATE_STANDBY:
				state = 'S';
				break;
			case ALUA_ACCESS_STATE_UNAVAILABLE:
				state = 'U';
				break;
			default:
				state = '.';
				break;
			}
			bl += sprintf(b + bl, " %d:%c",
				      mem->lba_map_mem_alua_pg_id, state);
		}
		bl += sprintf(b + bl, "\n");
	}
	spin_unlock(&dev->t10_alua.lba_map_lock);
	return bl;
}

static ssize_t target_core_store_dev_lba_map(
	void *p,
	const char *page,
	size_t count)
{
	struct se_device *dev = p;
	struct t10_alua_lba_map *lba_map = NULL;
	struct list_head lba_list;
	char *map_entries, *ptr;
	char state;
	int pg_num = -1, pg;
	int ret = 0, num = 0, pg_id, alua_state;
	unsigned long start_lba = -1, end_lba = -1;
	unsigned long segment_size = -1, segment_mult = -1;

	map_entries = kstrdup(page, GFP_KERNEL);
	if (!map_entries)
		return -ENOMEM;

	INIT_LIST_HEAD(&lba_list);
	while ((ptr = strsep(&map_entries, "\n")) != NULL) {
		if (!*ptr)
			continue;

		if (num == 0) {
			if (sscanf(ptr, "%lu %lu\n",
				   &segment_size, &segment_mult) != 2) {
				pr_err("Invalid line %d\n", num);
				ret = -EINVAL;
				break;
			}
			num++;
			continue;
		}
		if (sscanf(ptr, "%lu %lu", &start_lba, &end_lba) != 2) {
			pr_err("Invalid line %d\n", num);
			ret = -EINVAL;
			break;
		}
		ptr = strchr(ptr, ' ');
		if (!ptr) {
			pr_err("Invalid line %d, missing end lba\n", num);
			ret = -EINVAL;
			break;
		}
		ptr++;
		ptr = strchr(ptr, ' ');
		if (!ptr) {
			pr_err("Invalid line %d, missing state definitions\n",
			       num);
			ret = -EINVAL;
			break;
		}
		ptr++;
		lba_map = core_alua_allocate_lba_map(&lba_list,
						     start_lba, end_lba);
		if (IS_ERR(lba_map)) {
			ret = PTR_ERR(lba_map);
			break;
		}
		pg = 0;
		while (sscanf(ptr, "%d:%c", &pg_id, &state) == 2) {
			switch (state) {
			case 'O':
				alua_state = ALUA_ACCESS_STATE_ACTIVE_OPTIMIZED;
				break;
			case 'A':
				alua_state = ALUA_ACCESS_STATE_ACTIVE_NON_OPTIMIZED;
				break;
			case 'S':
				alua_state = ALUA_ACCESS_STATE_STANDBY;
				break;
			case 'U':
				alua_state = ALUA_ACCESS_STATE_UNAVAILABLE;
				break;
			default:
				pr_err("Invalid ALUA state '%c'\n", state);
				ret = -EINVAL;
				goto out;
			}

			ret = core_alua_allocate_lba_map_mem(lba_map,
							     pg_id, alua_state);
			if (ret) {
				pr_err("Invalid target descriptor %d:%c "
				       "at line %d\n",
				       pg_id, state, num);
				break;
			}
			pg++;
			ptr = strchr(ptr, ' ');
			if (ptr)
				ptr++;
			else
				break;
		}
		if (pg_num == -1)
		    pg_num = pg;
		else if (pg != pg_num) {
			pr_err("Only %d from %d port groups definitions "
			       "at line %d\n", pg, pg_num, num);
			ret = -EINVAL;
			break;
		}
		num++;
	}
out:
	if (ret) {
		core_alua_free_lba_map(&lba_list);
		count = ret;
	} else
		core_alua_set_lba_map(dev, &lba_list,
				      segment_size, segment_mult);
	kfree(map_entries);
	return count;
}

static struct target_core_configfs_attribute target_core_attr_dev_lba_map = {
	.attr	= { .ca_owner = THIS_MODULE,
		    .ca_name = "lba_map",
		    .ca_mode = S_IRUGO | S_IWUSR },
	.show	= target_core_show_dev_lba_map,
	.store	= target_core_store_dev_lba_map,
};

static struct configfs_attribute *target_core_dev_attrs[] = {
	&target_core_attr_dev_info.attr,
	&target_core_attr_dev_control.attr,
	&target_core_attr_dev_alias.attr,
	&target_core_attr_dev_udev_path.attr,
	&target_core_attr_dev_enable.attr,
	&target_core_attr_dev_alua_lu_gp.attr,
	&target_core_attr_dev_lba_map.attr,
	NULL,
};

static void target_core_dev_release(struct config_item *item)
{
	struct config_group *dev_cg = to_config_group(item);
	struct se_device *dev =
		container_of(dev_cg, struct se_device, dev_group);

	kfree(dev_cg->default_groups);
	target_free_device(dev);
}

static ssize_t target_core_dev_show(struct config_item *item,
				     struct configfs_attribute *attr,
				     char *page)
{
	struct config_group *dev_cg = to_config_group(item);
	struct se_device *dev =
		container_of(dev_cg, struct se_device, dev_group);
	struct target_core_configfs_attribute *tc_attr = container_of(
			attr, struct target_core_configfs_attribute, attr);

	if (!tc_attr->show)
		return -EINVAL;

	return tc_attr->show(dev, page);
}

static ssize_t target_core_dev_store(struct config_item *item,
				      struct configfs_attribute *attr,
				      const char *page, size_t count)
{
	struct config_group *dev_cg = to_config_group(item);
	struct se_device *dev =
		container_of(dev_cg, struct se_device, dev_group);
	struct target_core_configfs_attribute *tc_attr = container_of(
			attr, struct target_core_configfs_attribute, attr);

	if (!tc_attr->store)
		return -EINVAL;

	return tc_attr->store(dev, page, count);
}

static struct configfs_item_operations target_core_dev_item_ops = {
	.release		= target_core_dev_release,
	.show_attribute		= target_core_dev_show,
	.store_attribute	= target_core_dev_store,
};

TB_CIT_SETUP(dev, &target_core_dev_item_ops, NULL, target_core_dev_attrs);

/* End functions for struct config_item_type tb_dev_cit */

/* Start functions for struct config_item_type target_core_alua_lu_gp_cit */

CONFIGFS_EATTR_STRUCT(target_core_alua_lu_gp, t10_alua_lu_gp);
#define SE_DEV_ALUA_LU_ATTR(_name, _mode)				\
static struct target_core_alua_lu_gp_attribute				\
			target_core_alua_lu_gp_##_name =		\
	__CONFIGFS_EATTR(_name, _mode,					\
	target_core_alua_lu_gp_show_attr_##_name,			\
	target_core_alua_lu_gp_store_attr_##_name);

#define SE_DEV_ALUA_LU_ATTR_RO(_name)					\
static struct target_core_alua_lu_gp_attribute				\
			target_core_alua_lu_gp_##_name =		\
	__CONFIGFS_EATTR_RO(_name,					\
	target_core_alua_lu_gp_show_attr_##_name);

/*
 * lu_gp_id
 */
static ssize_t target_core_alua_lu_gp_show_attr_lu_gp_id(
	struct t10_alua_lu_gp *lu_gp,
	char *page)
{
	if (!lu_gp->lu_gp_valid_id)
		return 0;

	return sprintf(page, "%hu\n", lu_gp->lu_gp_id);
}

static ssize_t target_core_alua_lu_gp_store_attr_lu_gp_id(
	struct t10_alua_lu_gp *lu_gp,
	const char *page,
	size_t count)
{
	struct config_group *alua_lu_gp_cg = &lu_gp->lu_gp_group;
	unsigned long lu_gp_id;
	int ret;

	ret = kstrtoul(page, 0, &lu_gp_id);
	if (ret < 0) {
		pr_err("kstrtoul() returned %d for"
			" lu_gp_id\n", ret);
		return ret;
	}
	if (lu_gp_id > 0x0000ffff) {
		pr_err("ALUA lu_gp_id: %lu exceeds maximum:"
			" 0x0000ffff\n", lu_gp_id);
		return -EINVAL;
	}

	ret = core_alua_set_lu_gp_id(lu_gp, (u16)lu_gp_id);
	if (ret < 0)
		return -EINVAL;

	pr_debug("Target_Core_ConfigFS: Set ALUA Logical Unit"
		" Group: core/alua/lu_gps/%s to ID: %hu\n",
		config_item_name(&alua_lu_gp_cg->cg_item),
		lu_gp->lu_gp_id);

	return count;
}

SE_DEV_ALUA_LU_ATTR(lu_gp_id, S_IRUGO | S_IWUSR);

/*
 * members
 */
static ssize_t target_core_alua_lu_gp_show_attr_members(
	struct t10_alua_lu_gp *lu_gp,
	char *page)
{
	struct se_device *dev;
	struct se_hba *hba;
	struct t10_alua_lu_gp_member *lu_gp_mem;
	ssize_t len = 0, cur_len;
	unsigned char buf[LU_GROUP_NAME_BUF];

	memset(buf, 0, LU_GROUP_NAME_BUF);

	spin_lock(&lu_gp->lu_gp_lock);
	list_for_each_entry(lu_gp_mem, &lu_gp->lu_gp_mem_list, lu_gp_mem_list) {
		dev = lu_gp_mem->lu_gp_mem_dev;
		hba = dev->se_hba;

		cur_len = snprintf(buf, LU_GROUP_NAME_BUF, "%s/%s\n",
			config_item_name(&hba->hba_group.cg_item),
			config_item_name(&dev->dev_group.cg_item));
		cur_len++; /* Extra byte for NULL terminator */

		if ((cur_len + len) > PAGE_SIZE) {
			pr_warn("Ran out of lu_gp_show_attr"
				"_members buffer\n");
			break;
		}
		memcpy(page+len, buf, cur_len);
		len += cur_len;
	}
	spin_unlock(&lu_gp->lu_gp_lock);

	return len;
}

SE_DEV_ALUA_LU_ATTR_RO(members);

CONFIGFS_EATTR_OPS(target_core_alua_lu_gp, t10_alua_lu_gp, lu_gp_group);

static struct configfs_attribute *target_core_alua_lu_gp_attrs[] = {
	&target_core_alua_lu_gp_lu_gp_id.attr,
	&target_core_alua_lu_gp_members.attr,
	NULL,
};

static void target_core_alua_lu_gp_release(struct config_item *item)
{
	struct t10_alua_lu_gp *lu_gp = container_of(to_config_group(item),
			struct t10_alua_lu_gp, lu_gp_group);

	core_alua_free_lu_gp(lu_gp);
}

static struct configfs_item_operations target_core_alua_lu_gp_ops = {
	.release		= target_core_alua_lu_gp_release,
	.show_attribute		= target_core_alua_lu_gp_attr_show,
	.store_attribute	= target_core_alua_lu_gp_attr_store,
};

static struct config_item_type target_core_alua_lu_gp_cit = {
	.ct_item_ops		= &target_core_alua_lu_gp_ops,
	.ct_attrs		= target_core_alua_lu_gp_attrs,
	.ct_owner		= THIS_MODULE,
};

/* End functions for struct config_item_type target_core_alua_lu_gp_cit */

/* Start functions for struct config_item_type target_core_alua_lu_gps_cit */

static struct config_group *target_core_alua_create_lu_gp(
	struct config_group *group,
	const char *name)
{
	struct t10_alua_lu_gp *lu_gp;
	struct config_group *alua_lu_gp_cg = NULL;
	struct config_item *alua_lu_gp_ci = NULL;

	lu_gp = core_alua_allocate_lu_gp(name, 0);
	if (IS_ERR(lu_gp))
		return NULL;

	alua_lu_gp_cg = &lu_gp->lu_gp_group;
	alua_lu_gp_ci = &alua_lu_gp_cg->cg_item;

	config_group_init_type_name(alua_lu_gp_cg, name,
			&target_core_alua_lu_gp_cit);

	pr_debug("Target_Core_ConfigFS: Allocated ALUA Logical Unit"
		" Group: core/alua/lu_gps/%s\n",
		config_item_name(alua_lu_gp_ci));

	return alua_lu_gp_cg;

}

static void target_core_alua_drop_lu_gp(
	struct config_group *group,
	struct config_item *item)
{
	struct t10_alua_lu_gp *lu_gp = container_of(to_config_group(item),
			struct t10_alua_lu_gp, lu_gp_group);

	pr_debug("Target_Core_ConfigFS: Releasing ALUA Logical Unit"
		" Group: core/alua/lu_gps/%s, ID: %hu\n",
		config_item_name(item), lu_gp->lu_gp_id);
	/*
	 * core_alua_free_lu_gp() is called from target_core_alua_lu_gp_ops->release()
	 * -> target_core_alua_lu_gp_release()
	 */
	config_item_put(item);
}

static struct configfs_group_operations target_core_alua_lu_gps_group_ops = {
	.make_group		= &target_core_alua_create_lu_gp,
	.drop_item		= &target_core_alua_drop_lu_gp,
};

static struct config_item_type target_core_alua_lu_gps_cit = {
	.ct_item_ops		= NULL,
	.ct_group_ops		= &target_core_alua_lu_gps_group_ops,
	.ct_owner		= THIS_MODULE,
};

/* End functions for struct config_item_type target_core_alua_lu_gps_cit */

/* Start functions for struct config_item_type target_core_alua_tg_pt_gp_cit */

CONFIGFS_EATTR_STRUCT(target_core_alua_tg_pt_gp, t10_alua_tg_pt_gp);
#define SE_DEV_ALUA_TG_PT_ATTR(_name, _mode)				\
static struct target_core_alua_tg_pt_gp_attribute			\
			target_core_alua_tg_pt_gp_##_name =		\
	__CONFIGFS_EATTR(_name, _mode,					\
	target_core_alua_tg_pt_gp_show_attr_##_name,			\
	target_core_alua_tg_pt_gp_store_attr_##_name);

#define SE_DEV_ALUA_TG_PT_ATTR_RO(_name)				\
static struct target_core_alua_tg_pt_gp_attribute			\
			target_core_alua_tg_pt_gp_##_name =		\
	__CONFIGFS_EATTR_RO(_name,					\
	target_core_alua_tg_pt_gp_show_attr_##_name);

/*
 * alua_access_state
 */
static ssize_t target_core_alua_tg_pt_gp_show_attr_alua_access_state(
	struct t10_alua_tg_pt_gp *tg_pt_gp,
	char *page)
{
	return sprintf(page, "%d\n",
		atomic_read(&tg_pt_gp->tg_pt_gp_alua_access_state));
}

static ssize_t target_core_alua_tg_pt_gp_store_attr_alua_access_state(
	struct t10_alua_tg_pt_gp *tg_pt_gp,
	const char *page,
	size_t count)
{
	struct se_device *dev = tg_pt_gp->tg_pt_gp_dev;
	unsigned long tmp;
	int new_state, ret;

	if (!tg_pt_gp->tg_pt_gp_valid_id) {
		pr_err("Unable to do implicit ALUA on non valid"
			" tg_pt_gp ID: %hu\n", tg_pt_gp->tg_pt_gp_valid_id);
		return -EINVAL;
	}
	if (!(dev->dev_flags & DF_CONFIGURED)) {
		pr_err("Unable to set alua_access_state while device is"
		       " not configured\n");
		return -ENODEV;
	}

	ret = kstrtoul(page, 0, &tmp);
	if (ret < 0) {
		pr_err("Unable to extract new ALUA access state from"
				" %s\n", page);
		return ret;
	}
	new_state = (int)tmp;

	if (!(tg_pt_gp->tg_pt_gp_alua_access_type & TPGS_IMPLICIT_ALUA)) {
		pr_err("Unable to process implicit configfs ALUA"
			" transition while TPGS_IMPLICIT_ALUA is disabled\n");
		return -EINVAL;
	}
	if (tg_pt_gp->tg_pt_gp_alua_access_type & TPGS_EXPLICIT_ALUA &&
	    new_state == ALUA_ACCESS_STATE_LBA_DEPENDENT) {
		/* LBA DEPENDENT is only allowed with implicit ALUA */
		pr_err("Unable to process implicit configfs ALUA transition"
		       " while explicit ALUA management is enabled\n");
		return -EINVAL;
	}

	ret = core_alua_do_port_transition(tg_pt_gp, dev,
					NULL, NULL, new_state, 0);
	return (!ret) ? count : -EINVAL;
}

SE_DEV_ALUA_TG_PT_ATTR(alua_access_state, S_IRUGO | S_IWUSR);

/*
 * alua_access_status
 */
static ssize_t target_core_alua_tg_pt_gp_show_attr_alua_access_status(
	struct t10_alua_tg_pt_gp *tg_pt_gp,
	char *page)
{
	return sprintf(page, "%s\n",
		core_alua_dump_status(tg_pt_gp->tg_pt_gp_alua_access_status));
}

static ssize_t target_core_alua_tg_pt_gp_store_attr_alua_access_status(
	struct t10_alua_tg_pt_gp *tg_pt_gp,
	const char *page,
	size_t count)
{
	unsigned long tmp;
	int new_status, ret;

	if (!tg_pt_gp->tg_pt_gp_valid_id) {
		pr_err("Unable to do set ALUA access status on non"
			" valid tg_pt_gp ID: %hu\n",
			tg_pt_gp->tg_pt_gp_valid_id);
		return -EINVAL;
	}

	ret = kstrtoul(page, 0, &tmp);
	if (ret < 0) {
		pr_err("Unable to extract new ALUA access status"
				" from %s\n", page);
		return ret;
	}
	new_status = (int)tmp;

	if ((new_status != ALUA_STATUS_NONE) &&
	    (new_status != ALUA_STATUS_ALTERED_BY_EXPLICIT_STPG) &&
	    (new_status != ALUA_STATUS_ALTERED_BY_IMPLICIT_ALUA)) {
		pr_err("Illegal ALUA access status: 0x%02x\n",
				new_status);
		return -EINVAL;
	}

	tg_pt_gp->tg_pt_gp_alua_access_status = new_status;
	return count;
}

SE_DEV_ALUA_TG_PT_ATTR(alua_access_status, S_IRUGO | S_IWUSR);

/*
 * alua_access_type
 */
static ssize_t target_core_alua_tg_pt_gp_show_attr_alua_access_type(
	struct t10_alua_tg_pt_gp *tg_pt_gp,
	char *page)
{
	return core_alua_show_access_type(tg_pt_gp, page);
}

static ssize_t target_core_alua_tg_pt_gp_store_attr_alua_access_type(
	struct t10_alua_tg_pt_gp *tg_pt_gp,
	const char *page,
	size_t count)
{
	return core_alua_store_access_type(tg_pt_gp, page, count);
}

SE_DEV_ALUA_TG_PT_ATTR(alua_access_type, S_IRUGO | S_IWUSR);

/*
 * alua_supported_states
 */

#define SE_DEV_ALUA_SUPPORT_STATE_SHOW(_name, _var, _bit)		\
static ssize_t target_core_alua_tg_pt_gp_show_attr_alua_support_##_name( \
	struct t10_alua_tg_pt_gp *t, char *p)				\
{									\
	return sprintf(p, "%d\n", !!(t->_var & _bit));			\
}

#define SE_DEV_ALUA_SUPPORT_STATE_STORE(_name, _var, _bit)		\
static ssize_t target_core_alua_tg_pt_gp_store_attr_alua_support_##_name(\
	struct t10_alua_tg_pt_gp *t, const char *p, size_t c)		\
{									\
	unsigned long tmp;						\
	int ret;							\
									\
	if (!t->tg_pt_gp_valid_id) {					\
		pr_err("Unable to do set ##_name ALUA state on non"	\
		       " valid tg_pt_gp ID: %hu\n",			\
		       t->tg_pt_gp_valid_id);				\
		return -EINVAL;						\
	}								\
									\
	ret = kstrtoul(p, 0, &tmp);					\
	if (ret < 0) {							\
		pr_err("Invalid value '%s', must be '0' or '1'\n", p);	\
		return -EINVAL;						\
	}								\
	if (tmp > 1) {							\
		pr_err("Invalid value '%ld', must be '0' or '1'\n", tmp); \
		return -EINVAL;						\
	}								\
	if (tmp)							\
		t->_var |= _bit;					\
	else								\
		t->_var &= ~_bit;					\
									\
	return c;							\
}

SE_DEV_ALUA_SUPPORT_STATE_SHOW(transitioning,
			       tg_pt_gp_alua_supported_states, ALUA_T_SUP);
SE_DEV_ALUA_SUPPORT_STATE_STORE(transitioning,
				tg_pt_gp_alua_supported_states, ALUA_T_SUP);
SE_DEV_ALUA_TG_PT_ATTR(alua_support_transitioning, S_IRUGO | S_IWUSR);

SE_DEV_ALUA_SUPPORT_STATE_SHOW(offline,
			       tg_pt_gp_alua_supported_states, ALUA_O_SUP);
SE_DEV_ALUA_SUPPORT_STATE_STORE(offline,
				tg_pt_gp_alua_supported_states, ALUA_O_SUP);
SE_DEV_ALUA_TG_PT_ATTR(alua_support_offline, S_IRUGO | S_IWUSR);

SE_DEV_ALUA_SUPPORT_STATE_SHOW(lba_dependent,
			       tg_pt_gp_alua_supported_states, ALUA_LBD_SUP);
SE_DEV_ALUA_SUPPORT_STATE_STORE(lba_dependent,
				tg_pt_gp_alua_supported_states, ALUA_LBD_SUP);
SE_DEV_ALUA_TG_PT_ATTR(alua_support_lba_dependent, S_IRUGO);

SE_DEV_ALUA_SUPPORT_STATE_SHOW(unavailable,
			       tg_pt_gp_alua_supported_states, ALUA_U_SUP);
SE_DEV_ALUA_SUPPORT_STATE_STORE(unavailable,
				tg_pt_gp_alua_supported_states, ALUA_U_SUP);
SE_DEV_ALUA_TG_PT_ATTR(alua_support_unavailable, S_IRUGO | S_IWUSR);

SE_DEV_ALUA_SUPPORT_STATE_SHOW(standby,
			       tg_pt_gp_alua_supported_states, ALUA_S_SUP);
SE_DEV_ALUA_SUPPORT_STATE_STORE(standby,
				tg_pt_gp_alua_supported_states, ALUA_S_SUP);
SE_DEV_ALUA_TG_PT_ATTR(alua_support_standby, S_IRUGO | S_IWUSR);

SE_DEV_ALUA_SUPPORT_STATE_SHOW(active_optimized,
			       tg_pt_gp_alua_supported_states, ALUA_AO_SUP);
SE_DEV_ALUA_SUPPORT_STATE_STORE(active_optimized,
				tg_pt_gp_alua_supported_states, ALUA_AO_SUP);
SE_DEV_ALUA_TG_PT_ATTR(alua_support_active_optimized, S_IRUGO | S_IWUSR);

SE_DEV_ALUA_SUPPORT_STATE_SHOW(active_nonoptimized,
			       tg_pt_gp_alua_supported_states, ALUA_AN_SUP);
SE_DEV_ALUA_SUPPORT_STATE_STORE(active_nonoptimized,
				tg_pt_gp_alua_supported_states, ALUA_AN_SUP);
SE_DEV_ALUA_TG_PT_ATTR(alua_support_active_nonoptimized, S_IRUGO | S_IWUSR);

/*
 * alua_write_metadata
 */
static ssize_t target_core_alua_tg_pt_gp_show_attr_alua_write_metadata(
	struct t10_alua_tg_pt_gp *tg_pt_gp,
	char *page)
{
	return sprintf(page, "%d\n", tg_pt_gp->tg_pt_gp_write_metadata);
}

static ssize_t target_core_alua_tg_pt_gp_store_attr_alua_write_metadata(
	struct t10_alua_tg_pt_gp *tg_pt_gp,
	const char *page,
	size_t count)
{
	unsigned long tmp;
	int ret;

	ret = kstrtoul(page, 0, &tmp);
	if (ret < 0) {
		pr_err("Unable to extract alua_write_metadata\n");
		return ret;
	}

	if ((tmp != 0) && (tmp != 1)) {
		pr_err("Illegal value for alua_write_metadata:"
			" %lu\n", tmp);
		return -EINVAL;
	}
	tg_pt_gp->tg_pt_gp_write_metadata = (int)tmp;

	return count;
}

SE_DEV_ALUA_TG_PT_ATTR(alua_write_metadata, S_IRUGO | S_IWUSR);



/*
 * nonop_delay_msecs
 */
static ssize_t target_core_alua_tg_pt_gp_show_attr_nonop_delay_msecs(
	struct t10_alua_tg_pt_gp *tg_pt_gp,
	char *page)
{
	return core_alua_show_nonop_delay_msecs(tg_pt_gp, page);

}

static ssize_t target_core_alua_tg_pt_gp_store_attr_nonop_delay_msecs(
	struct t10_alua_tg_pt_gp *tg_pt_gp,
	const char *page,
	size_t count)
{
	return core_alua_store_nonop_delay_msecs(tg_pt_gp, page, count);
}

SE_DEV_ALUA_TG_PT_ATTR(nonop_delay_msecs, S_IRUGO | S_IWUSR);

/*
 * trans_delay_msecs
 */
static ssize_t target_core_alua_tg_pt_gp_show_attr_trans_delay_msecs(
	struct t10_alua_tg_pt_gp *tg_pt_gp,
	char *page)
{
	return core_alua_show_trans_delay_msecs(tg_pt_gp, page);
}

static ssize_t target_core_alua_tg_pt_gp_store_attr_trans_delay_msecs(
	struct t10_alua_tg_pt_gp *tg_pt_gp,
	const char *page,
	size_t count)
{
	return core_alua_store_trans_delay_msecs(tg_pt_gp, page, count);
}

SE_DEV_ALUA_TG_PT_ATTR(trans_delay_msecs, S_IRUGO | S_IWUSR);

/*
 * implicit_trans_secs
 */
static ssize_t target_core_alua_tg_pt_gp_show_attr_implicit_trans_secs(
	struct t10_alua_tg_pt_gp *tg_pt_gp,
	char *page)
{
	return core_alua_show_implicit_trans_secs(tg_pt_gp, page);
}

static ssize_t target_core_alua_tg_pt_gp_store_attr_implicit_trans_secs(
	struct t10_alua_tg_pt_gp *tg_pt_gp,
	const char *page,
	size_t count)
{
	return core_alua_store_implicit_trans_secs(tg_pt_gp, page, count);
}

SE_DEV_ALUA_TG_PT_ATTR(implicit_trans_secs, S_IRUGO | S_IWUSR);

/*
 * preferred
 */

static ssize_t target_core_alua_tg_pt_gp_show_attr_preferred(
	struct t10_alua_tg_pt_gp *tg_pt_gp,
	char *page)
{
	return core_alua_show_preferred_bit(tg_pt_gp, page);
}

static ssize_t target_core_alua_tg_pt_gp_store_attr_preferred(
	struct t10_alua_tg_pt_gp *tg_pt_gp,
	const char *page,
	size_t count)
{
	return core_alua_store_preferred_bit(tg_pt_gp, page, count);
}

SE_DEV_ALUA_TG_PT_ATTR(preferred, S_IRUGO | S_IWUSR);

/*
 * tg_pt_gp_id
 */
static ssize_t target_core_alua_tg_pt_gp_show_attr_tg_pt_gp_id(
	struct t10_alua_tg_pt_gp *tg_pt_gp,
	char *page)
{
	if (!tg_pt_gp->tg_pt_gp_valid_id)
		return 0;

	return sprintf(page, "%hu\n", tg_pt_gp->tg_pt_gp_id);
}

static ssize_t target_core_alua_tg_pt_gp_store_attr_tg_pt_gp_id(
	struct t10_alua_tg_pt_gp *tg_pt_gp,
	const char *page,
	size_t count)
{
	struct config_group *alua_tg_pt_gp_cg = &tg_pt_gp->tg_pt_gp_group;
	unsigned long tg_pt_gp_id;
	int ret;

	ret = kstrtoul(page, 0, &tg_pt_gp_id);
	if (ret < 0) {
		pr_err("kstrtoul() returned %d for"
			" tg_pt_gp_id\n", ret);
		return ret;
	}
	if (tg_pt_gp_id > 0x0000ffff) {
		pr_err("ALUA tg_pt_gp_id: %lu exceeds maximum:"
			" 0x0000ffff\n", tg_pt_gp_id);
		return -EINVAL;
	}

	ret = core_alua_set_tg_pt_gp_id(tg_pt_gp, (u16)tg_pt_gp_id);
	if (ret < 0)
		return -EINVAL;

	pr_debug("Target_Core_ConfigFS: Set ALUA Target Port Group: "
		"core/alua/tg_pt_gps/%s to ID: %hu\n",
		config_item_name(&alua_tg_pt_gp_cg->cg_item),
		tg_pt_gp->tg_pt_gp_id);

	return count;
}

SE_DEV_ALUA_TG_PT_ATTR(tg_pt_gp_id, S_IRUGO | S_IWUSR);

/*
 * members
 */
static ssize_t target_core_alua_tg_pt_gp_show_attr_members(
	struct t10_alua_tg_pt_gp *tg_pt_gp,
	char *page)
{
	struct se_lun *lun;
	ssize_t len = 0, cur_len;
	unsigned char buf[TG_PT_GROUP_NAME_BUF];

	memset(buf, 0, TG_PT_GROUP_NAME_BUF);

	spin_lock(&tg_pt_gp->tg_pt_gp_lock);
	list_for_each_entry(lun, &tg_pt_gp->tg_pt_gp_lun_list,
			lun_tg_pt_gp_link) {
		struct se_portal_group *tpg = lun->lun_tpg;

		cur_len = snprintf(buf, TG_PT_GROUP_NAME_BUF, "%s/%s/tpgt_%hu"
			"/%s\n", tpg->se_tpg_tfo->get_fabric_name(),
			tpg->se_tpg_tfo->tpg_get_wwn(tpg),
			tpg->se_tpg_tfo->tpg_get_tag(tpg),
			config_item_name(&lun->lun_group.cg_item));
		cur_len++; /* Extra byte for NULL terminator */

		if ((cur_len + len) > PAGE_SIZE) {
			pr_warn("Ran out of lu_gp_show_attr"
				"_members buffer\n");
			break;
		}
		memcpy(page+len, buf, cur_len);
		len += cur_len;
	}
	spin_unlock(&tg_pt_gp->tg_pt_gp_lock);

	return len;
}

SE_DEV_ALUA_TG_PT_ATTR_RO(members);

CONFIGFS_EATTR_OPS(target_core_alua_tg_pt_gp, t10_alua_tg_pt_gp,
			tg_pt_gp_group);

static struct configfs_attribute *target_core_alua_tg_pt_gp_attrs[] = {
	&target_core_alua_tg_pt_gp_alua_access_state.attr,
	&target_core_alua_tg_pt_gp_alua_access_status.attr,
	&target_core_alua_tg_pt_gp_alua_access_type.attr,
	&target_core_alua_tg_pt_gp_alua_support_transitioning.attr,
	&target_core_alua_tg_pt_gp_alua_support_offline.attr,
	&target_core_alua_tg_pt_gp_alua_support_lba_dependent.attr,
	&target_core_alua_tg_pt_gp_alua_support_unavailable.attr,
	&target_core_alua_tg_pt_gp_alua_support_standby.attr,
	&target_core_alua_tg_pt_gp_alua_support_active_nonoptimized.attr,
	&target_core_alua_tg_pt_gp_alua_support_active_optimized.attr,
	&target_core_alua_tg_pt_gp_alua_write_metadata.attr,
	&target_core_alua_tg_pt_gp_nonop_delay_msecs.attr,
	&target_core_alua_tg_pt_gp_trans_delay_msecs.attr,
	&target_core_alua_tg_pt_gp_implicit_trans_secs.attr,
	&target_core_alua_tg_pt_gp_preferred.attr,
	&target_core_alua_tg_pt_gp_tg_pt_gp_id.attr,
	&target_core_alua_tg_pt_gp_members.attr,
	NULL,
};

static void target_core_alua_tg_pt_gp_release(struct config_item *item)
{
	struct t10_alua_tg_pt_gp *tg_pt_gp = container_of(to_config_group(item),
			struct t10_alua_tg_pt_gp, tg_pt_gp_group);

	core_alua_free_tg_pt_gp(tg_pt_gp);
}

static struct configfs_item_operations target_core_alua_tg_pt_gp_ops = {
	.release		= target_core_alua_tg_pt_gp_release,
	.show_attribute		= target_core_alua_tg_pt_gp_attr_show,
	.store_attribute	= target_core_alua_tg_pt_gp_attr_store,
};

static struct config_item_type target_core_alua_tg_pt_gp_cit = {
	.ct_item_ops		= &target_core_alua_tg_pt_gp_ops,
	.ct_attrs		= target_core_alua_tg_pt_gp_attrs,
	.ct_owner		= THIS_MODULE,
};

/* End functions for struct config_item_type target_core_alua_tg_pt_gp_cit */

/* Start functions for struct config_item_type tb_alua_tg_pt_gps_cit */

static struct config_group *target_core_alua_create_tg_pt_gp(
	struct config_group *group,
	const char *name)
{
	struct t10_alua *alua = container_of(group, struct t10_alua,
					alua_tg_pt_gps_group);
	struct t10_alua_tg_pt_gp *tg_pt_gp;
	struct config_group *alua_tg_pt_gp_cg = NULL;
	struct config_item *alua_tg_pt_gp_ci = NULL;

	tg_pt_gp = core_alua_allocate_tg_pt_gp(alua->t10_dev, name, 0);
	if (!tg_pt_gp)
		return NULL;

	alua_tg_pt_gp_cg = &tg_pt_gp->tg_pt_gp_group;
	alua_tg_pt_gp_ci = &alua_tg_pt_gp_cg->cg_item;

	config_group_init_type_name(alua_tg_pt_gp_cg, name,
			&target_core_alua_tg_pt_gp_cit);

	pr_debug("Target_Core_ConfigFS: Allocated ALUA Target Port"
		" Group: alua/tg_pt_gps/%s\n",
		config_item_name(alua_tg_pt_gp_ci));

	return alua_tg_pt_gp_cg;
}

static void target_core_alua_drop_tg_pt_gp(
	struct config_group *group,
	struct config_item *item)
{
	struct t10_alua_tg_pt_gp *tg_pt_gp = container_of(to_config_group(item),
			struct t10_alua_tg_pt_gp, tg_pt_gp_group);

	pr_debug("Target_Core_ConfigFS: Releasing ALUA Target Port"
		" Group: alua/tg_pt_gps/%s, ID: %hu\n",
		config_item_name(item), tg_pt_gp->tg_pt_gp_id);
	/*
	 * core_alua_free_tg_pt_gp() is called from target_core_alua_tg_pt_gp_ops->release()
	 * -> target_core_alua_tg_pt_gp_release().
	 */
	config_item_put(item);
}

static struct configfs_group_operations target_core_alua_tg_pt_gps_group_ops = {
	.make_group		= &target_core_alua_create_tg_pt_gp,
	.drop_item		= &target_core_alua_drop_tg_pt_gp,
};

TB_CIT_SETUP(dev_alua_tg_pt_gps, NULL, &target_core_alua_tg_pt_gps_group_ops, NULL);

/* End functions for struct config_item_type tb_alua_tg_pt_gps_cit */

/* Start functions for struct config_item_type target_core_alua_cit */

/*
 * target_core_alua_cit is a ConfigFS group that lives under
 * /sys/kernel/config/target/core/alua.  There are default groups
 * core/alua/lu_gps and core/alua/tg_pt_gps that are attached to
 * target_core_alua_cit in target_core_init_configfs() below.
 */
static struct config_item_type target_core_alua_cit = {
	.ct_item_ops		= NULL,
	.ct_attrs		= NULL,
	.ct_owner		= THIS_MODULE,
};

/* End functions for struct config_item_type target_core_alua_cit */

/* Start functions for struct config_item_type tb_dev_stat_cit */

static struct config_group *target_core_stat_mkdir(
	struct config_group *group,
	const char *name)
{
	return ERR_PTR(-ENOSYS);
}

static void target_core_stat_rmdir(
	struct config_group *group,
	struct config_item *item)
{
	return;
}

static struct configfs_group_operations target_core_stat_group_ops = {
	.make_group		= &target_core_stat_mkdir,
	.drop_item		= &target_core_stat_rmdir,
};

TB_CIT_SETUP(dev_stat, NULL, &target_core_stat_group_ops, NULL);

/* End functions for struct config_item_type tb_dev_stat_cit */

/* Start functions for struct config_item_type target_core_hba_cit */

static struct config_group *target_core_make_subdev(
	struct config_group *group,
	const char *name)
{
	struct t10_alua_tg_pt_gp *tg_pt_gp;
	struct config_item *hba_ci = &group->cg_item;
	struct se_hba *hba = item_to_hba(hba_ci);
	struct target_backend *tb = hba->backend;
	struct se_device *dev;
	struct config_group *dev_cg = NULL, *tg_pt_gp_cg = NULL;
	struct config_group *dev_stat_grp = NULL;
	int errno = -ENOMEM, ret;

	ret = mutex_lock_interruptible(&hba->hba_access_mutex);
	if (ret)
		return ERR_PTR(ret);

	dev = target_alloc_device(hba, name);
	if (!dev)
		goto out_unlock;

	dev_cg = &dev->dev_group;

	dev_cg->default_groups = kmalloc(sizeof(struct config_group *) * 6,
			GFP_KERNEL);
	if (!dev_cg->default_groups)
		goto out_free_device;

	config_group_init_type_name(dev_cg, name, &tb->tb_dev_cit);
	config_group_init_type_name(&dev->dev_attrib.da_group, "attrib",
			&tb->tb_dev_attrib_cit);
	config_group_init_type_name(&dev->dev_pr_group, "pr",
			&tb->tb_dev_pr_cit);
	config_group_init_type_name(&dev->t10_wwn.t10_wwn_group, "wwn",
			&tb->tb_dev_wwn_cit);
	config_group_init_type_name(&dev->t10_alua.alua_tg_pt_gps_group,
			"alua", &tb->tb_dev_alua_tg_pt_gps_cit);
	config_group_init_type_name(&dev->dev_stat_grps.stat_group,
			"statistics", &tb->tb_dev_stat_cit);

	dev_cg->default_groups[0] = &dev->dev_attrib.da_group;
	dev_cg->default_groups[1] = &dev->dev_pr_group;
	dev_cg->default_groups[2] = &dev->t10_wwn.t10_wwn_group;
	dev_cg->default_groups[3] = &dev->t10_alua.alua_tg_pt_gps_group;
	dev_cg->default_groups[4] = &dev->dev_stat_grps.stat_group;
	dev_cg->default_groups[5] = NULL;
	/*
	 * Add core/$HBA/$DEV/alua/default_tg_pt_gp
	 */
	tg_pt_gp = core_alua_allocate_tg_pt_gp(dev, "default_tg_pt_gp", 1);
	if (!tg_pt_gp)
		goto out_free_dev_cg_default_groups;
	dev->t10_alua.default_tg_pt_gp = tg_pt_gp;

	tg_pt_gp_cg = &dev->t10_alua.alua_tg_pt_gps_group;
	tg_pt_gp_cg->default_groups = kmalloc(sizeof(struct config_group *) * 2,
				GFP_KERNEL);
	if (!tg_pt_gp_cg->default_groups) {
		pr_err("Unable to allocate tg_pt_gp_cg->"
				"default_groups\n");
		goto out_free_tg_pt_gp;
	}

	config_group_init_type_name(&tg_pt_gp->tg_pt_gp_group,
			"default_tg_pt_gp", &target_core_alua_tg_pt_gp_cit);
	tg_pt_gp_cg->default_groups[0] = &tg_pt_gp->tg_pt_gp_group;
	tg_pt_gp_cg->default_groups[1] = NULL;
	/*
	 * Add core/$HBA/$DEV/statistics/ default groups
	 */
	dev_stat_grp = &dev->dev_stat_grps.stat_group;
	dev_stat_grp->default_groups = kmalloc(sizeof(struct config_group *) * 4,
				GFP_KERNEL);
	if (!dev_stat_grp->default_groups) {
		pr_err("Unable to allocate dev_stat_grp->default_groups\n");
		goto out_free_tg_pt_gp_cg_default_groups;
	}
	target_stat_setup_dev_default_groups(dev);

	mutex_unlock(&hba->hba_access_mutex);
	return dev_cg;

out_free_tg_pt_gp_cg_default_groups:
	kfree(tg_pt_gp_cg->default_groups);
out_free_tg_pt_gp:
	core_alua_free_tg_pt_gp(tg_pt_gp);
out_free_dev_cg_default_groups:
	kfree(dev_cg->default_groups);
out_free_device:
	target_free_device(dev);
out_unlock:
	mutex_unlock(&hba->hba_access_mutex);
	return ERR_PTR(errno);
}

static void target_core_drop_subdev(
	struct config_group *group,
	struct config_item *item)
{
	struct config_group *dev_cg = to_config_group(item);
	struct se_device *dev =
		container_of(dev_cg, struct se_device, dev_group);
	struct se_hba *hba;
	struct config_item *df_item;
	struct config_group *tg_pt_gp_cg, *dev_stat_grp;
	int i;

	hba = item_to_hba(&dev->se_hba->hba_group.cg_item);

	mutex_lock(&hba->hba_access_mutex);

	dev_stat_grp = &dev->dev_stat_grps.stat_group;
	for (i = 0; dev_stat_grp->default_groups[i]; i++) {
		df_item = &dev_stat_grp->default_groups[i]->cg_item;
		dev_stat_grp->default_groups[i] = NULL;
		config_item_put(df_item);
	}
	kfree(dev_stat_grp->default_groups);

	tg_pt_gp_cg = &dev->t10_alua.alua_tg_pt_gps_group;
	for (i = 0; tg_pt_gp_cg->default_groups[i]; i++) {
		df_item = &tg_pt_gp_cg->default_groups[i]->cg_item;
		tg_pt_gp_cg->default_groups[i] = NULL;
		config_item_put(df_item);
	}
	kfree(tg_pt_gp_cg->default_groups);
	/*
	 * core_alua_free_tg_pt_gp() is called from ->default_tg_pt_gp
	 * directly from target_core_alua_tg_pt_gp_release().
	 */
	dev->t10_alua.default_tg_pt_gp = NULL;

	for (i = 0; dev_cg->default_groups[i]; i++) {
		df_item = &dev_cg->default_groups[i]->cg_item;
		dev_cg->default_groups[i] = NULL;
		config_item_put(df_item);
	}
	/*
	 * se_dev is released from target_core_dev_item_ops->release()
	 */
	config_item_put(item);
	mutex_unlock(&hba->hba_access_mutex);
}

static struct configfs_group_operations target_core_hba_group_ops = {
	.make_group		= target_core_make_subdev,
	.drop_item		= target_core_drop_subdev,
};

CONFIGFS_EATTR_STRUCT(target_core_hba, se_hba);
#define SE_HBA_ATTR(_name, _mode)				\
static struct target_core_hba_attribute				\
		target_core_hba_##_name =			\
		__CONFIGFS_EATTR(_name, _mode,			\
		target_core_hba_show_attr_##_name,		\
		target_core_hba_store_attr_##_name);

#define SE_HBA_ATTR_RO(_name)					\
static struct target_core_hba_attribute				\
		target_core_hba_##_name =			\
		__CONFIGFS_EATTR_RO(_name,			\
		target_core_hba_show_attr_##_name);

static ssize_t target_core_hba_show_attr_hba_info(
	struct se_hba *hba,
	char *page)
{
	return sprintf(page, "HBA Index: %d plugin: %s version: %s\n",
			hba->hba_id, hba->backend->ops->name,
			TARGET_CORE_VERSION);
}

SE_HBA_ATTR_RO(hba_info);

static ssize_t target_core_hba_show_attr_hba_mode(struct se_hba *hba,
				char *page)
{
	int hba_mode = 0;

	if (hba->hba_flags & HBA_FLAGS_PSCSI_MODE)
		hba_mode = 1;

	return sprintf(page, "%d\n", hba_mode);
}

static ssize_t target_core_hba_store_attr_hba_mode(struct se_hba *hba,
				const char *page, size_t count)
{
	unsigned long mode_flag;
	int ret;

	if (hba->backend->ops->pmode_enable_hba == NULL)
		return -EINVAL;

	ret = kstrtoul(page, 0, &mode_flag);
	if (ret < 0) {
		pr_err("Unable to extract hba mode flag: %d\n", ret);
		return ret;
	}

	if (hba->dev_count) {
		pr_err("Unable to set hba_mode with active devices\n");
		return -EINVAL;
	}

	ret = hba->backend->ops->pmode_enable_hba(hba, mode_flag);
	if (ret < 0)
		return -EINVAL;
	if (ret > 0)
		hba->hba_flags |= HBA_FLAGS_PSCSI_MODE;
	else if (ret == 0)
		hba->hba_flags &= ~HBA_FLAGS_PSCSI_MODE;

	return count;
}

SE_HBA_ATTR(hba_mode, S_IRUGO | S_IWUSR);

CONFIGFS_EATTR_OPS(target_core_hba, se_hba, hba_group);

static void target_core_hba_release(struct config_item *item)
{
	struct se_hba *hba = container_of(to_config_group(item),
				struct se_hba, hba_group);
	core_delete_hba(hba);
}

static struct configfs_attribute *target_core_hba_attrs[] = {
	&target_core_hba_hba_info.attr,
	&target_core_hba_hba_mode.attr,
	NULL,
};

static struct configfs_item_operations target_core_hba_item_ops = {
	.release		= target_core_hba_release,
	.show_attribute		= target_core_hba_attr_show,
	.store_attribute	= target_core_hba_attr_store,
};

static struct config_item_type target_core_hba_cit = {
	.ct_item_ops		= &target_core_hba_item_ops,
	.ct_group_ops		= &target_core_hba_group_ops,
	.ct_attrs		= target_core_hba_attrs,
	.ct_owner		= THIS_MODULE,
};

static struct config_group *target_core_call_addhbatotarget(
	struct config_group *group,
	const char *name)
{
	char *se_plugin_str, *str, *str2;
	struct se_hba *hba;
	char buf[TARGET_CORE_NAME_MAX_LEN];
	unsigned long plugin_dep_id = 0;
	int ret;

	memset(buf, 0, TARGET_CORE_NAME_MAX_LEN);
	if (strlen(name) >= TARGET_CORE_NAME_MAX_LEN) {
		pr_err("Passed *name strlen(): %d exceeds"
			" TARGET_CORE_NAME_MAX_LEN: %d\n", (int)strlen(name),
			TARGET_CORE_NAME_MAX_LEN);
		return ERR_PTR(-ENAMETOOLONG);
	}
	snprintf(buf, TARGET_CORE_NAME_MAX_LEN, "%s", name);

	str = strstr(buf, "_");
	if (!str) {
		pr_err("Unable to locate \"_\" for $SUBSYSTEM_PLUGIN_$HOST_ID\n");
		return ERR_PTR(-EINVAL);
	}
	se_plugin_str = buf;
	/*
	 * Special case for subsystem plugins that have "_" in their names.
	 * Namely rd_direct and rd_mcp..
	 */
	str2 = strstr(str+1, "_");
	if (str2) {
		*str2 = '\0'; /* Terminate for *se_plugin_str */
		str2++; /* Skip to start of plugin dependent ID */
		str = str2;
	} else {
		*str = '\0'; /* Terminate for *se_plugin_str */
		str++; /* Skip to start of plugin dependent ID */
	}

	ret = kstrtoul(str, 0, &plugin_dep_id);
	if (ret < 0) {
		pr_err("kstrtoul() returned %d for"
				" plugin_dep_id\n", ret);
		return ERR_PTR(ret);
	}
	/*
	 * Load up TCM subsystem plugins if they have not already been loaded.
	 */
	transport_subsystem_check_init();

	hba = core_alloc_hba(se_plugin_str, plugin_dep_id, 0);
	if (IS_ERR(hba))
		return ERR_CAST(hba);

	config_group_init_type_name(&hba->hba_group, name,
			&target_core_hba_cit);

	return &hba->hba_group;
}

static void target_core_call_delhbafromtarget(
	struct config_group *group,
	struct config_item *item)
{
	/*
	 * core_delete_hba() is called from target_core_hba_item_ops->release()
	 * -> target_core_hba_release()
	 */
	config_item_put(item);
}

static struct configfs_group_operations target_core_group_ops = {
	.make_group	= target_core_call_addhbatotarget,
	.drop_item	= target_core_call_delhbafromtarget,
};

static struct config_item_type target_core_cit = {
	.ct_item_ops	= NULL,
	.ct_group_ops	= &target_core_group_ops,
	.ct_attrs	= NULL,
	.ct_owner	= THIS_MODULE,
};

/* Stop functions for struct config_item_type target_core_hba_cit */

void target_setup_backend_cits(struct target_backend *tb)
{
	target_core_setup_dev_cit(tb);
	target_core_setup_dev_attrib_cit(tb);
	target_core_setup_dev_pr_cit(tb);
	target_core_setup_dev_wwn_cit(tb);
	target_core_setup_dev_alua_tg_pt_gps_cit(tb);
	target_core_setup_dev_stat_cit(tb);
}

static int __init target_core_init_configfs(void)
{
	struct config_group *target_cg, *hba_cg = NULL, *alua_cg = NULL;
	struct config_group *lu_gp_cg = NULL;
	struct configfs_subsystem *subsys = &target_core_fabrics;
	struct t10_alua_lu_gp *lu_gp;
	int ret;

	pr_debug("TARGET_CORE[0]: Loading Generic Kernel Storage"
		" Engine: %s on %s/%s on "UTS_RELEASE"\n",
		TARGET_CORE_VERSION, utsname()->sysname, utsname()->machine);

	config_group_init(&subsys->su_group);
	mutex_init(&subsys->su_mutex);

	ret = init_se_kmem_caches();
	if (ret < 0)
		return ret;
	/*
	 * Create $CONFIGFS/target/core default group for HBA <-> Storage Object
	 * and ALUA Logical Unit Group and Target Port Group infrastructure.
	 */
	target_cg = &subsys->su_group;
	target_cg->default_groups = kmalloc(sizeof(struct config_group *) * 2,
				GFP_KERNEL);
	if (!target_cg->default_groups) {
		pr_err("Unable to allocate target_cg->default_groups\n");
		ret = -ENOMEM;
		goto out_global;
	}

	config_group_init_type_name(&target_core_hbagroup,
			"core", &target_core_cit);
	target_cg->default_groups[0] = &target_core_hbagroup;
	target_cg->default_groups[1] = NULL;
	/*
	 * Create ALUA infrastructure under /sys/kernel/config/target/core/alua/
	 */
	hba_cg = &target_core_hbagroup;
	hba_cg->default_groups = kmalloc(sizeof(struct config_group *) * 2,
				GFP_KERNEL);
	if (!hba_cg->default_groups) {
		pr_err("Unable to allocate hba_cg->default_groups\n");
		ret = -ENOMEM;
		goto out_global;
	}
	config_group_init_type_name(&alua_group,
			"alua", &target_core_alua_cit);
	hba_cg->default_groups[0] = &alua_group;
	hba_cg->default_groups[1] = NULL;
	/*
	 * Add ALUA Logical Unit Group and Target Port Group ConfigFS
	 * groups under /sys/kernel/config/target/core/alua/
	 */
	alua_cg = &alua_group;
	alua_cg->default_groups = kmalloc(sizeof(struct config_group *) * 2,
			GFP_KERNEL);
	if (!alua_cg->default_groups) {
		pr_err("Unable to allocate alua_cg->default_groups\n");
		ret = -ENOMEM;
		goto out_global;
	}

	config_group_init_type_name(&alua_lu_gps_group,
			"lu_gps", &target_core_alua_lu_gps_cit);
	alua_cg->default_groups[0] = &alua_lu_gps_group;
	alua_cg->default_groups[1] = NULL;
	/*
	 * Add core/alua/lu_gps/default_lu_gp
	 */
	lu_gp = core_alua_allocate_lu_gp("default_lu_gp", 1);
	if (IS_ERR(lu_gp)) {
		ret = -ENOMEM;
		goto out_global;
	}

	lu_gp_cg = &alua_lu_gps_group;
	lu_gp_cg->default_groups = kmalloc(sizeof(struct config_group *) * 2,
			GFP_KERNEL);
	if (!lu_gp_cg->default_groups) {
		pr_err("Unable to allocate lu_gp_cg->default_groups\n");
		ret = -ENOMEM;
		goto out_global;
	}

	config_group_init_type_name(&lu_gp->lu_gp_group, "default_lu_gp",
				&target_core_alua_lu_gp_cit);
	lu_gp_cg->default_groups[0] = &lu_gp->lu_gp_group;
	lu_gp_cg->default_groups[1] = NULL;
	default_lu_gp = lu_gp;
	/*
	 * Register the target_core_mod subsystem with configfs.
	 */
	ret = configfs_register_subsystem(subsys);
	if (ret < 0) {
		pr_err("Error %d while registering subsystem %s\n",
			ret, subsys->su_group.cg_item.ci_namebuf);
		goto out_global;
	}
	pr_debug("TARGET_CORE[0]: Initialized ConfigFS Fabric"
		" Infrastructure: "TARGET_CORE_VERSION" on %s/%s"
		" on "UTS_RELEASE"\n", utsname()->sysname, utsname()->machine);
	/*
	 * Register built-in RAMDISK subsystem logic for virtual LUN 0
	 */
	ret = rd_module_init();
	if (ret < 0)
		goto out;

	ret = core_dev_setup_virtual_lun0();
	if (ret < 0)
		goto out;

	ret = target_xcopy_setup_pt();
	if (ret < 0)
		goto out;

	return 0;

out:
	configfs_unregister_subsystem(subsys);
	core_dev_release_virtual_lun0();
	rd_module_exit();
out_global:
	if (default_lu_gp) {
		core_alua_free_lu_gp(default_lu_gp);
		default_lu_gp = NULL;
	}
	if (lu_gp_cg)
		kfree(lu_gp_cg->default_groups);
	if (alua_cg)
		kfree(alua_cg->default_groups);
	if (hba_cg)
		kfree(hba_cg->default_groups);
	kfree(target_cg->default_groups);
	release_se_kmem_caches();
	return ret;
}

static void __exit target_core_exit_configfs(void)
{
	struct config_group *hba_cg, *alua_cg, *lu_gp_cg;
	struct config_item *item;
	int i;

	lu_gp_cg = &alua_lu_gps_group;
	for (i = 0; lu_gp_cg->default_groups[i]; i++) {
		item = &lu_gp_cg->default_groups[i]->cg_item;
		lu_gp_cg->default_groups[i] = NULL;
		config_item_put(item);
	}
	kfree(lu_gp_cg->default_groups);
	lu_gp_cg->default_groups = NULL;

	alua_cg = &alua_group;
	for (i = 0; alua_cg->default_groups[i]; i++) {
		item = &alua_cg->default_groups[i]->cg_item;
		alua_cg->default_groups[i] = NULL;
		config_item_put(item);
	}
	kfree(alua_cg->default_groups);
	alua_cg->default_groups = NULL;

	hba_cg = &target_core_hbagroup;
	for (i = 0; hba_cg->default_groups[i]; i++) {
		item = &hba_cg->default_groups[i]->cg_item;
		hba_cg->default_groups[i] = NULL;
		config_item_put(item);
	}
	kfree(hba_cg->default_groups);
	hba_cg->default_groups = NULL;
	/*
	 * We expect subsys->su_group.default_groups to be released
	 * by configfs subsystem provider logic..
	 */
	configfs_unregister_subsystem(&target_core_fabrics);
	kfree(target_core_fabrics.su_group.default_groups);

	core_alua_free_lu_gp(default_lu_gp);
	default_lu_gp = NULL;

	pr_debug("TARGET_CORE[0]: Released ConfigFS Fabric"
			" Infrastructure\n");

	core_dev_release_virtual_lun0();
	rd_module_exit();
	target_xcopy_release_pt();
	release_se_kmem_caches();
}

MODULE_DESCRIPTION("Target_Core_Mod/ConfigFS");
MODULE_AUTHOR("nab@Linux-iSCSI.org");
MODULE_LICENSE("GPL");

module_init(target_core_init_configfs);
module_exit(target_core_exit_configfs);<|MERGE_RESOLUTION|>--- conflicted
+++ resolved
@@ -747,11 +747,7 @@
 	if (!dev->transport->init_prot || !dev->transport->free_prot) {
 		/* 0 is only allowed value for non-supporting backends */
 		if (flag == 0)
-<<<<<<< HEAD
-			return 0;
-=======
 			return count;
->>>>>>> 2c6625cd
 
 		pr_err("DIF protection not supported by backend: %s\n",
 		       dev->transport->name);
@@ -946,7 +942,6 @@
 			" while export_count is %d\n",
 			da->da_dev, da->da_dev->export_count);
 		return -EINVAL;
-<<<<<<< HEAD
 	}
 
 	if (val != 512 && val != 1024 && val != 2048 && val != 4096) {
@@ -956,17 +951,6 @@
 		return -EINVAL;
 	}
 
-=======
-	}
-
-	if (val != 512 && val != 1024 && val != 2048 && val != 4096) {
-		pr_err("dev[%p]: Illegal value for block_device: %u"
-			" for SE device, must be 512, 1024, 2048 or 4096\n",
-			da->da_dev, val);
-		return -EINVAL;
-	}
-
->>>>>>> 2c6625cd
 	da->block_size = val;
 	if (da->max_bytes_per_io)
 		da->hw_max_sectors = da->max_bytes_per_io / val;
@@ -1606,11 +1590,7 @@
 	u8 type = 0;
 
 	if (dev->transport->transport_flags & TRANSPORT_FLAG_PASSTHROUGH)
-<<<<<<< HEAD
-		return 0;
-=======
 		return count;
->>>>>>> 2c6625cd
 	if (dev->dev_reservation_flags & DRF_SPC2_RESERVATIONS)
 		return count;
 
@@ -1690,13 +1670,9 @@
 			type = (u8)arg;
 			break;
 		case Opt_res_scope:
-<<<<<<< HEAD
-			match_int(args, &arg);
-=======
 			ret = match_int(args, &arg);
 			if (ret)
 				goto out;
->>>>>>> 2c6625cd
 			break;
 		case Opt_res_all_tg_pt:
 			ret = match_int(args, &arg);
@@ -1705,13 +1681,9 @@
 			all_tg_pt = (int)arg;
 			break;
 		case Opt_mapped_lun:
-<<<<<<< HEAD
-			match_int(args, &arg);
-=======
 			ret = match_int(args, &arg);
 			if (ret)
 				goto out;
->>>>>>> 2c6625cd
 			mapped_lun = (u64)arg;
 			break;
 		/*
@@ -1745,12 +1717,6 @@
 			tpgt = (u16)arg;
 			break;
 		case Opt_port_rtpi:
-<<<<<<< HEAD
-			match_int(args, &arg);
-			break;
-		case Opt_target_lun:
-			match_int(args, &arg);
-=======
 			ret = match_int(args, &arg);
 			if (ret)
 				goto out;
@@ -1759,7 +1725,6 @@
 			ret = match_int(args, &arg);
 			if (ret)
 				goto out;
->>>>>>> 2c6625cd
 			target_lun = (u64)arg;
 			break;
 		default:
