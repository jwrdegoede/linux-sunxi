/*******************************************************************************
 * This file contains the login functions used by the iSCSI Target driver.
 *
 * (c) Copyright 2007-2013 Datera, Inc.
 *
 * Author: Nicholas A. Bellinger <nab@linux-iscsi.org>
 *
 * This program is free software; you can redistribute it and/or modify
 * it under the terms of the GNU General Public License as published by
 * the Free Software Foundation; either version 2 of the License, or
 * (at your option) any later version.
 *
 * This program is distributed in the hope that it will be useful,
 * but WITHOUT ANY WARRANTY; without even the implied warranty of
 * MERCHANTABILITY or FITNESS FOR A PARTICULAR PURPOSE.  See the
 * GNU General Public License for more details.
 ******************************************************************************/

#include <linux/string.h>
#include <linux/kthread.h>
#include <linux/crypto.h>
#include <linux/idr.h>
#include <scsi/iscsi_proto.h>
#include <target/target_core_base.h>
#include <target/target_core_fabric.h>

#include <target/iscsi/iscsi_target_core.h>
#include <target/iscsi/iscsi_target_stat.h>
#include "iscsi_target_device.h"
#include "iscsi_target_nego.h"
#include "iscsi_target_erl0.h"
#include "iscsi_target_erl2.h"
#include "iscsi_target_login.h"
#include "iscsi_target_tpg.h"
#include "iscsi_target_util.h"
#include "iscsi_target.h"
#include "iscsi_target_parameters.h"

#include <target/iscsi/iscsi_transport.h>

static struct iscsi_login *iscsi_login_init_conn(struct iscsi_conn *conn)
{
	struct iscsi_login *login;

	login = kzalloc(sizeof(struct iscsi_login), GFP_KERNEL);
	if (!login) {
		pr_err("Unable to allocate memory for struct iscsi_login.\n");
		return NULL;
	}
	conn->login = login;
	login->conn = conn;
	login->first_request = 1;

	login->req_buf = kzalloc(MAX_KEY_VALUE_PAIRS, GFP_KERNEL);
	if (!login->req_buf) {
		pr_err("Unable to allocate memory for response buffer.\n");
		goto out_login;
	}

	login->rsp_buf = kzalloc(MAX_KEY_VALUE_PAIRS, GFP_KERNEL);
	if (!login->rsp_buf) {
		pr_err("Unable to allocate memory for request buffer.\n");
		goto out_req_buf;
	}

	conn->conn_ops = kzalloc(sizeof(struct iscsi_conn_ops), GFP_KERNEL);
	if (!conn->conn_ops) {
		pr_err("Unable to allocate memory for"
			" struct iscsi_conn_ops.\n");
		goto out_rsp_buf;
	}

	init_waitqueue_head(&conn->queues_wq);
	INIT_LIST_HEAD(&conn->conn_list);
	INIT_LIST_HEAD(&conn->conn_cmd_list);
	INIT_LIST_HEAD(&conn->immed_queue_list);
	INIT_LIST_HEAD(&conn->response_queue_list);
	init_completion(&conn->conn_post_wait_comp);
	init_completion(&conn->conn_wait_comp);
	init_completion(&conn->conn_wait_rcfr_comp);
	init_completion(&conn->conn_waiting_on_uc_comp);
	init_completion(&conn->conn_logout_comp);
	init_completion(&conn->rx_half_close_comp);
	init_completion(&conn->tx_half_close_comp);
	init_completion(&conn->rx_login_comp);
	spin_lock_init(&conn->cmd_lock);
	spin_lock_init(&conn->conn_usage_lock);
	spin_lock_init(&conn->immed_queue_lock);
	spin_lock_init(&conn->nopin_timer_lock);
	spin_lock_init(&conn->response_queue_lock);
	spin_lock_init(&conn->state_lock);

	if (!zalloc_cpumask_var(&conn->conn_cpumask, GFP_KERNEL)) {
		pr_err("Unable to allocate conn->conn_cpumask\n");
		goto out_conn_ops;
	}
	conn->conn_login = login;

	return login;

out_conn_ops:
	kfree(conn->conn_ops);
out_rsp_buf:
	kfree(login->rsp_buf);
out_req_buf:
	kfree(login->req_buf);
out_login:
	kfree(login);
	return NULL;
}

/*
 * Used by iscsi_target_nego.c:iscsi_target_locate_portal() to setup
 * per struct iscsi_conn libcrypto contexts for crc32c and crc32-intel
 */
int iscsi_login_setup_crypto(struct iscsi_conn *conn)
{
	/*
	 * Setup slicing by CRC32C algorithm for RX and TX libcrypto contexts
	 * which will default to crc32c_intel.ko for cpu_has_xmm4_2, or fallback
	 * to software 1x8 byte slicing from crc32c.ko
	 */
	conn->conn_rx_hash.flags = 0;
	conn->conn_rx_hash.tfm = crypto_alloc_hash("crc32c", 0,
						CRYPTO_ALG_ASYNC);
	if (IS_ERR(conn->conn_rx_hash.tfm)) {
		pr_err("crypto_alloc_hash() failed for conn_rx_tfm\n");
		return -ENOMEM;
	}

	conn->conn_tx_hash.flags = 0;
	conn->conn_tx_hash.tfm = crypto_alloc_hash("crc32c", 0,
						CRYPTO_ALG_ASYNC);
	if (IS_ERR(conn->conn_tx_hash.tfm)) {
		pr_err("crypto_alloc_hash() failed for conn_tx_tfm\n");
		crypto_free_hash(conn->conn_rx_hash.tfm);
		return -ENOMEM;
	}

	return 0;
}

static int iscsi_login_check_initiator_version(
	struct iscsi_conn *conn,
	u8 version_max,
	u8 version_min)
{
	if ((version_max != 0x00) || (version_min != 0x00)) {
		pr_err("Unsupported iSCSI IETF Pre-RFC Revision,"
			" version Min/Max 0x%02x/0x%02x, rejecting login.\n",
			version_min, version_max);
		iscsit_tx_login_rsp(conn, ISCSI_STATUS_CLS_INITIATOR_ERR,
				ISCSI_LOGIN_STATUS_NO_VERSION);
		return -1;
	}

	return 0;
}

int iscsi_check_for_session_reinstatement(struct iscsi_conn *conn)
{
	int sessiontype;
	struct iscsi_param *initiatorname_param = NULL, *sessiontype_param = NULL;
	struct iscsi_portal_group *tpg = conn->tpg;
	struct iscsi_session *sess = NULL, *sess_p = NULL;
	struct se_portal_group *se_tpg = &tpg->tpg_se_tpg;
	struct se_session *se_sess, *se_sess_tmp;

	initiatorname_param = iscsi_find_param_from_key(
			INITIATORNAME, conn->param_list);
	sessiontype_param = iscsi_find_param_from_key(
			SESSIONTYPE, conn->param_list);
	if (!initiatorname_param || !sessiontype_param) {
		iscsit_tx_login_rsp(conn, ISCSI_STATUS_CLS_INITIATOR_ERR,
			ISCSI_LOGIN_STATUS_MISSING_FIELDS);
		return -1;
	}

	sessiontype = (strncmp(sessiontype_param->value, NORMAL, 6)) ? 1 : 0;

	spin_lock_bh(&se_tpg->session_lock);
	list_for_each_entry_safe(se_sess, se_sess_tmp, &se_tpg->tpg_sess_list,
			sess_list) {

		sess_p = se_sess->fabric_sess_ptr;
		spin_lock(&sess_p->conn_lock);
		if (atomic_read(&sess_p->session_fall_back_to_erl0) ||
		    atomic_read(&sess_p->session_logout) ||
		    (sess_p->time2retain_timer_flags & ISCSI_TF_EXPIRED)) {
			spin_unlock(&sess_p->conn_lock);
			continue;
		}
		if (!memcmp(sess_p->isid, conn->sess->isid, 6) &&
		   (!strcmp(sess_p->sess_ops->InitiatorName,
			    initiatorname_param->value) &&
		   (sess_p->sess_ops->SessionType == sessiontype))) {
			atomic_set(&sess_p->session_reinstatement, 1);
			spin_unlock(&sess_p->conn_lock);
			iscsit_inc_session_usage_count(sess_p);
			iscsit_stop_time2retain_timer(sess_p);
			sess = sess_p;
			break;
		}
		spin_unlock(&sess_p->conn_lock);
	}
	spin_unlock_bh(&se_tpg->session_lock);
	/*
	 * If the Time2Retain handler has expired, the session is already gone.
	 */
	if (!sess)
		return 0;

	pr_debug("%s iSCSI Session SID %u is still active for %s,"
		" preforming session reinstatement.\n", (sessiontype) ?
		"Discovery" : "Normal", sess->sid,
		sess->sess_ops->InitiatorName);

	spin_lock_bh(&sess->conn_lock);
	if (sess->session_state == TARG_SESS_STATE_FAILED) {
		spin_unlock_bh(&sess->conn_lock);
		iscsit_dec_session_usage_count(sess);
		target_put_session(sess->se_sess);
		return 0;
	}
	spin_unlock_bh(&sess->conn_lock);

	iscsit_stop_session(sess, 1, 1);
	iscsit_dec_session_usage_count(sess);

	target_put_session(sess->se_sess);
	return 0;
}

static void iscsi_login_set_conn_values(
	struct iscsi_session *sess,
	struct iscsi_conn *conn,
	__be16 cid)
{
	conn->sess		= sess;
	conn->cid		= be16_to_cpu(cid);
	/*
	 * Generate a random Status sequence number (statsn) for the new
	 * iSCSI connection.
	 */
	get_random_bytes(&conn->stat_sn, sizeof(u32));

	mutex_lock(&auth_id_lock);
	conn->auth_id		= iscsit_global->auth_id++;
	mutex_unlock(&auth_id_lock);
}

static __printf(2, 3) int iscsi_change_param_sprintf(
	struct iscsi_conn *conn,
	const char *fmt, ...)
{
	va_list args;
	unsigned char buf[64];

	memset(buf, 0, sizeof buf);

	va_start(args, fmt);
	vsnprintf(buf, sizeof buf, fmt, args);
	va_end(args);

	if (iscsi_change_param_value(buf, conn->param_list, 0) < 0) {
		iscsit_tx_login_rsp(conn, ISCSI_STATUS_CLS_TARGET_ERR,
				ISCSI_LOGIN_STATUS_NO_RESOURCES);
		return -1;
	}

	return 0;
}

/*
 *	This is the leading connection of a new session,
 *	or session reinstatement.
 */
static int iscsi_login_zero_tsih_s1(
	struct iscsi_conn *conn,
	unsigned char *buf)
{
	struct iscsi_session *sess = NULL;
	struct iscsi_login_req *pdu = (struct iscsi_login_req *)buf;
	int ret;

	sess = kzalloc(sizeof(struct iscsi_session), GFP_KERNEL);
	if (!sess) {
		iscsit_tx_login_rsp(conn, ISCSI_STATUS_CLS_TARGET_ERR,
				ISCSI_LOGIN_STATUS_NO_RESOURCES);
		pr_err("Could not allocate memory for session\n");
		return -ENOMEM;
	}

	iscsi_login_set_conn_values(sess, conn, pdu->cid);
	sess->init_task_tag	= pdu->itt;
	memcpy(&sess->isid, pdu->isid, 6);
	sess->exp_cmd_sn	= be32_to_cpu(pdu->cmdsn);
	INIT_LIST_HEAD(&sess->sess_conn_list);
	INIT_LIST_HEAD(&sess->sess_ooo_cmdsn_list);
	INIT_LIST_HEAD(&sess->cr_active_list);
	INIT_LIST_HEAD(&sess->cr_inactive_list);
	init_completion(&sess->async_msg_comp);
	init_completion(&sess->reinstatement_comp);
	init_completion(&sess->session_wait_comp);
	init_completion(&sess->session_waiting_on_uc_comp);
	mutex_init(&sess->cmdsn_mutex);
	spin_lock_init(&sess->conn_lock);
	spin_lock_init(&sess->cr_a_lock);
	spin_lock_init(&sess->cr_i_lock);
	spin_lock_init(&sess->session_usage_lock);
	spin_lock_init(&sess->ttt_lock);

	idr_preload(GFP_KERNEL);
	spin_lock_bh(&sess_idr_lock);
	ret = idr_alloc(&sess_idr, NULL, 0, 0, GFP_NOWAIT);
	if (ret >= 0)
		sess->session_index = ret;
	spin_unlock_bh(&sess_idr_lock);
	idr_preload_end();

	if (ret < 0) {
		pr_err("idr_alloc() for sess_idr failed\n");
		iscsit_tx_login_rsp(conn, ISCSI_STATUS_CLS_TARGET_ERR,
				ISCSI_LOGIN_STATUS_NO_RESOURCES);
		kfree(sess);
		return -ENOMEM;
	}

	sess->creation_time = get_jiffies_64();
	/*
	 * The FFP CmdSN window values will be allocated from the TPG's
	 * Initiator Node's ACL once the login has been successfully completed.
	 */
	sess->max_cmd_sn	= be32_to_cpu(pdu->cmdsn);

	sess->sess_ops = kzalloc(sizeof(struct iscsi_sess_ops), GFP_KERNEL);
	if (!sess->sess_ops) {
		iscsit_tx_login_rsp(conn, ISCSI_STATUS_CLS_TARGET_ERR,
				ISCSI_LOGIN_STATUS_NO_RESOURCES);
		pr_err("Unable to allocate memory for"
				" struct iscsi_sess_ops.\n");
		kfree(sess);
		return -ENOMEM;
	}

	sess->se_sess = transport_init_session(TARGET_PROT_NORMAL);
	if (IS_ERR(sess->se_sess)) {
		iscsit_tx_login_rsp(conn, ISCSI_STATUS_CLS_TARGET_ERR,
				ISCSI_LOGIN_STATUS_NO_RESOURCES);
		kfree(sess->sess_ops);
		kfree(sess);
		return -ENOMEM;
	}

	return 0;
}

static int iscsi_login_zero_tsih_s2(
	struct iscsi_conn *conn)
{
	struct iscsi_node_attrib *na;
	struct iscsi_session *sess = conn->sess;
	bool iser = false;

	sess->tpg = conn->tpg;

	/*
	 * Assign a new TPG Session Handle.  Note this is protected with
	 * struct iscsi_portal_group->np_login_sem from iscsit_access_np().
	 */
	sess->tsih = ++sess->tpg->ntsih;
	if (!sess->tsih)
		sess->tsih = ++sess->tpg->ntsih;

	/*
	 * Create the default params from user defined values..
	 */
	if (iscsi_copy_param_list(&conn->param_list,
				conn->tpg->param_list, 1) < 0) {
		iscsit_tx_login_rsp(conn, ISCSI_STATUS_CLS_TARGET_ERR,
				ISCSI_LOGIN_STATUS_NO_RESOURCES);
		return -1;
	}

	if (conn->conn_transport->transport_type == ISCSI_INFINIBAND)
		iser = true;

	iscsi_set_keys_to_negotiate(conn->param_list, iser);

	if (sess->sess_ops->SessionType)
		return iscsi_set_keys_irrelevant_for_discovery(
				conn->param_list);

	na = iscsit_tpg_get_node_attrib(sess);

	/*
	 * Need to send TargetPortalGroupTag back in first login response
	 * on any iSCSI connection where the Initiator provides TargetName.
	 * See 5.3.1.  Login Phase Start
	 *
	 * In our case, we have already located the struct iscsi_tiqn at this point.
	 */
	if (iscsi_change_param_sprintf(conn, "TargetPortalGroupTag=%hu", sess->tpg->tpgt))
		return -1;

	/*
	 * Workaround for Initiators that have broken connection recovery logic.
	 *
	 * "We would really like to get rid of this." Linux-iSCSI.org team
	 */
	if (iscsi_change_param_sprintf(conn, "ErrorRecoveryLevel=%d", na->default_erl))
		return -1;

	/*
	 * Set RDMAExtensions=Yes by default for iSER enabled network portals
	 */
	if (iser) {
		struct iscsi_param *param;
		unsigned long mrdsl, off;
		int rc;

		if (iscsi_change_param_sprintf(conn, "RDMAExtensions=Yes"))
			return -1;

		/*
		 * Make MaxRecvDataSegmentLength PAGE_SIZE aligned for
		 * Immediate Data + Unsolicitied Data-OUT if necessary..
		 */
		param = iscsi_find_param_from_key("MaxRecvDataSegmentLength",
						  conn->param_list);
		if (!param) {
			iscsit_tx_login_rsp(conn, ISCSI_STATUS_CLS_TARGET_ERR,
				ISCSI_LOGIN_STATUS_NO_RESOURCES);
			return -1;
		}
		rc = kstrtoul(param->value, 0, &mrdsl);
		if (rc < 0) {
			iscsit_tx_login_rsp(conn, ISCSI_STATUS_CLS_TARGET_ERR,
				ISCSI_LOGIN_STATUS_NO_RESOURCES);
			return -1;
		}
		off = mrdsl % PAGE_SIZE;
		if (!off)
			goto check_prot;

		if (mrdsl < PAGE_SIZE)
			mrdsl = PAGE_SIZE;
		else
			mrdsl -= off;

		pr_warn("Aligning ISER MaxRecvDataSegmentLength: %lu down"
			" to PAGE_SIZE\n", mrdsl);

		if (iscsi_change_param_sprintf(conn, "MaxRecvDataSegmentLength=%lu\n", mrdsl))
			return -1;
		/*
		 * ISER currently requires that ImmediateData + Unsolicited
		 * Data be disabled when protection / signature MRs are enabled.
		 */
check_prot:
		if (sess->se_sess->sup_prot_ops &
		   (TARGET_PROT_DOUT_STRIP | TARGET_PROT_DOUT_PASS |
		    TARGET_PROT_DOUT_INSERT)) {

			if (iscsi_change_param_sprintf(conn, "ImmediateData=No"))
				return -1;

			if (iscsi_change_param_sprintf(conn, "InitialR2T=Yes"))
				return -1;

			pr_debug("Forcing ImmediateData=No + InitialR2T=Yes for"
				 " T10-PI enabled ISER session\n");
		}
	}

	return 0;
}

static int iscsi_login_non_zero_tsih_s1(
	struct iscsi_conn *conn,
	unsigned char *buf)
{
	struct iscsi_login_req *pdu = (struct iscsi_login_req *)buf;

	iscsi_login_set_conn_values(NULL, conn, pdu->cid);
	return 0;
}

/*
 *	Add a new connection to an existing session.
 */
static int iscsi_login_non_zero_tsih_s2(
	struct iscsi_conn *conn,
	unsigned char *buf)
{
	struct iscsi_portal_group *tpg = conn->tpg;
	struct iscsi_session *sess = NULL, *sess_p = NULL;
	struct se_portal_group *se_tpg = &tpg->tpg_se_tpg;
	struct se_session *se_sess, *se_sess_tmp;
	struct iscsi_login_req *pdu = (struct iscsi_login_req *)buf;
	bool iser = false;

	spin_lock_bh(&se_tpg->session_lock);
	list_for_each_entry_safe(se_sess, se_sess_tmp, &se_tpg->tpg_sess_list,
			sess_list) {

		sess_p = (struct iscsi_session *)se_sess->fabric_sess_ptr;
		if (atomic_read(&sess_p->session_fall_back_to_erl0) ||
		    atomic_read(&sess_p->session_logout) ||
		   (sess_p->time2retain_timer_flags & ISCSI_TF_EXPIRED))
			continue;
		if (!memcmp(sess_p->isid, pdu->isid, 6) &&
		     (sess_p->tsih == be16_to_cpu(pdu->tsih))) {
			iscsit_inc_session_usage_count(sess_p);
			iscsit_stop_time2retain_timer(sess_p);
			sess = sess_p;
			break;
		}
	}
	spin_unlock_bh(&se_tpg->session_lock);

	/*
	 * If the Time2Retain handler has expired, the session is already gone.
	 */
	if (!sess) {
		pr_err("Initiator attempting to add a connection to"
			" a non-existent session, rejecting iSCSI Login.\n");
		iscsit_tx_login_rsp(conn, ISCSI_STATUS_CLS_INITIATOR_ERR,
				ISCSI_LOGIN_STATUS_NO_SESSION);
		return -1;
	}

	/*
	 * Stop the Time2Retain timer if this is a failed session, we restart
	 * the timer if the login is not successful.
	 */
	spin_lock_bh(&sess->conn_lock);
	if (sess->session_state == TARG_SESS_STATE_FAILED)
		atomic_set(&sess->session_continuation, 1);
	spin_unlock_bh(&sess->conn_lock);

	iscsi_login_set_conn_values(sess, conn, pdu->cid);

	if (iscsi_copy_param_list(&conn->param_list,
			conn->tpg->param_list, 0) < 0) {
		iscsit_tx_login_rsp(conn, ISCSI_STATUS_CLS_TARGET_ERR,
				ISCSI_LOGIN_STATUS_NO_RESOURCES);
		return -1;
	}

	if (conn->conn_transport->transport_type == ISCSI_INFINIBAND)
		iser = true;

	iscsi_set_keys_to_negotiate(conn->param_list, iser);
	/*
	 * Need to send TargetPortalGroupTag back in first login response
	 * on any iSCSI connection where the Initiator provides TargetName.
	 * See 5.3.1.  Login Phase Start
	 *
	 * In our case, we have already located the struct iscsi_tiqn at this point.
	 */
	if (iscsi_change_param_sprintf(conn, "TargetPortalGroupTag=%hu", sess->tpg->tpgt))
		return -1;

	return 0;
}

int iscsi_login_post_auth_non_zero_tsih(
	struct iscsi_conn *conn,
	u16 cid,
	u32 exp_statsn)
{
	struct iscsi_conn *conn_ptr = NULL;
	struct iscsi_conn_recovery *cr = NULL;
	struct iscsi_session *sess = conn->sess;

	/*
	 * By following item 5 in the login table,  if we have found
	 * an existing ISID and a valid/existing TSIH and an existing
	 * CID we do connection reinstatement.  Currently we dont not
	 * support it so we send back an non-zero status class to the
	 * initiator and release the new connection.
	 */
	conn_ptr = iscsit_get_conn_from_cid_rcfr(sess, cid);
	if (conn_ptr) {
		pr_err("Connection exists with CID %hu for %s,"
			" performing connection reinstatement.\n",
			conn_ptr->cid, sess->sess_ops->InitiatorName);

		iscsit_connection_reinstatement_rcfr(conn_ptr);
		iscsit_dec_conn_usage_count(conn_ptr);
	}

	/*
	 * Check for any connection recovery entires containing CID.
	 * We use the original ExpStatSN sent in the first login request
	 * to acknowledge commands for the failed connection.
	 *
	 * Also note that an explict logout may have already been sent,
	 * but the response may not be sent due to additional connection
	 * loss.
	 */
	if (sess->sess_ops->ErrorRecoveryLevel == 2) {
		cr = iscsit_get_inactive_connection_recovery_entry(
				sess, cid);
		if (cr) {
			pr_debug("Performing implicit logout"
				" for connection recovery on CID: %hu\n",
					conn->cid);
			iscsit_discard_cr_cmds_by_expstatsn(cr, exp_statsn);
		}
	}

	/*
	 * Else we follow item 4 from the login table in that we have
	 * found an existing ISID and a valid/existing TSIH and a new
	 * CID we go ahead and continue to add a new connection to the
	 * session.
	 */
	pr_debug("Adding CID %hu to existing session for %s.\n",
			cid, sess->sess_ops->InitiatorName);

	if ((atomic_read(&sess->nconn) + 1) > sess->sess_ops->MaxConnections) {
		pr_err("Adding additional connection to this session"
			" would exceed MaxConnections %d, login failed.\n",
				sess->sess_ops->MaxConnections);
		iscsit_tx_login_rsp(conn, ISCSI_STATUS_CLS_INITIATOR_ERR,
				ISCSI_LOGIN_STATUS_ISID_ERROR);
		return -1;
	}

	return 0;
}

static void iscsi_post_login_start_timers(struct iscsi_conn *conn)
{
	struct iscsi_session *sess = conn->sess;
	/*
	 * FIXME: Unsolicitied NopIN support for ISER
	 */
	if (conn->conn_transport->transport_type == ISCSI_INFINIBAND)
		return;

	if (!sess->sess_ops->SessionType)
		iscsit_start_nopin_timer(conn);
}

<<<<<<< HEAD
static int iscsit_start_kthreads(struct iscsi_conn *conn)
=======
int iscsit_start_kthreads(struct iscsi_conn *conn)
>>>>>>> 2c6625cd
{
	int ret = 0;

	spin_lock(&iscsit_global->ts_bitmap_lock);
	conn->bitmap_id = bitmap_find_free_region(iscsit_global->ts_bitmap,
					ISCSIT_BITMAP_BITS, get_order(1));
	spin_unlock(&iscsit_global->ts_bitmap_lock);

	if (conn->bitmap_id < 0) {
		pr_err("bitmap_find_free_region() failed for"
		       " iscsit_start_kthreads()\n");
		return -ENOMEM;
	}

	conn->tx_thread = kthread_run(iscsi_target_tx_thread, conn,
				      "%s", ISCSI_TX_THREAD_NAME);
	if (IS_ERR(conn->tx_thread)) {
		pr_err("Unable to start iscsi_target_tx_thread\n");
		ret = PTR_ERR(conn->tx_thread);
		goto out_bitmap;
	}
	conn->tx_thread_active = true;

	conn->rx_thread = kthread_run(iscsi_target_rx_thread, conn,
				      "%s", ISCSI_RX_THREAD_NAME);
	if (IS_ERR(conn->rx_thread)) {
		pr_err("Unable to start iscsi_target_rx_thread\n");
		ret = PTR_ERR(conn->rx_thread);
		goto out_tx;
	}
	conn->rx_thread_active = true;

	return 0;
out_tx:
<<<<<<< HEAD
=======
	send_sig(SIGINT, conn->tx_thread, 1);
>>>>>>> 2c6625cd
	kthread_stop(conn->tx_thread);
	conn->tx_thread_active = false;
out_bitmap:
	spin_lock(&iscsit_global->ts_bitmap_lock);
	bitmap_release_region(iscsit_global->ts_bitmap, conn->bitmap_id,
			      get_order(1));
	spin_unlock(&iscsit_global->ts_bitmap_lock);
	return ret;
}

<<<<<<< HEAD
int iscsi_post_login_handler(
=======
void iscsi_post_login_handler(
>>>>>>> 2c6625cd
	struct iscsi_np *np,
	struct iscsi_conn *conn,
	u8 zero_tsih)
{
	int stop_timer = 0;
	struct iscsi_session *sess = conn->sess;
	struct se_session *se_sess = sess->se_sess;
	struct iscsi_portal_group *tpg = sess->tpg;
	struct se_portal_group *se_tpg = &tpg->tpg_se_tpg;
<<<<<<< HEAD
	int rc;
=======
>>>>>>> 2c6625cd

	iscsit_inc_conn_usage_count(conn);

	iscsit_collect_login_stats(conn, ISCSI_STATUS_CLS_SUCCESS,
			ISCSI_LOGIN_STATUS_ACCEPT);

	pr_debug("Moving to TARG_CONN_STATE_LOGGED_IN.\n");
	conn->conn_state = TARG_CONN_STATE_LOGGED_IN;

	iscsi_set_connection_parameters(conn->conn_ops, conn->param_list);
	/*
	 * SCSI Initiator -> SCSI Target Port Mapping
	 */
	if (!zero_tsih) {
		iscsi_set_session_parameters(sess->sess_ops,
				conn->param_list, 0);
		iscsi_release_param_list(conn->param_list);
		conn->param_list = NULL;

		spin_lock_bh(&sess->conn_lock);
		atomic_set(&sess->session_continuation, 0);
		if (sess->session_state == TARG_SESS_STATE_FAILED) {
			pr_debug("Moving to"
					" TARG_SESS_STATE_LOGGED_IN.\n");
			sess->session_state = TARG_SESS_STATE_LOGGED_IN;
			stop_timer = 1;
		}

		pr_debug("iSCSI Login successful on CID: %hu from %s to"
			" %s:%hu,%hu\n", conn->cid, conn->login_ip,
			conn->local_ip, conn->local_port, tpg->tpgt);

		list_add_tail(&conn->conn_list, &sess->sess_conn_list);
		atomic_inc(&sess->nconn);
		pr_debug("Incremented iSCSI Connection count to %hu"
			" from node: %s\n", atomic_read(&sess->nconn),
			sess->sess_ops->InitiatorName);
		spin_unlock_bh(&sess->conn_lock);

<<<<<<< HEAD
		rc = iscsit_start_kthreads(conn);
		if (rc)
			return rc;

=======
>>>>>>> 2c6625cd
		iscsi_post_login_start_timers(conn);
		/*
		 * Determine CPU mask to ensure connection's RX and TX kthreads
		 * are scheduled on the same CPU.
		 */
		iscsit_thread_get_cpumask(conn);
		conn->conn_rx_reset_cpumask = 1;
		conn->conn_tx_reset_cpumask = 1;
		/*
		 * Wakeup the sleeping iscsi_target_rx_thread() now that
		 * iscsi_conn is in TARG_CONN_STATE_LOGGED_IN state.
		 */
		complete(&conn->rx_login_comp);
		iscsit_dec_conn_usage_count(conn);

		if (stop_timer) {
			spin_lock_bh(&se_tpg->session_lock);
			iscsit_stop_time2retain_timer(sess);
			spin_unlock_bh(&se_tpg->session_lock);
		}
		iscsit_dec_session_usage_count(sess);
		return;
	}

	iscsi_set_session_parameters(sess->sess_ops, conn->param_list, 1);
	iscsi_release_param_list(conn->param_list);
	conn->param_list = NULL;

	iscsit_determine_maxcmdsn(sess);

	spin_lock_bh(&se_tpg->session_lock);
	__transport_register_session(&sess->tpg->tpg_se_tpg,
			se_sess->se_node_acl, se_sess, sess);
	pr_debug("Moving to TARG_SESS_STATE_LOGGED_IN.\n");
	sess->session_state = TARG_SESS_STATE_LOGGED_IN;

	pr_debug("iSCSI Login successful on CID: %hu from %s to %s:%hu,%hu\n",
		conn->cid, conn->login_ip, conn->local_ip, conn->local_port,
		tpg->tpgt);

	spin_lock_bh(&sess->conn_lock);
	list_add_tail(&conn->conn_list, &sess->sess_conn_list);
	atomic_inc(&sess->nconn);
	pr_debug("Incremented iSCSI Connection count to %hu from node:"
		" %s\n", atomic_read(&sess->nconn),
		sess->sess_ops->InitiatorName);
	spin_unlock_bh(&sess->conn_lock);

	sess->sid = tpg->sid++;
	if (!sess->sid)
		sess->sid = tpg->sid++;
	pr_debug("Established iSCSI session from node: %s\n",
			sess->sess_ops->InitiatorName);

	tpg->nsessions++;
	if (tpg->tpg_tiqn)
		tpg->tpg_tiqn->tiqn_nsessions++;

	pr_debug("Incremented number of active iSCSI sessions to %u on"
		" iSCSI Target Portal Group: %hu\n", tpg->nsessions, tpg->tpgt);
	spin_unlock_bh(&se_tpg->session_lock);

	rc = iscsit_start_kthreads(conn);
	if (rc)
		return rc;

	iscsi_post_login_start_timers(conn);
	/*
	 * Determine CPU mask to ensure connection's RX and TX kthreads
	 * are scheduled on the same CPU.
	 */
	iscsit_thread_get_cpumask(conn);
	conn->conn_rx_reset_cpumask = 1;
	conn->conn_tx_reset_cpumask = 1;
	/*
	 * Wakeup the sleeping iscsi_target_rx_thread() now that
	 * iscsi_conn is in TARG_CONN_STATE_LOGGED_IN state.
	 */
	complete(&conn->rx_login_comp);
	iscsit_dec_conn_usage_count(conn);
}

static void iscsi_handle_login_thread_timeout(unsigned long data)
{
	struct iscsi_np *np = (struct iscsi_np *) data;

	spin_lock_bh(&np->np_thread_lock);
	pr_err("iSCSI Login timeout on Network Portal %s:%hu\n",
			np->np_ip, np->np_port);

	if (np->np_login_timer_flags & ISCSI_TF_STOP) {
		spin_unlock_bh(&np->np_thread_lock);
		return;
	}

	if (np->np_thread)
		send_sig(SIGINT, np->np_thread, 1);

	np->np_login_timer_flags &= ~ISCSI_TF_RUNNING;
	spin_unlock_bh(&np->np_thread_lock);
}

static void iscsi_start_login_thread_timer(struct iscsi_np *np)
{
	/*
	 * This used the TA_LOGIN_TIMEOUT constant because at this
	 * point we do not have access to ISCSI_TPG_ATTRIB(tpg)->login_timeout
	 */
	spin_lock_bh(&np->np_thread_lock);
	init_timer(&np->np_login_timer);
	np->np_login_timer.expires = (get_jiffies_64() + TA_LOGIN_TIMEOUT * HZ);
	np->np_login_timer.data = (unsigned long)np;
	np->np_login_timer.function = iscsi_handle_login_thread_timeout;
	np->np_login_timer_flags &= ~ISCSI_TF_STOP;
	np->np_login_timer_flags |= ISCSI_TF_RUNNING;
	add_timer(&np->np_login_timer);

	pr_debug("Added timeout timer to iSCSI login request for"
			" %u seconds.\n", TA_LOGIN_TIMEOUT);
	spin_unlock_bh(&np->np_thread_lock);
}

static void iscsi_stop_login_thread_timer(struct iscsi_np *np)
{
	spin_lock_bh(&np->np_thread_lock);
	if (!(np->np_login_timer_flags & ISCSI_TF_RUNNING)) {
		spin_unlock_bh(&np->np_thread_lock);
		return;
	}
	np->np_login_timer_flags |= ISCSI_TF_STOP;
	spin_unlock_bh(&np->np_thread_lock);

	del_timer_sync(&np->np_login_timer);

	spin_lock_bh(&np->np_thread_lock);
	np->np_login_timer_flags &= ~ISCSI_TF_RUNNING;
	spin_unlock_bh(&np->np_thread_lock);
}

int iscsit_setup_np(
	struct iscsi_np *np,
	struct __kernel_sockaddr_storage *sockaddr)
{
	struct socket *sock = NULL;
	int backlog = ISCSIT_TCP_BACKLOG, ret, opt = 0, len;

	switch (np->np_network_transport) {
	case ISCSI_TCP:
		np->np_ip_proto = IPPROTO_TCP;
		np->np_sock_type = SOCK_STREAM;
		break;
	case ISCSI_SCTP_TCP:
		np->np_ip_proto = IPPROTO_SCTP;
		np->np_sock_type = SOCK_STREAM;
		break;
	case ISCSI_SCTP_UDP:
		np->np_ip_proto = IPPROTO_SCTP;
		np->np_sock_type = SOCK_SEQPACKET;
		break;
	default:
		pr_err("Unsupported network_transport: %d\n",
				np->np_network_transport);
		return -EINVAL;
	}

	np->np_ip_proto = IPPROTO_TCP;
	np->np_sock_type = SOCK_STREAM;

	ret = sock_create(sockaddr->ss_family, np->np_sock_type,
			np->np_ip_proto, &sock);
	if (ret < 0) {
		pr_err("sock_create() failed.\n");
		return ret;
	}
	np->np_socket = sock;
	/*
	 * Setup the np->np_sockaddr from the passed sockaddr setup
	 * in iscsi_target_configfs.c code..
	 */
	memcpy(&np->np_sockaddr, sockaddr,
			sizeof(struct __kernel_sockaddr_storage));

	if (sockaddr->ss_family == AF_INET6)
		len = sizeof(struct sockaddr_in6);
	else
		len = sizeof(struct sockaddr_in);
	/*
	 * Set SO_REUSEADDR, and disable Nagel Algorithm with TCP_NODELAY.
	 */
	/* FIXME: Someone please explain why this is endian-safe */
	opt = 1;
	if (np->np_network_transport == ISCSI_TCP) {
		ret = kernel_setsockopt(sock, IPPROTO_TCP, TCP_NODELAY,
				(char *)&opt, sizeof(opt));
		if (ret < 0) {
			pr_err("kernel_setsockopt() for TCP_NODELAY"
				" failed: %d\n", ret);
			goto fail;
		}
	}

	/* FIXME: Someone please explain why this is endian-safe */
	ret = kernel_setsockopt(sock, SOL_SOCKET, SO_REUSEADDR,
			(char *)&opt, sizeof(opt));
	if (ret < 0) {
		pr_err("kernel_setsockopt() for SO_REUSEADDR"
			" failed\n");
		goto fail;
	}

	ret = kernel_setsockopt(sock, IPPROTO_IP, IP_FREEBIND,
			(char *)&opt, sizeof(opt));
	if (ret < 0) {
		pr_err("kernel_setsockopt() for IP_FREEBIND"
			" failed\n");
		goto fail;
	}

	ret = kernel_bind(sock, (struct sockaddr *)&np->np_sockaddr, len);
	if (ret < 0) {
		pr_err("kernel_bind() failed: %d\n", ret);
		goto fail;
	}

	ret = kernel_listen(sock, backlog);
	if (ret != 0) {
		pr_err("kernel_listen() failed: %d\n", ret);
		goto fail;
	}

	return 0;
fail:
	np->np_socket = NULL;
	sock_release(sock);
	return ret;
}

int iscsi_target_setup_login_socket(
	struct iscsi_np *np,
	struct __kernel_sockaddr_storage *sockaddr)
{
	struct iscsit_transport *t;
	int rc;

	t = iscsit_get_transport(np->np_network_transport);
	if (!t)
		return -EINVAL;

	rc = t->iscsit_setup_np(np, sockaddr);
	if (rc < 0) {
		iscsit_put_transport(t);
		return rc;
	}

	np->np_transport = t;
	np->enabled = true;
	return 0;
}

int iscsit_accept_np(struct iscsi_np *np, struct iscsi_conn *conn)
{
	struct socket *new_sock, *sock = np->np_socket;
	struct sockaddr_in sock_in;
	struct sockaddr_in6 sock_in6;
	int rc, err;

	rc = kernel_accept(sock, &new_sock, 0);
	if (rc < 0)
		return rc;

	conn->sock = new_sock;
	conn->login_family = np->np_sockaddr.ss_family;

	if (np->np_sockaddr.ss_family == AF_INET6) {
		memset(&sock_in6, 0, sizeof(struct sockaddr_in6));

		rc = conn->sock->ops->getname(conn->sock,
				(struct sockaddr *)&sock_in6, &err, 1);
		if (!rc) {
			if (!ipv6_addr_v4mapped(&sock_in6.sin6_addr))
				snprintf(conn->login_ip, sizeof(conn->login_ip), "[%pI6c]",
					&sock_in6.sin6_addr.in6_u);
			else
				snprintf(conn->login_ip, sizeof(conn->login_ip), "%pI4",
					&sock_in6.sin6_addr.s6_addr32[3]);
			conn->login_port = ntohs(sock_in6.sin6_port);
		}

		rc = conn->sock->ops->getname(conn->sock,
				(struct sockaddr *)&sock_in6, &err, 0);
		if (!rc) {
			if (!ipv6_addr_v4mapped(&sock_in6.sin6_addr))
				snprintf(conn->local_ip, sizeof(conn->local_ip), "[%pI6c]",
					&sock_in6.sin6_addr.in6_u);
			else
				snprintf(conn->local_ip, sizeof(conn->local_ip), "%pI4",
					&sock_in6.sin6_addr.s6_addr32[3]);
			conn->local_port = ntohs(sock_in6.sin6_port);
		}
	} else {
		memset(&sock_in, 0, sizeof(struct sockaddr_in));

		rc = conn->sock->ops->getname(conn->sock,
				(struct sockaddr *)&sock_in, &err, 1);
		if (!rc) {
			sprintf(conn->login_ip, "%pI4",
					&sock_in.sin_addr.s_addr);
			conn->login_port = ntohs(sock_in.sin_port);
		}

		rc = conn->sock->ops->getname(conn->sock,
				(struct sockaddr *)&sock_in, &err, 0);
		if (!rc) {
			sprintf(conn->local_ip, "%pI4",
					&sock_in.sin_addr.s_addr);
			conn->local_port = ntohs(sock_in.sin_port);
		}
	}

	return 0;
}

int iscsit_get_login_rx(struct iscsi_conn *conn, struct iscsi_login *login)
{
	struct iscsi_login_req *login_req;
	u32 padding = 0, payload_length;

	if (iscsi_login_rx_data(conn, login->req, ISCSI_HDR_LEN) < 0)
		return -1;

	login_req = (struct iscsi_login_req *)login->req;
	payload_length	= ntoh24(login_req->dlength);
	padding = ((-payload_length) & 3);

	pr_debug("Got Login Command, Flags 0x%02x, ITT: 0x%08x,"
		" CmdSN: 0x%08x, ExpStatSN: 0x%08x, CID: %hu, Length: %u\n",
		login_req->flags, login_req->itt, login_req->cmdsn,
		login_req->exp_statsn, login_req->cid, payload_length);
	/*
	 * Setup the initial iscsi_login values from the leading
	 * login request PDU.
	 */
	if (login->first_request) {
		login_req = (struct iscsi_login_req *)login->req;
		login->leading_connection = (!login_req->tsih) ? 1 : 0;
		login->current_stage	= ISCSI_LOGIN_CURRENT_STAGE(login_req->flags);
		login->version_min	= login_req->min_version;
		login->version_max	= login_req->max_version;
		memcpy(login->isid, login_req->isid, 6);
		login->cmd_sn		= be32_to_cpu(login_req->cmdsn);
		login->init_task_tag	= login_req->itt;
		login->initial_exp_statsn = be32_to_cpu(login_req->exp_statsn);
		login->cid		= be16_to_cpu(login_req->cid);
		login->tsih		= be16_to_cpu(login_req->tsih);
	}

	if (iscsi_target_check_login_request(conn, login) < 0)
		return -1;

	memset(login->req_buf, 0, MAX_KEY_VALUE_PAIRS);
	if (iscsi_login_rx_data(conn, login->req_buf,
				payload_length + padding) < 0)
		return -1;

	return 0;
}

int iscsit_put_login_tx(struct iscsi_conn *conn, struct iscsi_login *login,
			u32 length)
{
	if (iscsi_login_tx_data(conn, login->rsp, login->rsp_buf, length) < 0)
		return -1;

	return 0;
}

static int
iscsit_conn_set_transport(struct iscsi_conn *conn, struct iscsit_transport *t)
{
	int rc;

	if (!t->owner) {
		conn->conn_transport = t;
		return 0;
	}

	rc = try_module_get(t->owner);
	if (!rc) {
		pr_err("try_module_get() failed for %s\n", t->name);
		return -EINVAL;
	}

	conn->conn_transport = t;
	return 0;
}

void iscsi_target_login_sess_out(struct iscsi_conn *conn,
		struct iscsi_np *np, bool zero_tsih, bool new_sess)
{
	if (!new_sess)
		goto old_sess_out;

	pr_err("iSCSI Login negotiation failed.\n");
	iscsit_collect_login_stats(conn, ISCSI_STATUS_CLS_INITIATOR_ERR,
				   ISCSI_LOGIN_STATUS_INIT_ERR);
	if (!zero_tsih || !conn->sess)
		goto old_sess_out;
	if (conn->sess->se_sess)
		transport_free_session(conn->sess->se_sess);
	if (conn->sess->session_index != 0) {
		spin_lock_bh(&sess_idr_lock);
		idr_remove(&sess_idr, conn->sess->session_index);
		spin_unlock_bh(&sess_idr_lock);
	}
	kfree(conn->sess->sess_ops);
	kfree(conn->sess);
	conn->sess = NULL;

old_sess_out:
	iscsi_stop_login_thread_timer(np);
	/*
	 * If login negotiation fails check if the Time2Retain timer
	 * needs to be restarted.
	 */
	if (!zero_tsih && conn->sess) {
		spin_lock_bh(&conn->sess->conn_lock);
		if (conn->sess->session_state == TARG_SESS_STATE_FAILED) {
			struct se_portal_group *se_tpg =
					&conn->tpg->tpg_se_tpg;

			atomic_set(&conn->sess->session_continuation, 0);
			spin_unlock_bh(&conn->sess->conn_lock);
			spin_lock_bh(&se_tpg->session_lock);
			iscsit_start_time2retain_handler(conn->sess);
			spin_unlock_bh(&se_tpg->session_lock);
		} else
			spin_unlock_bh(&conn->sess->conn_lock);
		iscsit_dec_session_usage_count(conn->sess);
	}

	if (!IS_ERR(conn->conn_rx_hash.tfm))
		crypto_free_hash(conn->conn_rx_hash.tfm);
	if (!IS_ERR(conn->conn_tx_hash.tfm))
		crypto_free_hash(conn->conn_tx_hash.tfm);

	free_cpumask_var(conn->conn_cpumask);

	kfree(conn->conn_ops);

	if (conn->param_list) {
		iscsi_release_param_list(conn->param_list);
		conn->param_list = NULL;
	}
	iscsi_target_nego_release(conn);

	if (conn->sock) {
		sock_release(conn->sock);
		conn->sock = NULL;
	}

	if (conn->conn_transport->iscsit_wait_conn)
		conn->conn_transport->iscsit_wait_conn(conn);

	if (conn->conn_transport->iscsit_free_conn)
		conn->conn_transport->iscsit_free_conn(conn);

	iscsit_put_transport(conn->conn_transport);
	kfree(conn);
}

static int __iscsi_target_login_thread(struct iscsi_np *np)
{
	u8 *buffer, zero_tsih = 0;
	int ret = 0, rc;
	struct iscsi_conn *conn = NULL;
	struct iscsi_login *login;
	struct iscsi_portal_group *tpg = NULL;
	struct iscsi_login_req *pdu;
	struct iscsi_tpg_np *tpg_np;
	bool new_sess = false;

	flush_signals(current);

	spin_lock_bh(&np->np_thread_lock);
	if (np->np_thread_state == ISCSI_NP_THREAD_RESET) {
		np->np_thread_state = ISCSI_NP_THREAD_ACTIVE;
		complete(&np->np_restart_comp);
	} else if (np->np_thread_state == ISCSI_NP_THREAD_SHUTDOWN) {
		spin_unlock_bh(&np->np_thread_lock);
		goto exit;
	} else {
		np->np_thread_state = ISCSI_NP_THREAD_ACTIVE;
	}
	spin_unlock_bh(&np->np_thread_lock);

	conn = kzalloc(sizeof(struct iscsi_conn), GFP_KERNEL);
	if (!conn) {
		pr_err("Could not allocate memory for"
			" new connection\n");
		/* Get another socket */
		return 1;
	}
	pr_debug("Moving to TARG_CONN_STATE_FREE.\n");
	conn->conn_state = TARG_CONN_STATE_FREE;

	if (iscsit_conn_set_transport(conn, np->np_transport) < 0) {
		kfree(conn);
		return 1;
	}

	rc = np->np_transport->iscsit_accept_np(np, conn);
	if (rc == -ENOSYS) {
		complete(&np->np_restart_comp);
		iscsit_put_transport(conn->conn_transport);
		kfree(conn);
		conn = NULL;
		goto exit;
	} else if (rc < 0) {
		spin_lock_bh(&np->np_thread_lock);
		if (np->np_thread_state == ISCSI_NP_THREAD_RESET) {
			spin_unlock_bh(&np->np_thread_lock);
			complete(&np->np_restart_comp);
			iscsit_put_transport(conn->conn_transport);
			kfree(conn);
			conn = NULL;
			/* Get another socket */
			return 1;
		}
		spin_unlock_bh(&np->np_thread_lock);
		iscsit_put_transport(conn->conn_transport);
		kfree(conn);
		conn = NULL;
		goto out;
	}
	/*
	 * Perform the remaining iSCSI connection initialization items..
	 */
	login = iscsi_login_init_conn(conn);
	if (!login) {
		goto new_sess_out;
	}

	iscsi_start_login_thread_timer(np);

	pr_debug("Moving to TARG_CONN_STATE_XPT_UP.\n");
	conn->conn_state = TARG_CONN_STATE_XPT_UP;
	/*
	 * This will process the first login request + payload..
	 */
	rc = np->np_transport->iscsit_get_login_rx(conn, login);
	if (rc == 1)
		return 1;
	else if (rc < 0)
		goto new_sess_out;

	buffer = &login->req[0];
	pdu = (struct iscsi_login_req *)buffer;
	/*
	 * Used by iscsit_tx_login_rsp() for Login Resonses PDUs
	 * when Status-Class != 0.
	*/
	conn->login_itt	= pdu->itt;

	spin_lock_bh(&np->np_thread_lock);
	if (np->np_thread_state != ISCSI_NP_THREAD_ACTIVE) {
		spin_unlock_bh(&np->np_thread_lock);
		pr_err("iSCSI Network Portal on %s:%hu currently not"
			" active.\n", np->np_ip, np->np_port);
		iscsit_tx_login_rsp(conn, ISCSI_STATUS_CLS_TARGET_ERR,
				ISCSI_LOGIN_STATUS_SVC_UNAVAILABLE);
		goto new_sess_out;
	}
	spin_unlock_bh(&np->np_thread_lock);

	conn->network_transport = np->np_network_transport;

	pr_debug("Received iSCSI login request from %s on %s Network"
		" Portal %s:%hu\n", conn->login_ip, np->np_transport->name,
		conn->local_ip, conn->local_port);

	pr_debug("Moving to TARG_CONN_STATE_IN_LOGIN.\n");
	conn->conn_state	= TARG_CONN_STATE_IN_LOGIN;

	if (iscsi_login_check_initiator_version(conn, pdu->max_version,
			pdu->min_version) < 0)
		goto new_sess_out;

	zero_tsih = (pdu->tsih == 0x0000);
	if (zero_tsih) {
		/*
		 * This is the leading connection of a new session.
		 * We wait until after authentication to check for
		 * session reinstatement.
		 */
		if (iscsi_login_zero_tsih_s1(conn, buffer) < 0)
			goto new_sess_out;
	} else {
		/*
		 * Add a new connection to an existing session.
		 * We check for a non-existant session in
		 * iscsi_login_non_zero_tsih_s2() below based
		 * on ISID/TSIH, but wait until after authentication
		 * to check for connection reinstatement, etc.
		 */
		if (iscsi_login_non_zero_tsih_s1(conn, buffer) < 0)
			goto new_sess_out;
	}
	/*
	 * SessionType: Discovery
	 *
	 * 	Locates Default Portal
	 *
	 * SessionType: Normal
	 *
	 * 	Locates Target Portal from NP -> Target IQN
	 */
	rc = iscsi_target_locate_portal(np, conn, login);
	if (rc < 0) {
		tpg = conn->tpg;
		goto new_sess_out;
	}
	login->zero_tsih = zero_tsih;

	conn->sess->se_sess->sup_prot_ops =
		conn->conn_transport->iscsit_get_sup_prot_ops(conn);

	tpg = conn->tpg;
	if (!tpg) {
		pr_err("Unable to locate struct iscsi_conn->tpg\n");
		goto new_sess_out;
	}

	if (zero_tsih) {
		if (iscsi_login_zero_tsih_s2(conn) < 0)
			goto new_sess_out;
	} else {
		if (iscsi_login_non_zero_tsih_s2(conn, buffer) < 0)
			goto old_sess_out;
	}

	ret = iscsi_target_start_negotiation(login, conn);
	if (ret < 0)
		goto new_sess_out;

	iscsi_stop_login_thread_timer(np);

	if (ret == 1) {
		tpg_np = conn->tpg_np;

		iscsi_post_login_handler(np, conn, zero_tsih);
		iscsit_deaccess_np(np, tpg, tpg_np);
	}

	tpg = NULL;
	tpg_np = NULL;
	/* Get another socket */
	return 1;

new_sess_out:
	new_sess = true;
old_sess_out:
	tpg_np = conn->tpg_np;
	iscsi_target_login_sess_out(conn, np, zero_tsih, new_sess);
	new_sess = false;

	if (tpg) {
		iscsit_deaccess_np(np, tpg, tpg_np);
		tpg = NULL;
		tpg_np = NULL;
	}

out:
	return 1;

exit:
	iscsi_stop_login_thread_timer(np);
	spin_lock_bh(&np->np_thread_lock);
	np->np_thread_state = ISCSI_NP_THREAD_EXIT;
	spin_unlock_bh(&np->np_thread_lock);

	return 0;
}

int iscsi_target_login_thread(void *arg)
{
	struct iscsi_np *np = arg;
	int ret;

	allow_signal(SIGINT);

	while (1) {
		ret = __iscsi_target_login_thread(np);
		/*
		 * We break and exit here unless another sock_accept() call
		 * is expected.
		 */
		if (ret != 1)
			break;
	}

	return 0;
}<|MERGE_RESOLUTION|>--- conflicted
+++ resolved
@@ -645,11 +645,7 @@
 		iscsit_start_nopin_timer(conn);
 }
 
-<<<<<<< HEAD
-static int iscsit_start_kthreads(struct iscsi_conn *conn)
-=======
 int iscsit_start_kthreads(struct iscsi_conn *conn)
->>>>>>> 2c6625cd
 {
 	int ret = 0;
 
@@ -684,10 +680,7 @@
 
 	return 0;
 out_tx:
-<<<<<<< HEAD
-=======
 	send_sig(SIGINT, conn->tx_thread, 1);
->>>>>>> 2c6625cd
 	kthread_stop(conn->tx_thread);
 	conn->tx_thread_active = false;
 out_bitmap:
@@ -698,11 +691,7 @@
 	return ret;
 }
 
-<<<<<<< HEAD
-int iscsi_post_login_handler(
-=======
 void iscsi_post_login_handler(
->>>>>>> 2c6625cd
 	struct iscsi_np *np,
 	struct iscsi_conn *conn,
 	u8 zero_tsih)
@@ -712,10 +701,6 @@
 	struct se_session *se_sess = sess->se_sess;
 	struct iscsi_portal_group *tpg = sess->tpg;
 	struct se_portal_group *se_tpg = &tpg->tpg_se_tpg;
-<<<<<<< HEAD
-	int rc;
-=======
->>>>>>> 2c6625cd
 
 	iscsit_inc_conn_usage_count(conn);
 
@@ -755,13 +740,6 @@
 			sess->sess_ops->InitiatorName);
 		spin_unlock_bh(&sess->conn_lock);
 
-<<<<<<< HEAD
-		rc = iscsit_start_kthreads(conn);
-		if (rc)
-			return rc;
-
-=======
->>>>>>> 2c6625cd
 		iscsi_post_login_start_timers(conn);
 		/*
 		 * Determine CPU mask to ensure connection's RX and TX kthreads
@@ -823,10 +801,6 @@
 	pr_debug("Incremented number of active iSCSI sessions to %u on"
 		" iSCSI Target Portal Group: %hu\n", tpg->nsessions, tpg->tpgt);
 	spin_unlock_bh(&se_tpg->session_lock);
-
-	rc = iscsit_start_kthreads(conn);
-	if (rc)
-		return rc;
 
 	iscsi_post_login_start_timers(conn);
 	/*
