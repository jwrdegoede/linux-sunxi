--- conflicted
+++ resolved
@@ -638,15 +638,9 @@
 	 */
 	if (iscsit_global->discovery_tpg)
 		iscsit_tpg_disable_portal_group(iscsit_global->discovery_tpg, 1);
-<<<<<<< HEAD
 
 	target_unregister_template(&iscsi_ops);
 
-=======
-
-	target_unregister_template(&iscsi_ops);
-
->>>>>>> 2c6625cd
 	vfree(iscsit_global->ts_bitmap);
 	kfree(iscsit_global);
 }
@@ -4004,9 +3998,6 @@
 	}
 
 transport_err:
-<<<<<<< HEAD
-	iscsit_take_action_for_connection_exit(conn);
-=======
 	/*
 	 * Avoid the normal connection failure code-path if this connection
 	 * is still within LOGIN mode, and iscsi_np process context is
@@ -4014,7 +4005,6 @@
 	 */
 	if (conn->conn_state != TARG_CONN_STATE_IN_LOGIN)
 		iscsit_take_action_for_connection_exit(conn);
->>>>>>> 2c6625cd
 out:
 	return 0;
 }
@@ -4108,8 +4098,6 @@
 	 * connection recovery / failure event can be triggered externally.
 	 */
 	allow_signal(SIGINT);
-<<<<<<< HEAD
-=======
 	/*
 	 * Wait for iscsi_post_login_handler() to complete before allowing
 	 * incoming iscsi/tcp socket I/O, and/or failing the connection.
@@ -4117,7 +4105,6 @@
 	rc = wait_for_completion_interruptible(&conn->rx_login_comp);
 	if (rc < 0)
 		return 0;
->>>>>>> 2c6625cd
 
 	if (conn->conn_transport->transport_type == ISCSI_INFINIBAND) {
 		struct completion comp;
@@ -4557,9 +4544,6 @@
 	struct iscsi_conn *conn)
 {
 	struct iscsi_session *sess = conn->sess;
-<<<<<<< HEAD
-	int sleep = cmpxchg(&conn->tx_thread_active, true, false);
-=======
 	int sleep = 1;
 	/*
 	 * Traditional iscsi/tcp will invoke this logic from TX thread
@@ -4572,7 +4556,6 @@
 	 */
 	if (conn->conn_transport->transport_type == ISCSI_TCP)
 		sleep = cmpxchg(&conn->tx_thread_active, true, false);
->>>>>>> 2c6625cd
 
 	atomic_set(&conn->conn_logout_remove, 0);
 	complete(&conn->conn_logout_comp);
@@ -4586,14 +4569,10 @@
 static void iscsit_logout_post_handler_samecid(
 	struct iscsi_conn *conn)
 {
-<<<<<<< HEAD
-	int sleep = cmpxchg(&conn->tx_thread_active, true, false);
-=======
 	int sleep = 1;
 
 	if (conn->conn_transport->transport_type == ISCSI_TCP)
 		sleep = cmpxchg(&conn->tx_thread_active, true, false);
->>>>>>> 2c6625cd
 
 	atomic_set(&conn->conn_logout_remove, 0);
 	complete(&conn->conn_logout_comp);
