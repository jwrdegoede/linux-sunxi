// SPDX-License-Identifier: GPL-2.0

/*
 * Copyright 2016-2019 HabanaLabs, Ltd.
 * All Rights Reserved.
 */

#include <uapi/misc/habanalabs.h>
#include "habanalabs.h"

#include <linux/uaccess.h>
#include <linux/slab.h>

#define HL_CS_FLAGS_SIG_WAIT	(HL_CS_FLAGS_SIGNAL | HL_CS_FLAGS_WAIT)

static void job_wq_completion(struct work_struct *work);
static long _hl_cs_wait_ioctl(struct hl_device *hdev,
		struct hl_ctx *ctx, u64 timeout_us, u64 seq);
static void cs_do_release(struct kref *ref);

static void hl_sob_reset(struct kref *ref)
{
	struct hl_hw_sob *hw_sob = container_of(ref, struct hl_hw_sob,
							kref);
	struct hl_device *hdev = hw_sob->hdev;

	hdev->asic_funcs->reset_sob(hdev, hw_sob);
}

void hl_sob_reset_error(struct kref *ref)
{
	struct hl_hw_sob *hw_sob = container_of(ref, struct hl_hw_sob,
							kref);
	struct hl_device *hdev = hw_sob->hdev;

	dev_crit(hdev->dev,
			"SOB release shouldn't be called here, q_idx: %d, sob_id: %d\n",
			hw_sob->q_idx, hw_sob->sob_id);
}

static const char *hl_fence_get_driver_name(struct dma_fence *fence)
{
	return "HabanaLabs";
}

static const char *hl_fence_get_timeline_name(struct dma_fence *fence)
{
	struct hl_cs_compl *hl_cs_compl =
		container_of(fence, struct hl_cs_compl, base_fence);

	return dev_name(hl_cs_compl->hdev->dev);
}

static bool hl_fence_enable_signaling(struct dma_fence *fence)
{
	return true;
}

static void hl_fence_release(struct dma_fence *fence)
{
	struct hl_cs_compl *hl_cs_cmpl =
		container_of(fence, struct hl_cs_compl, base_fence);
	struct hl_device *hdev = hl_cs_cmpl->hdev;

<<<<<<< HEAD
	if ((hl_cs_cmpl->type == CS_TYPE_SIGNAL) ||
			(hl_cs_cmpl->type == CS_TYPE_WAIT)) {

=======
	/* EBUSY means the CS was never submitted and hence we don't have
	 * an attached hw_sob object that we should handle here
	 */
	if (fence->error == -EBUSY)
		goto free;

	if ((hl_cs_cmpl->type == CS_TYPE_SIGNAL) ||
			(hl_cs_cmpl->type == CS_TYPE_WAIT)) {

>>>>>>> 84569f32
		dev_dbg(hdev->dev,
			"CS 0x%llx type %d finished, sob_id: %d, sob_val: 0x%x\n",
			hl_cs_cmpl->cs_seq,
			hl_cs_cmpl->type,
			hl_cs_cmpl->hw_sob->sob_id,
			hl_cs_cmpl->sob_val);

		/*
		 * A signal CS can get completion while the corresponding wait
		 * for signal CS is on its way to the PQ. The wait for signal CS
		 * will get stuck if the signal CS incremented the SOB to its
		 * max value and there are no pending (submitted) waits on this
		 * SOB.
		 * We do the following to void this situation:
		 * 1. The wait for signal CS must get a ref for the signal CS as
		 *    soon as possible in cs_ioctl_signal_wait() and put it
		 *    before being submitted to the PQ but after it incremented
		 *    the SOB refcnt in init_signal_wait_cs().
		 * 2. Signal/Wait for signal CS will decrement the SOB refcnt
		 *    here.
		 * These two measures guarantee that the wait for signal CS will
		 * reset the SOB upon completion rather than the signal CS and
		 * hence the above scenario is avoided.
		 */
		kref_put(&hl_cs_cmpl->hw_sob->kref, hl_sob_reset);
	}

<<<<<<< HEAD
=======
free:
>>>>>>> 84569f32
	kfree_rcu(hl_cs_cmpl, base_fence.rcu);
}

static const struct dma_fence_ops hl_fence_ops = {
	.get_driver_name = hl_fence_get_driver_name,
	.get_timeline_name = hl_fence_get_timeline_name,
	.enable_signaling = hl_fence_enable_signaling,
	.release = hl_fence_release
};

static void cs_get(struct hl_cs *cs)
{
	kref_get(&cs->refcount);
}

static int cs_get_unless_zero(struct hl_cs *cs)
{
	return kref_get_unless_zero(&cs->refcount);
}

static void cs_put(struct hl_cs *cs)
{
	kref_put(&cs->refcount, cs_do_release);
}

static bool is_cb_patched(struct hl_device *hdev, struct hl_cs_job *job)
{
	/*
	 * Patched CB is created for external queues jobs, and for H/W queues
	 * jobs if the user CB was allocated by driver and MMU is disabled.
	 */
	return (job->queue_type == QUEUE_TYPE_EXT ||
			(job->queue_type == QUEUE_TYPE_HW &&
					job->is_kernel_allocated_cb &&
					!hdev->mmu_enable));
}

/*
 * cs_parser - parse the user command submission
 *
 * @hpriv	: pointer to the private data of the fd
 * @job        : pointer to the job that holds the command submission info
 *
 * The function parses the command submission of the user. It calls the
 * ASIC specific parser, which returns a list of memory blocks to send
 * to the device as different command buffers
 *
 */
static int cs_parser(struct hl_fpriv *hpriv, struct hl_cs_job *job)
{
	struct hl_device *hdev = hpriv->hdev;
	struct hl_cs_parser parser;
	int rc;

	parser.ctx_id = job->cs->ctx->asid;
	parser.cs_sequence = job->cs->sequence;
	parser.job_id = job->id;

	parser.hw_queue_id = job->hw_queue_id;
	parser.job_userptr_list = &job->userptr_list;
	parser.patched_cb = NULL;
	parser.user_cb = job->user_cb;
	parser.user_cb_size = job->user_cb_size;
	parser.queue_type = job->queue_type;
	parser.is_kernel_allocated_cb = job->is_kernel_allocated_cb;
	job->patched_cb = NULL;

	rc = hdev->asic_funcs->cs_parser(hdev, &parser);

	if (is_cb_patched(hdev, job)) {
		if (!rc) {
			job->patched_cb = parser.patched_cb;
			job->job_cb_size = parser.patched_cb_size;
			job->contains_dma_pkt = parser.contains_dma_pkt;

			spin_lock(&job->patched_cb->lock);
			job->patched_cb->cs_cnt++;
			spin_unlock(&job->patched_cb->lock);
		}

		/*
		 * Whether the parsing worked or not, we don't need the
		 * original CB anymore because it was already parsed and
		 * won't be accessed again for this CS
		 */
		spin_lock(&job->user_cb->lock);
		job->user_cb->cs_cnt--;
		spin_unlock(&job->user_cb->lock);
		hl_cb_put(job->user_cb);
		job->user_cb = NULL;
	} else if (!rc) {
		job->job_cb_size = job->user_cb_size;
	}

	return rc;
}

static void free_job(struct hl_device *hdev, struct hl_cs_job *job)
{
	struct hl_cs *cs = job->cs;

	if (is_cb_patched(hdev, job)) {
		hl_userptr_delete_list(hdev, &job->userptr_list);

		/*
		 * We might arrive here from rollback and patched CB wasn't
		 * created, so we need to check it's not NULL
		 */
		if (job->patched_cb) {
			spin_lock(&job->patched_cb->lock);
			job->patched_cb->cs_cnt--;
			spin_unlock(&job->patched_cb->lock);

			hl_cb_put(job->patched_cb);
		}
	}

	/* For H/W queue jobs, if a user CB was allocated by driver and MMU is
	 * enabled, the user CB isn't released in cs_parser() and thus should be
	 * released here.
	 */
	if (job->queue_type == QUEUE_TYPE_HW &&
			job->is_kernel_allocated_cb && hdev->mmu_enable) {
		spin_lock(&job->user_cb->lock);
		job->user_cb->cs_cnt--;
		spin_unlock(&job->user_cb->lock);

		hl_cb_put(job->user_cb);
	}

	/*
	 * This is the only place where there can be multiple threads
	 * modifying the list at the same time
	 */
	spin_lock(&cs->job_lock);
	list_del(&job->cs_node);
	spin_unlock(&cs->job_lock);

	hl_debugfs_remove_job(hdev, job);

	if (job->queue_type == QUEUE_TYPE_EXT ||
			job->queue_type == QUEUE_TYPE_HW)
		cs_put(cs);

	kfree(job);
}

static void cs_do_release(struct kref *ref)
{
	struct hl_cs *cs = container_of(ref, struct hl_cs,
						refcount);
	struct hl_device *hdev = cs->ctx->hdev;
	struct hl_cs_job *job, *tmp;

	cs->completed = true;

	/*
	 * Although if we reached here it means that all external jobs have
	 * finished, because each one of them took refcnt to CS, we still
	 * need to go over the internal jobs and free them. Otherwise, we
	 * will have leaked memory and what's worse, the CS object (and
	 * potentially the CTX object) could be released, while the JOB
	 * still holds a pointer to them (but no reference).
	 */
	list_for_each_entry_safe(job, tmp, &cs->job_list, cs_node)
		free_job(hdev, job);

	/* We also need to update CI for internal queues */
	if (cs->submitted) {
		hdev->asic_funcs->hw_queues_lock(hdev);

		hdev->cs_active_cnt--;
		if (!hdev->cs_active_cnt) {
			struct hl_device_idle_busy_ts *ts;

			ts = &hdev->idle_busy_ts_arr[hdev->idle_busy_ts_idx++];
			ts->busy_to_idle_ts = ktime_get();

			if (hdev->idle_busy_ts_idx == HL_IDLE_BUSY_TS_ARR_SIZE)
				hdev->idle_busy_ts_idx = 0;
		} else if (hdev->cs_active_cnt < 0) {
			dev_crit(hdev->dev, "CS active cnt %d is negative\n",
				hdev->cs_active_cnt);
		}

		hdev->asic_funcs->hw_queues_unlock(hdev);

		hl_int_hw_queue_update_ci(cs);

		spin_lock(&hdev->hw_queues_mirror_lock);
		/* remove CS from hw_queues mirror list */
		list_del_init(&cs->mirror_node);
		spin_unlock(&hdev->hw_queues_mirror_lock);

		/*
		 * Don't cancel TDR in case this CS was timedout because we
		 * might be running from the TDR context
		 */
		if ((!cs->timedout) &&
			(hdev->timeout_jiffies != MAX_SCHEDULE_TIMEOUT)) {
			struct hl_cs *next;

			if (cs->tdr_active)
				cancel_delayed_work_sync(&cs->work_tdr);

			spin_lock(&hdev->hw_queues_mirror_lock);

			/* queue TDR for next CS */
			next = list_first_entry_or_null(
					&hdev->hw_queues_mirror_list,
					struct hl_cs, mirror_node);

			if ((next) && (!next->tdr_active)) {
				next->tdr_active = true;
				schedule_delayed_work(&next->work_tdr,
							hdev->timeout_jiffies);
			}

			spin_unlock(&hdev->hw_queues_mirror_lock);
		}
	} else if (cs->type == CS_TYPE_WAIT) {
		/*
		 * In case the wait for signal CS was submitted, the put occurs
		 * in init_signal_wait_cs() right before hanging on the PQ.
		 */
		dma_fence_put(cs->signal_fence);
	}

	/*
	 * Must be called before hl_ctx_put because inside we use ctx to get
	 * the device
	 */
	hl_debugfs_remove_cs(cs);

	hl_ctx_put(cs->ctx);

	/* We need to mark an error for not submitted because in that case
	 * the dma fence release flow is different. Mainly, we don't need
	 * to handle hw_sob for signal/wait
	 */
	if (cs->timedout)
		dma_fence_set_error(cs->fence, -ETIMEDOUT);
	else if (cs->aborted)
		dma_fence_set_error(cs->fence, -EIO);
	else if (!cs->submitted)
		dma_fence_set_error(cs->fence, -EBUSY);

	dma_fence_signal(cs->fence);
	dma_fence_put(cs->fence);

	kfree(cs);
}

static void cs_timedout(struct work_struct *work)
{
	struct hl_device *hdev;
	int ctx_asid, rc;
	struct hl_cs *cs = container_of(work, struct hl_cs,
						 work_tdr.work);
	rc = cs_get_unless_zero(cs);
	if (!rc)
		return;

	if ((!cs->submitted) || (cs->completed)) {
		cs_put(cs);
		return;
	}

	/* Mark the CS is timed out so we won't try to cancel its TDR */
	cs->timedout = true;

	hdev = cs->ctx->hdev;
	ctx_asid = cs->ctx->asid;

	/* TODO: add information about last signaled seq and last emitted seq */
	dev_err(hdev->dev, "User %d command submission %llu got stuck!\n",
		ctx_asid, cs->sequence);

	cs_put(cs);

	if (hdev->reset_on_lockup)
		hl_device_reset(hdev, false, false);
}

static int allocate_cs(struct hl_device *hdev, struct hl_ctx *ctx,
			enum hl_cs_type cs_type, struct hl_cs **cs_new)
{
	struct hl_cs_compl *cs_cmpl;
	struct dma_fence *other = NULL;
	struct hl_cs *cs;
	int rc;

	cs = kzalloc(sizeof(*cs), GFP_ATOMIC);
	if (!cs)
		return -ENOMEM;

	cs->ctx = ctx;
	cs->submitted = false;
	cs->completed = false;
	cs->type = cs_type;
	INIT_LIST_HEAD(&cs->job_list);
	INIT_DELAYED_WORK(&cs->work_tdr, cs_timedout);
	kref_init(&cs->refcount);
	spin_lock_init(&cs->job_lock);

	cs_cmpl = kmalloc(sizeof(*cs_cmpl), GFP_ATOMIC);
	if (!cs_cmpl) {
		rc = -ENOMEM;
		goto free_cs;
	}

	cs_cmpl->hdev = hdev;
	cs_cmpl->type = cs->type;
	spin_lock_init(&cs_cmpl->lock);
	cs->fence = &cs_cmpl->base_fence;

	spin_lock(&ctx->cs_lock);

	cs_cmpl->cs_seq = ctx->cs_sequence;
	other = ctx->cs_pending[cs_cmpl->cs_seq & (HL_MAX_PENDING_CS - 1)];
	if ((other) && (!dma_fence_is_signaled(other))) {
		spin_unlock(&ctx->cs_lock);
		dev_dbg(hdev->dev,
			"Rejecting CS because of too many in-flights CS\n");
		rc = -EAGAIN;
		goto free_fence;
	}

	dma_fence_init(&cs_cmpl->base_fence, &hl_fence_ops, &cs_cmpl->lock,
			ctx->asid, ctx->cs_sequence);

	cs->sequence = cs_cmpl->cs_seq;

	ctx->cs_pending[cs_cmpl->cs_seq & (HL_MAX_PENDING_CS - 1)] =
							&cs_cmpl->base_fence;
	ctx->cs_sequence++;

	dma_fence_get(&cs_cmpl->base_fence);

	dma_fence_put(other);

	spin_unlock(&ctx->cs_lock);

	*cs_new = cs;

	return 0;

free_fence:
	kfree(cs_cmpl);
free_cs:
	kfree(cs);
	return rc;
}

static void cs_rollback(struct hl_device *hdev, struct hl_cs *cs)
{
	struct hl_cs_job *job, *tmp;

	list_for_each_entry_safe(job, tmp, &cs->job_list, cs_node)
		free_job(hdev, job);
}

void hl_cs_rollback_all(struct hl_device *hdev)
{
	struct hl_cs *cs, *tmp;

	/* flush all completions */
	flush_workqueue(hdev->cq_wq);

	/* Make sure we don't have leftovers in the H/W queues mirror list */
	list_for_each_entry_safe(cs, tmp, &hdev->hw_queues_mirror_list,
				mirror_node) {
		cs_get(cs);
		cs->aborted = true;
		dev_warn_ratelimited(hdev->dev, "Killing CS %d.%llu\n",
					cs->ctx->asid, cs->sequence);
		cs_rollback(hdev, cs);
		cs_put(cs);
	}
}

static void job_wq_completion(struct work_struct *work)
{
	struct hl_cs_job *job = container_of(work, struct hl_cs_job,
						finish_work);
	struct hl_cs *cs = job->cs;
	struct hl_device *hdev = cs->ctx->hdev;

	/* job is no longer needed */
	free_job(hdev, job);
}

static int validate_queue_index(struct hl_device *hdev,
				struct hl_cs_chunk *chunk,
				enum hl_queue_type *queue_type,
				bool *is_kernel_allocated_cb)
{
	struct asic_fixed_properties *asic = &hdev->asic_prop;
	struct hw_queue_properties *hw_queue_prop;

	/* This must be checked here to prevent out-of-bounds access to
	 * hw_queues_props array
	 */
	if (chunk->queue_index >= HL_MAX_QUEUES) {
		dev_err(hdev->dev, "Queue index %d is invalid\n",
			chunk->queue_index);
		return -EINVAL;
	}

	hw_queue_prop = &asic->hw_queues_props[chunk->queue_index];

	if (hw_queue_prop->type == QUEUE_TYPE_NA) {
		dev_err(hdev->dev, "Queue index %d is not applicable\n",
			chunk->queue_index);
		return -EINVAL;
	}

	if (hw_queue_prop->driver_only) {
		dev_err(hdev->dev,
			"Queue index %d is restricted for the kernel driver\n",
			chunk->queue_index);
		return -EINVAL;
	}

	*queue_type = hw_queue_prop->type;
	*is_kernel_allocated_cb = !!hw_queue_prop->requires_kernel_cb;

	return 0;
}

static struct hl_cb *get_cb_from_cs_chunk(struct hl_device *hdev,
					struct hl_cb_mgr *cb_mgr,
					struct hl_cs_chunk *chunk)
{
	struct hl_cb *cb;
	u32 cb_handle;

	cb_handle = (u32) (chunk->cb_handle >> PAGE_SHIFT);

	cb = hl_cb_get(hdev, cb_mgr, cb_handle);
	if (!cb) {
		dev_err(hdev->dev, "CB handle 0x%x invalid\n", cb_handle);
		return NULL;
	}

	if ((chunk->cb_size < 8) || (chunk->cb_size > cb->size)) {
		dev_err(hdev->dev, "CB size %u invalid\n", chunk->cb_size);
		goto release_cb;
	}

	spin_lock(&cb->lock);
	cb->cs_cnt++;
	spin_unlock(&cb->lock);

	return cb;

release_cb:
	hl_cb_put(cb);
	return NULL;
}

struct hl_cs_job *hl_cs_allocate_job(struct hl_device *hdev,
		enum hl_queue_type queue_type, bool is_kernel_allocated_cb)
{
	struct hl_cs_job *job;

	job = kzalloc(sizeof(*job), GFP_ATOMIC);
	if (!job)
		return NULL;

	job->queue_type = queue_type;
	job->is_kernel_allocated_cb = is_kernel_allocated_cb;

	if (is_cb_patched(hdev, job))
		INIT_LIST_HEAD(&job->userptr_list);

	if (job->queue_type == QUEUE_TYPE_EXT)
		INIT_WORK(&job->finish_work, job_wq_completion);

	return job;
}

static int cs_ioctl_default(struct hl_fpriv *hpriv, void __user *chunks,
				u32 num_chunks, u64 *cs_seq)
{
	struct hl_device *hdev = hpriv->hdev;
	struct hl_cs_chunk *cs_chunk_array;
	struct hl_cs_job *job;
	struct hl_cs *cs;
	struct hl_cb *cb;
	bool int_queues_only = true;
	u32 size_to_copy;
	int rc, i;

	*cs_seq = ULLONG_MAX;

	if (num_chunks > HL_MAX_JOBS_PER_CS) {
		dev_err(hdev->dev,
			"Number of chunks can NOT be larger than %d\n",
			HL_MAX_JOBS_PER_CS);
		rc = -EINVAL;
		goto out;
	}

	cs_chunk_array = kmalloc_array(num_chunks, sizeof(*cs_chunk_array),
					GFP_ATOMIC);
	if (!cs_chunk_array) {
		rc = -ENOMEM;
		goto out;
	}

	size_to_copy = num_chunks * sizeof(struct hl_cs_chunk);
	if (copy_from_user(cs_chunk_array, chunks, size_to_copy)) {
		dev_err(hdev->dev, "Failed to copy cs chunk array from user\n");
		rc = -EFAULT;
		goto free_cs_chunk_array;
	}

	/* increment refcnt for context */
	hl_ctx_get(hdev, hpriv->ctx);

	rc = allocate_cs(hdev, hpriv->ctx, CS_TYPE_DEFAULT, &cs);
	if (rc) {
		hl_ctx_put(hpriv->ctx);
		goto free_cs_chunk_array;
	}

	*cs_seq = cs->sequence;

	hl_debugfs_add_cs(cs);

	/* Validate ALL the CS chunks before submitting the CS */
	for (i = 0 ; i < num_chunks ; i++) {
		struct hl_cs_chunk *chunk = &cs_chunk_array[i];
		enum hl_queue_type queue_type;
		bool is_kernel_allocated_cb;

		rc = validate_queue_index(hdev, chunk, &queue_type,
						&is_kernel_allocated_cb);
		if (rc)
			goto free_cs_object;

		if (is_kernel_allocated_cb) {
			cb = get_cb_from_cs_chunk(hdev, &hpriv->cb_mgr, chunk);
			if (!cb) {
				rc = -EINVAL;
				goto free_cs_object;
			}
		} else {
			cb = (struct hl_cb *) (uintptr_t) chunk->cb_handle;
		}

		if (queue_type == QUEUE_TYPE_EXT || queue_type == QUEUE_TYPE_HW)
			int_queues_only = false;

		job = hl_cs_allocate_job(hdev, queue_type,
						is_kernel_allocated_cb);
		if (!job) {
			dev_err(hdev->dev, "Failed to allocate a new job\n");
			rc = -ENOMEM;
			if (is_kernel_allocated_cb)
				goto release_cb;
			else
				goto free_cs_object;
		}

		job->id = i + 1;
		job->cs = cs;
		job->user_cb = cb;
		job->user_cb_size = chunk->cb_size;
		job->hw_queue_id = chunk->queue_index;

		cs->jobs_in_queue_cnt[job->hw_queue_id]++;

		list_add_tail(&job->cs_node, &cs->job_list);

		/*
		 * Increment CS reference. When CS reference is 0, CS is
		 * done and can be signaled to user and free all its resources
		 * Only increment for JOB on external or H/W queues, because
		 * only for those JOBs we get completion
		 */
		if (job->queue_type == QUEUE_TYPE_EXT ||
				job->queue_type == QUEUE_TYPE_HW)
			cs_get(cs);

		hl_debugfs_add_job(hdev, job);

		rc = cs_parser(hpriv, job);
		if (rc) {
			dev_err(hdev->dev,
				"Failed to parse JOB %d.%llu.%d, err %d, rejecting the CS\n",
				cs->ctx->asid, cs->sequence, job->id, rc);
			goto free_cs_object;
		}
	}

	if (int_queues_only) {
		dev_err(hdev->dev,
			"Reject CS %d.%llu because only internal queues jobs are present\n",
			cs->ctx->asid, cs->sequence);
		rc = -EINVAL;
		goto free_cs_object;
	}

	rc = hl_hw_queue_schedule_cs(cs);
	if (rc) {
		if (rc != -EAGAIN)
			dev_err(hdev->dev,
				"Failed to submit CS %d.%llu to H/W queues, error %d\n",
				cs->ctx->asid, cs->sequence, rc);
		goto free_cs_object;
	}

	rc = HL_CS_STATUS_SUCCESS;
	goto put_cs;

release_cb:
	spin_lock(&cb->lock);
	cb->cs_cnt--;
	spin_unlock(&cb->lock);
	hl_cb_put(cb);
free_cs_object:
	cs_rollback(hdev, cs);
	*cs_seq = ULLONG_MAX;
	/* The path below is both for good and erroneous exits */
put_cs:
	/* We finished with the CS in this function, so put the ref */
	cs_put(cs);
free_cs_chunk_array:
	kfree(cs_chunk_array);
out:
	return rc;
}

static int cs_ioctl_signal_wait(struct hl_fpriv *hpriv, enum hl_cs_type cs_type,
				void __user *chunks, u32 num_chunks,
				u64 *cs_seq)
{
	struct hl_device *hdev = hpriv->hdev;
	struct hl_ctx *ctx = hpriv->ctx;
	struct hl_cs_chunk *cs_chunk_array, *chunk;
	struct hw_queue_properties *hw_queue_prop;
	struct dma_fence *sig_fence = NULL;
	struct hl_cs_job *job;
	struct hl_cs *cs;
	struct hl_cb *cb;
	u64 *signal_seq_arr = NULL, signal_seq;
	u32 size_to_copy, q_idx, signal_seq_arr_len, cb_size;
	int rc;

	*cs_seq = ULLONG_MAX;

	if (num_chunks > HL_MAX_JOBS_PER_CS) {
		dev_err(hdev->dev,
			"Number of chunks can NOT be larger than %d\n",
			HL_MAX_JOBS_PER_CS);
		rc = -EINVAL;
		goto out;
	}

	cs_chunk_array = kmalloc_array(num_chunks, sizeof(*cs_chunk_array),
					GFP_ATOMIC);
	if (!cs_chunk_array) {
		rc = -ENOMEM;
		goto out;
	}

	size_to_copy = num_chunks * sizeof(struct hl_cs_chunk);
	if (copy_from_user(cs_chunk_array, chunks, size_to_copy)) {
		dev_err(hdev->dev, "Failed to copy cs chunk array from user\n");
		rc = -EFAULT;
		goto free_cs_chunk_array;
	}

	/* currently it is guaranteed to have only one chunk */
	chunk = &cs_chunk_array[0];
	q_idx = chunk->queue_index;
	hw_queue_prop = &hdev->asic_prop.hw_queues_props[q_idx];

	if ((q_idx >= HL_MAX_QUEUES) ||
			(hw_queue_prop->type != QUEUE_TYPE_EXT)) {
		dev_err(hdev->dev, "Queue index %d is invalid\n", q_idx);
		rc = -EINVAL;
		goto free_cs_chunk_array;
	}

	if (cs_type == CS_TYPE_WAIT) {
		struct hl_cs_compl *sig_waitcs_cmpl;

		signal_seq_arr_len = chunk->num_signal_seq_arr;

		/* currently only one signal seq is supported */
		if (signal_seq_arr_len != 1) {
			dev_err(hdev->dev,
				"Wait for signal CS supports only one signal CS seq\n");
			rc = -EINVAL;
			goto free_cs_chunk_array;
		}

		signal_seq_arr = kmalloc_array(signal_seq_arr_len,
						sizeof(*signal_seq_arr),
						GFP_ATOMIC);
		if (!signal_seq_arr) {
			rc = -ENOMEM;
			goto free_cs_chunk_array;
		}

		size_to_copy = chunk->num_signal_seq_arr *
				sizeof(*signal_seq_arr);
		if (copy_from_user(signal_seq_arr,
					u64_to_user_ptr(chunk->signal_seq_arr),
					size_to_copy)) {
			dev_err(hdev->dev,
				"Failed to copy signal seq array from user\n");
			rc = -EFAULT;
			goto free_signal_seq_array;
		}

		/* currently it is guaranteed to have only one signal seq */
		signal_seq = signal_seq_arr[0];
		sig_fence = hl_ctx_get_fence(ctx, signal_seq);
		if (IS_ERR(sig_fence)) {
			dev_err(hdev->dev,
				"Failed to get signal CS with seq 0x%llx\n",
				signal_seq);
			rc = PTR_ERR(sig_fence);
			goto free_signal_seq_array;
		}

		if (!sig_fence) {
			/* signal CS already finished */
			rc = 0;
			goto free_signal_seq_array;
		}

		sig_waitcs_cmpl =
			container_of(sig_fence, struct hl_cs_compl, base_fence);

		if (sig_waitcs_cmpl->type != CS_TYPE_SIGNAL) {
			dev_err(hdev->dev,
				"CS seq 0x%llx is not of a signal CS\n",
				signal_seq);
			dma_fence_put(sig_fence);
			rc = -EINVAL;
			goto free_signal_seq_array;
		}

		if (dma_fence_is_signaled(sig_fence)) {
			/* signal CS already finished */
			dma_fence_put(sig_fence);
			rc = 0;
			goto free_signal_seq_array;
		}
	}

	/* increment refcnt for context */
	hl_ctx_get(hdev, ctx);

	rc = allocate_cs(hdev, ctx, cs_type, &cs);
	if (rc) {
		if (cs_type == CS_TYPE_WAIT)
			dma_fence_put(sig_fence);
		hl_ctx_put(ctx);
		goto free_signal_seq_array;
	}

	/*
	 * Save the signal CS fence for later initialization right before
	 * hanging the wait CS on the queue.
	 */
	if (cs->type == CS_TYPE_WAIT)
		cs->signal_fence = sig_fence;

	hl_debugfs_add_cs(cs);

	*cs_seq = cs->sequence;

	job = hl_cs_allocate_job(hdev, QUEUE_TYPE_EXT, true);
	if (!job) {
		dev_err(hdev->dev, "Failed to allocate a new job\n");
		rc = -ENOMEM;
		goto put_cs;
	}

	cb = hl_cb_kernel_create(hdev, PAGE_SIZE);
	if (!cb) {
		kfree(job);
		rc = -EFAULT;
		goto put_cs;
	}

	if (cs->type == CS_TYPE_WAIT)
		cb_size = hdev->asic_funcs->get_wait_cb_size(hdev);
	else
		cb_size = hdev->asic_funcs->get_signal_cb_size(hdev);

	job->id = 0;
	job->cs = cs;
	job->user_cb = cb;
	job->user_cb->cs_cnt++;
	job->user_cb_size = cb_size;
	job->hw_queue_id = q_idx;

	/*
	 * No need in parsing, user CB is the patched CB.
	 * We call hl_cb_destroy() out of two reasons - we don't need the CB in
	 * the CB idr anymore and to decrement its refcount as it was
	 * incremented inside hl_cb_kernel_create().
	 */
	job->patched_cb = job->user_cb;
	job->job_cb_size = job->user_cb_size;
	hl_cb_destroy(hdev, &hdev->kernel_cb_mgr, cb->id << PAGE_SHIFT);

	cs->jobs_in_queue_cnt[job->hw_queue_id]++;

	list_add_tail(&job->cs_node, &cs->job_list);

	/* increment refcount as for external queues we get completion */
	cs_get(cs);

	hl_debugfs_add_job(hdev, job);

	rc = hl_hw_queue_schedule_cs(cs);
	if (rc) {
		if (rc != -EAGAIN)
			dev_err(hdev->dev,
				"Failed to submit CS %d.%llu to H/W queues, error %d\n",
				ctx->asid, cs->sequence, rc);
		goto free_cs_object;
	}

	rc = HL_CS_STATUS_SUCCESS;
	goto put_cs;

free_cs_object:
	cs_rollback(hdev, cs);
	*cs_seq = ULLONG_MAX;
	/* The path below is both for good and erroneous exits */
put_cs:
	/* We finished with the CS in this function, so put the ref */
	cs_put(cs);
free_signal_seq_array:
	if (cs_type == CS_TYPE_WAIT)
		kfree(signal_seq_arr);
free_cs_chunk_array:
	kfree(cs_chunk_array);
out:
	return rc;
}

int hl_cs_ioctl(struct hl_fpriv *hpriv, void *data)
{
	struct hl_device *hdev = hpriv->hdev;
	union hl_cs_args *args = data;
	struct hl_ctx *ctx = hpriv->ctx;
	void __user *chunks_execute, *chunks_restore;
	enum hl_cs_type cs_type;
	u32 num_chunks_execute, num_chunks_restore, sig_wait_flags;
	u64 cs_seq = ULONG_MAX;
	int rc, do_ctx_switch;
	bool need_soft_reset = false;

	if (hl_device_disabled_or_in_reset(hdev)) {
		dev_warn_ratelimited(hdev->dev,
			"Device is %s. Can't submit new CS\n",
			atomic_read(&hdev->in_reset) ? "in_reset" : "disabled");
		rc = -EBUSY;
		goto out;
	}

	sig_wait_flags = args->in.cs_flags & HL_CS_FLAGS_SIG_WAIT;

	if (unlikely(sig_wait_flags == HL_CS_FLAGS_SIG_WAIT)) {
		dev_err(hdev->dev,
			"Signal and wait CS flags are mutually exclusive, context %d\n",
		ctx->asid);
		rc = -EINVAL;
		goto out;
	}

	if (unlikely((sig_wait_flags & HL_CS_FLAGS_SIG_WAIT) &&
			(!hdev->supports_sync_stream))) {
		dev_err(hdev->dev, "Sync stream CS is not supported\n");
		rc = -EINVAL;
		goto out;
	}

	if (args->in.cs_flags & HL_CS_FLAGS_SIGNAL)
		cs_type = CS_TYPE_SIGNAL;
	else if (args->in.cs_flags & HL_CS_FLAGS_WAIT)
		cs_type = CS_TYPE_WAIT;
	else
		cs_type = CS_TYPE_DEFAULT;

	chunks_execute = (void __user *) (uintptr_t) args->in.chunks_execute;
	num_chunks_execute = args->in.num_chunks_execute;

	if (cs_type == CS_TYPE_DEFAULT) {
		if (!num_chunks_execute) {
			dev_err(hdev->dev,
				"Got execute CS with 0 chunks, context %d\n",
				ctx->asid);
			rc = -EINVAL;
			goto out;
		}
	} else if (num_chunks_execute != 1) {
		dev_err(hdev->dev,
			"Sync stream CS mandates one chunk only, context %d\n",
			ctx->asid);
		rc = -EINVAL;
		goto out;
	}

	do_ctx_switch = atomic_cmpxchg(&ctx->thread_ctx_switch_token, 1, 0);

	if (do_ctx_switch || (args->in.cs_flags & HL_CS_FLAGS_FORCE_RESTORE)) {
		long ret;

		chunks_restore =
			(void __user *) (uintptr_t) args->in.chunks_restore;
		num_chunks_restore = args->in.num_chunks_restore;

		mutex_lock(&hpriv->restore_phase_mutex);

		if (do_ctx_switch) {
			rc = hdev->asic_funcs->context_switch(hdev, ctx->asid);
			if (rc) {
				dev_err_ratelimited(hdev->dev,
					"Failed to switch to context %d, rejecting CS! %d\n",
					ctx->asid, rc);
				/*
				 * If we timedout, or if the device is not IDLE
				 * while we want to do context-switch (-EBUSY),
				 * we need to soft-reset because QMAN is
				 * probably stuck. However, we can't call to
				 * reset here directly because of deadlock, so
				 * need to do it at the very end of this
				 * function
				 */
				if ((rc == -ETIMEDOUT) || (rc == -EBUSY))
					need_soft_reset = true;
				mutex_unlock(&hpriv->restore_phase_mutex);
				goto out;
			}
		}

		hdev->asic_funcs->restore_phase_topology(hdev);

		if (!num_chunks_restore) {
			dev_dbg(hdev->dev,
			"Need to run restore phase but restore CS is empty\n");
			rc = 0;
		} else {
			rc = cs_ioctl_default(hpriv, chunks_restore,
						num_chunks_restore, &cs_seq);
		}

		mutex_unlock(&hpriv->restore_phase_mutex);

		if (rc) {
			dev_err(hdev->dev,
				"Failed to submit restore CS for context %d (%d)\n",
				ctx->asid, rc);
			goto out;
		}

		/* Need to wait for restore completion before execution phase */
		if (num_chunks_restore) {
			ret = _hl_cs_wait_ioctl(hdev, ctx,
					jiffies_to_usecs(hdev->timeout_jiffies),
					cs_seq);
			if (ret <= 0) {
				dev_err(hdev->dev,
					"Restore CS for context %d failed to complete %ld\n",
					ctx->asid, ret);
				rc = -ENOEXEC;
				goto out;
			}
		}

		ctx->thread_ctx_switch_wait_token = 1;
	} else if (!ctx->thread_ctx_switch_wait_token) {
		u32 tmp;

		rc = hl_poll_timeout_memory(hdev,
			&ctx->thread_ctx_switch_wait_token, tmp, (tmp == 1),
			100, jiffies_to_usecs(hdev->timeout_jiffies), false);

		if (rc == -ETIMEDOUT) {
			dev_err(hdev->dev,
				"context switch phase timeout (%d)\n", tmp);
			goto out;
		}
	}

	if (cs_type == CS_TYPE_DEFAULT)
		rc = cs_ioctl_default(hpriv, chunks_execute, num_chunks_execute,
					&cs_seq);
	else
		rc = cs_ioctl_signal_wait(hpriv, cs_type, chunks_execute,
						num_chunks_execute, &cs_seq);

out:
	if (rc != -EAGAIN) {
		memset(args, 0, sizeof(*args));
		args->out.status = rc;
		args->out.seq = cs_seq;
	}

	if (((rc == -ETIMEDOUT) || (rc == -EBUSY)) && (need_soft_reset))
		hl_device_reset(hdev, false, false);

	return rc;
}

static long _hl_cs_wait_ioctl(struct hl_device *hdev,
		struct hl_ctx *ctx, u64 timeout_us, u64 seq)
{
	struct dma_fence *fence;
	unsigned long timeout;
	long rc;

	if (timeout_us == MAX_SCHEDULE_TIMEOUT)
		timeout = timeout_us;
	else
		timeout = usecs_to_jiffies(timeout_us);

	hl_ctx_get(hdev, ctx);

	fence = hl_ctx_get_fence(ctx, seq);
	if (IS_ERR(fence)) {
		rc = PTR_ERR(fence);
		if (rc == -EINVAL)
			dev_notice_ratelimited(hdev->dev,
				"Can't wait on seq %llu because current CS is at seq %llu\n",
				seq, ctx->cs_sequence);
	} else if (fence) {
		rc = dma_fence_wait_timeout(fence, true, timeout);
		if (fence->error == -ETIMEDOUT)
			rc = -ETIMEDOUT;
		else if (fence->error == -EIO)
			rc = -EIO;
		dma_fence_put(fence);
	} else {
		dev_dbg(hdev->dev,
			"Can't wait on seq %llu because current CS is at seq %llu (Fence is gone)\n",
			seq, ctx->cs_sequence);
		rc = 1;
	}

	hl_ctx_put(ctx);

	return rc;
}

int hl_cs_wait_ioctl(struct hl_fpriv *hpriv, void *data)
{
	struct hl_device *hdev = hpriv->hdev;
	union hl_wait_cs_args *args = data;
	u64 seq = args->in.seq;
	long rc;

	rc = _hl_cs_wait_ioctl(hdev, hpriv->ctx, args->in.timeout_us, seq);

	memset(args, 0, sizeof(*args));

	if (rc < 0) {
		dev_err_ratelimited(hdev->dev,
				"Error %ld on waiting for CS handle %llu\n",
				rc, seq);
		if (rc == -ERESTARTSYS) {
			args->out.status = HL_WAIT_CS_STATUS_INTERRUPTED;
			rc = -EINTR;
		} else if (rc == -ETIMEDOUT) {
			args->out.status = HL_WAIT_CS_STATUS_TIMEDOUT;
		} else if (rc == -EIO) {
			args->out.status = HL_WAIT_CS_STATUS_ABORTED;
		}
		return rc;
	}

	if (rc == 0)
		args->out.status = HL_WAIT_CS_STATUS_BUSY;
	else
		args->out.status = HL_WAIT_CS_STATUS_COMPLETED;

	return 0;
}<|MERGE_RESOLUTION|>--- conflicted
+++ resolved
@@ -62,11 +62,6 @@
 		container_of(fence, struct hl_cs_compl, base_fence);
 	struct hl_device *hdev = hl_cs_cmpl->hdev;
 
-<<<<<<< HEAD
-	if ((hl_cs_cmpl->type == CS_TYPE_SIGNAL) ||
-			(hl_cs_cmpl->type == CS_TYPE_WAIT)) {
-
-=======
 	/* EBUSY means the CS was never submitted and hence we don't have
 	 * an attached hw_sob object that we should handle here
 	 */
@@ -76,7 +71,6 @@
 	if ((hl_cs_cmpl->type == CS_TYPE_SIGNAL) ||
 			(hl_cs_cmpl->type == CS_TYPE_WAIT)) {
 
->>>>>>> 84569f32
 		dev_dbg(hdev->dev,
 			"CS 0x%llx type %d finished, sob_id: %d, sob_val: 0x%x\n",
 			hl_cs_cmpl->cs_seq,
@@ -104,10 +98,7 @@
 		kref_put(&hl_cs_cmpl->hw_sob->kref, hl_sob_reset);
 	}
 
-<<<<<<< HEAD
-=======
 free:
->>>>>>> 84569f32
 	kfree_rcu(hl_cs_cmpl, base_fence.rcu);
 }
 
