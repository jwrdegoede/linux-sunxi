/*
 * Self tests for device tree subsystem
 */

#define pr_fmt(fmt) "### dt-test ### " fmt

#include <linux/clk.h>
#include <linux/err.h>
#include <linux/errno.h>
#include <linux/hashtable.h>
#include <linux/module.h>
#include <linux/of.h>
#include <linux/of_fdt.h>
#include <linux/of_irq.h>
#include <linux/of_platform.h>
#include <linux/list.h>
#include <linux/mutex.h>
#include <linux/slab.h>
#include <linux/device.h>
#include <linux/platform_device.h>
#include <linux/of_platform.h>

#include <linux/i2c.h>
#include <linux/i2c-mux.h>

#include <linux/bitops.h>

#include "of_private.h"

static struct unittest_results {
	int passed;
	int failed;
} unittest_results;

#define unittest(result, fmt, ...) ({ \
	bool failed = !(result); \
	if (failed) { \
		unittest_results.failed++; \
		pr_err("FAIL %s():%i " fmt, __func__, __LINE__, ##__VA_ARGS__); \
	} else { \
		unittest_results.passed++; \
		pr_debug("pass %s():%i\n", __func__, __LINE__); \
	} \
	failed; \
})

static void __init of_unittest_find_node_by_name(void)
{
	struct device_node *np;
	const char *options;

	np = of_find_node_by_path("/testcase-data");
	unittest(np && !strcmp("/testcase-data", np->full_name),
		"find /testcase-data failed\n");
	of_node_put(np);

	/* Test if trailing '/' works */
	np = of_find_node_by_path("/testcase-data/");
	unittest(!np, "trailing '/' on /testcase-data/ should fail\n");

	np = of_find_node_by_path("/testcase-data/phandle-tests/consumer-a");
	unittest(np && !strcmp("/testcase-data/phandle-tests/consumer-a", np->full_name),
		"find /testcase-data/phandle-tests/consumer-a failed\n");
	of_node_put(np);

	np = of_find_node_by_path("testcase-alias");
	unittest(np && !strcmp("/testcase-data", np->full_name),
		"find testcase-alias failed\n");
	of_node_put(np);

	/* Test if trailing '/' works on aliases */
	np = of_find_node_by_path("testcase-alias/");
	unittest(!np, "trailing '/' on testcase-alias/ should fail\n");

	np = of_find_node_by_path("testcase-alias/phandle-tests/consumer-a");
	unittest(np && !strcmp("/testcase-data/phandle-tests/consumer-a", np->full_name),
		"find testcase-alias/phandle-tests/consumer-a failed\n");
	of_node_put(np);

	np = of_find_node_by_path("/testcase-data/missing-path");
	unittest(!np, "non-existent path returned node %s\n", np->full_name);
	of_node_put(np);

	np = of_find_node_by_path("missing-alias");
	unittest(!np, "non-existent alias returned node %s\n", np->full_name);
	of_node_put(np);

	np = of_find_node_by_path("testcase-alias/missing-path");
	unittest(!np, "non-existent alias with relative path returned node %s\n", np->full_name);
	of_node_put(np);

	np = of_find_node_opts_by_path("/testcase-data:testoption", &options);
	unittest(np && !strcmp("testoption", options),
		 "option path test failed\n");
	of_node_put(np);

	np = of_find_node_opts_by_path("/testcase-data:test/option", &options);
	unittest(np && !strcmp("test/option", options),
		 "option path test, subcase #1 failed\n");
	of_node_put(np);

	np = of_find_node_opts_by_path("/testcase-data/testcase-device1:test/option", &options);
	unittest(np && !strcmp("test/option", options),
		 "option path test, subcase #2 failed\n");
	of_node_put(np);

	np = of_find_node_opts_by_path("/testcase-data:testoption", NULL);
	unittest(np, "NULL option path test failed\n");
	of_node_put(np);

	np = of_find_node_opts_by_path("testcase-alias:testaliasoption",
				       &options);
	unittest(np && !strcmp("testaliasoption", options),
		 "option alias path test failed\n");
	of_node_put(np);

	np = of_find_node_opts_by_path("testcase-alias:test/alias/option",
				       &options);
	unittest(np && !strcmp("test/alias/option", options),
		 "option alias path test, subcase #1 failed\n");
	of_node_put(np);

	np = of_find_node_opts_by_path("testcase-alias:testaliasoption", NULL);
	unittest(np, "NULL option alias path test failed\n");
	of_node_put(np);

	options = "testoption";
	np = of_find_node_opts_by_path("testcase-alias", &options);
	unittest(np && !options, "option clearing test failed\n");
	of_node_put(np);

	options = "testoption";
	np = of_find_node_opts_by_path("/", &options);
	unittest(np && !options, "option clearing root node test failed\n");
	of_node_put(np);
}

static void __init of_unittest_dynamic(void)
{
	struct device_node *np;
	struct property *prop;

	np = of_find_node_by_path("/testcase-data");
	if (!np) {
		pr_err("missing testcase data\n");
		return;
	}

	/* Array of 4 properties for the purpose of testing */
	prop = kzalloc(sizeof(*prop) * 4, GFP_KERNEL);
	if (!prop) {
		unittest(0, "kzalloc() failed\n");
		return;
	}

	/* Add a new property - should pass*/
	prop->name = "new-property";
	prop->value = "new-property-data";
	prop->length = strlen(prop->value);
	unittest(of_add_property(np, prop) == 0, "Adding a new property failed\n");

	/* Try to add an existing property - should fail */
	prop++;
	prop->name = "new-property";
	prop->value = "new-property-data-should-fail";
	prop->length = strlen(prop->value);
	unittest(of_add_property(np, prop) != 0,
		 "Adding an existing property should have failed\n");

	/* Try to modify an existing property - should pass */
	prop->value = "modify-property-data-should-pass";
	prop->length = strlen(prop->value);
	unittest(of_update_property(np, prop) == 0,
		 "Updating an existing property should have passed\n");

	/* Try to modify non-existent property - should pass*/
	prop++;
	prop->name = "modify-property";
	prop->value = "modify-missing-property-data-should-pass";
	prop->length = strlen(prop->value);
	unittest(of_update_property(np, prop) == 0,
		 "Updating a missing property should have passed\n");

	/* Remove property - should pass */
	unittest(of_remove_property(np, prop) == 0,
		 "Removing a property should have passed\n");

	/* Adding very large property - should pass */
	prop++;
	prop->name = "large-property-PAGE_SIZEx8";
	prop->length = PAGE_SIZE * 8;
	prop->value = kzalloc(prop->length, GFP_KERNEL);
	unittest(prop->value != NULL, "Unable to allocate large buffer\n");
	if (prop->value)
		unittest(of_add_property(np, prop) == 0,
			 "Adding a large property should have passed\n");
}

static int __init of_unittest_check_node_linkage(struct device_node *np)
{
	struct device_node *child;
	int count = 0, rc;

	for_each_child_of_node(np, child) {
		if (child->parent != np) {
			pr_err("Child node %s links to wrong parent %s\n",
				 child->name, np->name);
			return -EINVAL;
		}

		rc = of_unittest_check_node_linkage(child);
		if (rc < 0)
			return rc;
		count += rc;
	}

	return count + 1;
}

static void __init of_unittest_check_tree_linkage(void)
{
	struct device_node *np;
	int allnode_count = 0, child_count;

	if (!of_root)
		return;

	for_each_of_allnodes(np)
		allnode_count++;
	child_count = of_unittest_check_node_linkage(of_root);

	unittest(child_count > 0, "Device node data structure is corrupted\n");
	unittest(child_count == allnode_count,
		 "allnodes list size (%i) doesn't match sibling lists size (%i)\n",
		 allnode_count, child_count);
	pr_debug("allnodes list size (%i); sibling lists size (%i)\n", allnode_count, child_count);
}

struct node_hash {
	struct hlist_node node;
	struct device_node *np;
};

static DEFINE_HASHTABLE(phandle_ht, 8);
static void __init of_unittest_check_phandles(void)
{
	struct device_node *np;
	struct node_hash *nh;
	struct hlist_node *tmp;
	int i, dup_count = 0, phandle_count = 0;

	for_each_of_allnodes(np) {
		if (!np->phandle)
			continue;

		hash_for_each_possible(phandle_ht, nh, node, np->phandle) {
			if (nh->np->phandle == np->phandle) {
				pr_info("Duplicate phandle! %i used by %s and %s\n",
					np->phandle, nh->np->full_name, np->full_name);
				dup_count++;
				break;
			}
		}

		nh = kzalloc(sizeof(*nh), GFP_KERNEL);
		if (WARN_ON(!nh))
			return;

		nh->np = np;
		hash_add(phandle_ht, &nh->node, np->phandle);
		phandle_count++;
	}
	unittest(dup_count == 0, "Found %i duplicates in %i phandles\n",
		 dup_count, phandle_count);

	/* Clean up */
	hash_for_each_safe(phandle_ht, i, tmp, nh, node) {
		hash_del(&nh->node);
		kfree(nh);
	}
}

static void __init of_unittest_parse_phandle_with_args(void)
{
	struct device_node *np;
	struct of_phandle_args args;
	int i, rc;

	np = of_find_node_by_path("/testcase-data/phandle-tests/consumer-a");
	if (!np) {
		pr_err("missing testcase data\n");
		return;
	}

	rc = of_count_phandle_with_args(np, "phandle-list", "#phandle-cells");
	unittest(rc == 7, "of_count_phandle_with_args() returned %i, expected 7\n", rc);

	for (i = 0; i < 8; i++) {
		bool passed = true;

		rc = of_parse_phandle_with_args(np, "phandle-list",
						"#phandle-cells", i, &args);

		/* Test the values from tests-phandle.dtsi */
		switch (i) {
		case 0:
			passed &= !rc;
			passed &= (args.args_count == 1);
			passed &= (args.args[0] == (i + 1));
			break;
		case 1:
			passed &= !rc;
			passed &= (args.args_count == 2);
			passed &= (args.args[0] == (i + 1));
			passed &= (args.args[1] == 0);
			break;
		case 2:
			passed &= (rc == -ENOENT);
			break;
		case 3:
			passed &= !rc;
			passed &= (args.args_count == 3);
			passed &= (args.args[0] == (i + 1));
			passed &= (args.args[1] == 4);
			passed &= (args.args[2] == 3);
			break;
		case 4:
			passed &= !rc;
			passed &= (args.args_count == 2);
			passed &= (args.args[0] == (i + 1));
			passed &= (args.args[1] == 100);
			break;
		case 5:
			passed &= !rc;
			passed &= (args.args_count == 0);
			break;
		case 6:
			passed &= !rc;
			passed &= (args.args_count == 1);
			passed &= (args.args[0] == (i + 1));
			break;
		case 7:
			passed &= (rc == -ENOENT);
			break;
		default:
			passed = false;
		}

		unittest(passed, "index %i - data error on node %s rc=%i\n",
			 i, args.np->full_name, rc);
	}

	/* Check for missing list property */
	rc = of_parse_phandle_with_args(np, "phandle-list-missing",
					"#phandle-cells", 0, &args);
	unittest(rc == -ENOENT, "expected:%i got:%i\n", -ENOENT, rc);
	rc = of_count_phandle_with_args(np, "phandle-list-missing",
					"#phandle-cells");
	unittest(rc == -ENOENT, "expected:%i got:%i\n", -ENOENT, rc);

	/* Check for missing cells property */
	rc = of_parse_phandle_with_args(np, "phandle-list",
					"#phandle-cells-missing", 0, &args);
	unittest(rc == -EINVAL, "expected:%i got:%i\n", -EINVAL, rc);
	rc = of_count_phandle_with_args(np, "phandle-list",
					"#phandle-cells-missing");
	unittest(rc == -EINVAL, "expected:%i got:%i\n", -EINVAL, rc);

	/* Check for bad phandle in list */
	rc = of_parse_phandle_with_args(np, "phandle-list-bad-phandle",
					"#phandle-cells", 0, &args);
	unittest(rc == -EINVAL, "expected:%i got:%i\n", -EINVAL, rc);
	rc = of_count_phandle_with_args(np, "phandle-list-bad-phandle",
					"#phandle-cells");
	unittest(rc == -EINVAL, "expected:%i got:%i\n", -EINVAL, rc);

	/* Check for incorrectly formed argument list */
	rc = of_parse_phandle_with_args(np, "phandle-list-bad-args",
					"#phandle-cells", 1, &args);
	unittest(rc == -EINVAL, "expected:%i got:%i\n", -EINVAL, rc);
	rc = of_count_phandle_with_args(np, "phandle-list-bad-args",
					"#phandle-cells");
	unittest(rc == -EINVAL, "expected:%i got:%i\n", -EINVAL, rc);
}

static void __init of_unittest_property_string(void)
{
	const char *strings[4];
	struct device_node *np;
	int rc;

	np = of_find_node_by_path("/testcase-data/phandle-tests/consumer-a");
	if (!np) {
		pr_err("No testcase data in device tree\n");
		return;
	}

	rc = of_property_match_string(np, "phandle-list-names", "first");
	unittest(rc == 0, "first expected:0 got:%i\n", rc);
	rc = of_property_match_string(np, "phandle-list-names", "second");
	unittest(rc == 1, "second expected:1 got:%i\n", rc);
	rc = of_property_match_string(np, "phandle-list-names", "third");
	unittest(rc == 2, "third expected:2 got:%i\n", rc);
	rc = of_property_match_string(np, "phandle-list-names", "fourth");
	unittest(rc == -ENODATA, "unmatched string; rc=%i\n", rc);
	rc = of_property_match_string(np, "missing-property", "blah");
	unittest(rc == -EINVAL, "missing property; rc=%i\n", rc);
	rc = of_property_match_string(np, "empty-property", "blah");
	unittest(rc == -ENODATA, "empty property; rc=%i\n", rc);
	rc = of_property_match_string(np, "unterminated-string", "blah");
	unittest(rc == -EILSEQ, "unterminated string; rc=%i\n", rc);

	/* of_property_count_strings() tests */
	rc = of_property_count_strings(np, "string-property");
	unittest(rc == 1, "Incorrect string count; rc=%i\n", rc);
	rc = of_property_count_strings(np, "phandle-list-names");
	unittest(rc == 3, "Incorrect string count; rc=%i\n", rc);
	rc = of_property_count_strings(np, "unterminated-string");
	unittest(rc == -EILSEQ, "unterminated string; rc=%i\n", rc);
	rc = of_property_count_strings(np, "unterminated-string-list");
	unittest(rc == -EILSEQ, "unterminated string array; rc=%i\n", rc);

	/* of_property_read_string_index() tests */
	rc = of_property_read_string_index(np, "string-property", 0, strings);
	unittest(rc == 0 && !strcmp(strings[0], "foobar"), "of_property_read_string_index() failure; rc=%i\n", rc);
	strings[0] = NULL;
	rc = of_property_read_string_index(np, "string-property", 1, strings);
	unittest(rc == -ENODATA && strings[0] == NULL, "of_property_read_string_index() failure; rc=%i\n", rc);
	rc = of_property_read_string_index(np, "phandle-list-names", 0, strings);
	unittest(rc == 0 && !strcmp(strings[0], "first"), "of_property_read_string_index() failure; rc=%i\n", rc);
	rc = of_property_read_string_index(np, "phandle-list-names", 1, strings);
	unittest(rc == 0 && !strcmp(strings[0], "second"), "of_property_read_string_index() failure; rc=%i\n", rc);
	rc = of_property_read_string_index(np, "phandle-list-names", 2, strings);
	unittest(rc == 0 && !strcmp(strings[0], "third"), "of_property_read_string_index() failure; rc=%i\n", rc);
	strings[0] = NULL;
	rc = of_property_read_string_index(np, "phandle-list-names", 3, strings);
	unittest(rc == -ENODATA && strings[0] == NULL, "of_property_read_string_index() failure; rc=%i\n", rc);
	strings[0] = NULL;
	rc = of_property_read_string_index(np, "unterminated-string", 0, strings);
	unittest(rc == -EILSEQ && strings[0] == NULL, "of_property_read_string_index() failure; rc=%i\n", rc);
	rc = of_property_read_string_index(np, "unterminated-string-list", 0, strings);
	unittest(rc == 0 && !strcmp(strings[0], "first"), "of_property_read_string_index() failure; rc=%i\n", rc);
	strings[0] = NULL;
	rc = of_property_read_string_index(np, "unterminated-string-list", 2, strings); /* should fail */
	unittest(rc == -EILSEQ && strings[0] == NULL, "of_property_read_string_index() failure; rc=%i\n", rc);
	strings[1] = NULL;

	/* of_property_read_string_array() tests */
	rc = of_property_read_string_array(np, "string-property", strings, 4);
	unittest(rc == 1, "Incorrect string count; rc=%i\n", rc);
	rc = of_property_read_string_array(np, "phandle-list-names", strings, 4);
	unittest(rc == 3, "Incorrect string count; rc=%i\n", rc);
	rc = of_property_read_string_array(np, "unterminated-string", strings, 4);
	unittest(rc == -EILSEQ, "unterminated string; rc=%i\n", rc);
	/* -- An incorrectly formed string should cause a failure */
	rc = of_property_read_string_array(np, "unterminated-string-list", strings, 4);
	unittest(rc == -EILSEQ, "unterminated string array; rc=%i\n", rc);
	/* -- parsing the correctly formed strings should still work: */
	strings[2] = NULL;
	rc = of_property_read_string_array(np, "unterminated-string-list", strings, 2);
	unittest(rc == 2 && strings[2] == NULL, "of_property_read_string_array() failure; rc=%i\n", rc);
	strings[1] = NULL;
	rc = of_property_read_string_array(np, "phandle-list-names", strings, 1);
	unittest(rc == 1 && strings[1] == NULL, "Overwrote end of string array; rc=%i, str='%s'\n", rc, strings[1]);
}

#define propcmp(p1, p2) (((p1)->length == (p2)->length) && \
			(p1)->value && (p2)->value && \
			!memcmp((p1)->value, (p2)->value, (p1)->length) && \
			!strcmp((p1)->name, (p2)->name))
static void __init of_unittest_property_copy(void)
{
#ifdef CONFIG_OF_DYNAMIC
	struct property p1 = { .name = "p1", .length = 0, .value = "" };
	struct property p2 = { .name = "p2", .length = 5, .value = "abcd" };
	struct property *new;

	new = __of_prop_dup(&p1, GFP_KERNEL);
	unittest(new && propcmp(&p1, new), "empty property didn't copy correctly\n");
	kfree(new->value);
	kfree(new->name);
	kfree(new);

	new = __of_prop_dup(&p2, GFP_KERNEL);
	unittest(new && propcmp(&p2, new), "non-empty property didn't copy correctly\n");
	kfree(new->value);
	kfree(new->name);
	kfree(new);
#endif
}

static void __init of_unittest_changeset(void)
{
#ifdef CONFIG_OF_DYNAMIC
	struct property *ppadd, padd = { .name = "prop-add", .length = 0, .value = "" };
	struct property *ppupdate, pupdate = { .name = "prop-update", .length = 5, .value = "abcd" };
	struct property *ppremove;
	struct device_node *n1, *n2, *n21, *nremove, *parent, *np;
	struct of_changeset chgset;

	n1 = __of_node_dup(NULL, "/testcase-data/changeset/n1");
	unittest(n1, "testcase setup failure\n");
	n2 = __of_node_dup(NULL, "/testcase-data/changeset/n2");
	unittest(n2, "testcase setup failure\n");
	n21 = __of_node_dup(NULL, "%s/%s", "/testcase-data/changeset/n2", "n21");
	unittest(n21, "testcase setup failure %p\n", n21);
	nremove = of_find_node_by_path("/testcase-data/changeset/node-remove");
	unittest(nremove, "testcase setup failure\n");
	ppadd = __of_prop_dup(&padd, GFP_KERNEL);
	unittest(ppadd, "testcase setup failure\n");
	ppupdate = __of_prop_dup(&pupdate, GFP_KERNEL);
	unittest(ppupdate, "testcase setup failure\n");
	parent = nremove->parent;
	n1->parent = parent;
	n2->parent = parent;
	n21->parent = n2;
	n2->child = n21;
	ppremove = of_find_property(parent, "prop-remove", NULL);
	unittest(ppremove, "failed to find removal prop");

	of_changeset_init(&chgset);
	unittest(!of_changeset_attach_node(&chgset, n1), "fail attach n1\n");
	unittest(!of_changeset_attach_node(&chgset, n2), "fail attach n2\n");
	unittest(!of_changeset_detach_node(&chgset, nremove), "fail remove node\n");
	unittest(!of_changeset_attach_node(&chgset, n21), "fail attach n21\n");
	unittest(!of_changeset_add_property(&chgset, parent, ppadd), "fail add prop\n");
	unittest(!of_changeset_update_property(&chgset, parent, ppupdate), "fail update prop\n");
	unittest(!of_changeset_remove_property(&chgset, parent, ppremove), "fail remove prop\n");
	mutex_lock(&of_mutex);
	unittest(!of_changeset_apply(&chgset), "apply failed\n");
	mutex_unlock(&of_mutex);

	/* Make sure node names are constructed correctly */
	unittest((np = of_find_node_by_path("/testcase-data/changeset/n2/n21")),
		 "'%s' not added\n", n21->full_name);
	of_node_put(np);

	mutex_lock(&of_mutex);
	unittest(!of_changeset_revert(&chgset), "revert failed\n");
	mutex_unlock(&of_mutex);

	of_changeset_destroy(&chgset);
#endif
}

static void __init of_unittest_parse_interrupts(void)
{
	struct device_node *np;
	struct of_phandle_args args;
	int i, rc;

	np = of_find_node_by_path("/testcase-data/interrupts/interrupts0");
	if (!np) {
		pr_err("missing testcase data\n");
		return;
	}

	for (i = 0; i < 4; i++) {
		bool passed = true;

		args.args_count = 0;
		rc = of_irq_parse_one(np, i, &args);

		passed &= !rc;
		passed &= (args.args_count == 1);
		passed &= (args.args[0] == (i + 1));

		unittest(passed, "index %i - data error on node %s rc=%i\n",
			 i, args.np->full_name, rc);
	}
	of_node_put(np);

	np = of_find_node_by_path("/testcase-data/interrupts/interrupts1");
	if (!np) {
		pr_err("missing testcase data\n");
		return;
	}

	for (i = 0; i < 4; i++) {
		bool passed = true;

		args.args_count = 0;
		rc = of_irq_parse_one(np, i, &args);

		/* Test the values from tests-phandle.dtsi */
		switch (i) {
		case 0:
			passed &= !rc;
			passed &= (args.args_count == 1);
			passed &= (args.args[0] == 9);
			break;
		case 1:
			passed &= !rc;
			passed &= (args.args_count == 3);
			passed &= (args.args[0] == 10);
			passed &= (args.args[1] == 11);
			passed &= (args.args[2] == 12);
			break;
		case 2:
			passed &= !rc;
			passed &= (args.args_count == 2);
			passed &= (args.args[0] == 13);
			passed &= (args.args[1] == 14);
			break;
		case 3:
			passed &= !rc;
			passed &= (args.args_count == 2);
			passed &= (args.args[0] == 15);
			passed &= (args.args[1] == 16);
			break;
		default:
			passed = false;
		}
		unittest(passed, "index %i - data error on node %s rc=%i\n",
			 i, args.np->full_name, rc);
	}
	of_node_put(np);
}

static void __init of_unittest_parse_interrupts_extended(void)
{
	struct device_node *np;
	struct of_phandle_args args;
	int i, rc;

	np = of_find_node_by_path("/testcase-data/interrupts/interrupts-extended0");
	if (!np) {
		pr_err("missing testcase data\n");
		return;
	}

	for (i = 0; i < 7; i++) {
		bool passed = true;

		rc = of_irq_parse_one(np, i, &args);

		/* Test the values from tests-phandle.dtsi */
		switch (i) {
		case 0:
			passed &= !rc;
			passed &= (args.args_count == 1);
			passed &= (args.args[0] == 1);
			break;
		case 1:
			passed &= !rc;
			passed &= (args.args_count == 3);
			passed &= (args.args[0] == 2);
			passed &= (args.args[1] == 3);
			passed &= (args.args[2] == 4);
			break;
		case 2:
			passed &= !rc;
			passed &= (args.args_count == 2);
			passed &= (args.args[0] == 5);
			passed &= (args.args[1] == 6);
			break;
		case 3:
			passed &= !rc;
			passed &= (args.args_count == 1);
			passed &= (args.args[0] == 9);
			break;
		case 4:
			passed &= !rc;
			passed &= (args.args_count == 3);
			passed &= (args.args[0] == 10);
			passed &= (args.args[1] == 11);
			passed &= (args.args[2] == 12);
			break;
		case 5:
			passed &= !rc;
			passed &= (args.args_count == 2);
			passed &= (args.args[0] == 13);
			passed &= (args.args[1] == 14);
			break;
		case 6:
			passed &= !rc;
			passed &= (args.args_count == 1);
			passed &= (args.args[0] == 15);
			break;
		default:
			passed = false;
		}

		unittest(passed, "index %i - data error on node %s rc=%i\n",
			 i, args.np->full_name, rc);
	}
	of_node_put(np);
}

static const struct of_device_id match_node_table[] = {
	{ .data = "A", .name = "name0", }, /* Name alone is lowest priority */
	{ .data = "B", .type = "type1", }, /* followed by type alone */

	{ .data = "Ca", .name = "name2", .type = "type1", }, /* followed by both together */
	{ .data = "Cb", .name = "name2", }, /* Only match when type doesn't match */
	{ .data = "Cc", .name = "name2", .type = "type2", },

	{ .data = "E", .compatible = "compat3" },
	{ .data = "G", .compatible = "compat2", },
	{ .data = "H", .compatible = "compat2", .name = "name5", },
	{ .data = "I", .compatible = "compat2", .type = "type1", },
	{ .data = "J", .compatible = "compat2", .type = "type1", .name = "name8", },
	{ .data = "K", .compatible = "compat2", .name = "name9", },
	{}
};

static struct {
	const char *path;
	const char *data;
} match_node_tests[] = {
	{ .path = "/testcase-data/match-node/name0", .data = "A", },
	{ .path = "/testcase-data/match-node/name1", .data = "B", },
	{ .path = "/testcase-data/match-node/a/name2", .data = "Ca", },
	{ .path = "/testcase-data/match-node/b/name2", .data = "Cb", },
	{ .path = "/testcase-data/match-node/c/name2", .data = "Cc", },
	{ .path = "/testcase-data/match-node/name3", .data = "E", },
	{ .path = "/testcase-data/match-node/name4", .data = "G", },
	{ .path = "/testcase-data/match-node/name5", .data = "H", },
	{ .path = "/testcase-data/match-node/name6", .data = "G", },
	{ .path = "/testcase-data/match-node/name7", .data = "I", },
	{ .path = "/testcase-data/match-node/name8", .data = "J", },
	{ .path = "/testcase-data/match-node/name9", .data = "K", },
};

static void __init of_unittest_match_node(void)
{
	struct device_node *np;
	const struct of_device_id *match;
	int i;

	for (i = 0; i < ARRAY_SIZE(match_node_tests); i++) {
		np = of_find_node_by_path(match_node_tests[i].path);
		if (!np) {
			unittest(0, "missing testcase node %s\n",
				match_node_tests[i].path);
			continue;
		}

		match = of_match_node(match_node_table, np);
		if (!match) {
			unittest(0, "%s didn't match anything\n",
				match_node_tests[i].path);
			continue;
		}

		if (strcmp(match->data, match_node_tests[i].data) != 0) {
			unittest(0, "%s got wrong match. expected %s, got %s\n",
				match_node_tests[i].path, match_node_tests[i].data,
				(const char *)match->data);
			continue;
		}
		unittest(1, "passed");
	}
}

static const struct platform_device_info test_bus_info = {
	.name = "unittest-bus",
};
static void __init of_unittest_platform_populate(void)
{
	int irq, rc;
	struct device_node *np, *child, *grandchild;
	struct platform_device *pdev, *test_bus;
	const struct of_device_id match[] = {
		{ .compatible = "test-device", },
		{}
	};

	np = of_find_node_by_path("/testcase-data");
	of_platform_populate(np, of_default_bus_match_table, NULL, NULL);

	/* Test that a missing irq domain returns -EPROBE_DEFER */
	np = of_find_node_by_path("/testcase-data/testcase-device1");
	pdev = of_find_device_by_node(np);
	unittest(pdev, "device 1 creation failed\n");

	irq = platform_get_irq(pdev, 0);
	unittest(irq == -EPROBE_DEFER, "device deferred probe failed - %d\n", irq);

	/* Test that a parsing failure does not return -EPROBE_DEFER */
	np = of_find_node_by_path("/testcase-data/testcase-device2");
	pdev = of_find_device_by_node(np);
	unittest(pdev, "device 2 creation failed\n");
	irq = platform_get_irq(pdev, 0);
	unittest(irq < 0 && irq != -EPROBE_DEFER, "device parsing error failed - %d\n", irq);

	np = of_find_node_by_path("/testcase-data/platform-tests");
	unittest(np, "No testcase data in device tree\n");
	if (!np)
		return;

	test_bus = platform_device_register_full(&test_bus_info);
	rc = PTR_ERR_OR_ZERO(test_bus);
	unittest(!rc, "testbus registration failed; rc=%i\n", rc);
	if (rc)
		return;
	test_bus->dev.of_node = np;

	of_platform_populate(np, match, NULL, &test_bus->dev);
	for_each_child_of_node(np, child) {
		for_each_child_of_node(child, grandchild)
			unittest(of_find_device_by_node(grandchild),
				 "Could not create device for node '%s'\n",
				 grandchild->name);
	}

	of_platform_depopulate(&test_bus->dev);
	for_each_child_of_node(np, child) {
		for_each_child_of_node(child, grandchild)
			unittest(!of_find_device_by_node(grandchild),
				 "device didn't get destroyed '%s'\n",
				 grandchild->name);
	}

	platform_device_unregister(test_bus);
	of_node_put(np);
}

/**
 *	update_node_properties - adds the properties
 *	of np into dup node (present in live tree) and
 *	updates parent of children of np to dup.
 *
 *	@np:	node already present in live tree
 *	@dup:	node present in live tree to be updated
 */
static void update_node_properties(struct device_node *np,
					struct device_node *dup)
{
	struct property *prop;
	struct device_node *child;

	for_each_property_of_node(np, prop)
		of_add_property(dup, prop);

	for_each_child_of_node(np, child)
		child->parent = dup;
}

/**
 *	attach_node_and_children - attaches nodes
 *	and its children to live tree
 *
 *	@np:	Node to attach to live tree
 */
static int attach_node_and_children(struct device_node *np)
{
	struct device_node *next, *dup, *child;
	unsigned long flags;

	dup = of_find_node_by_path(np->full_name);
	if (dup) {
		update_node_properties(np, dup);
		return 0;
	}

	child = np->child;
	np->child = NULL;

	mutex_lock(&of_mutex);
	raw_spin_lock_irqsave(&devtree_lock, flags);
	np->sibling = np->parent->child;
	np->parent->child = np;
	of_node_clear_flag(np, OF_DETACHED);
	raw_spin_unlock_irqrestore(&devtree_lock, flags);

	__of_attach_node_sysfs(np);
	mutex_unlock(&of_mutex);

	while (child) {
		next = child->sibling;
		attach_node_and_children(child);
		child = next;
	}

	return 0;
}

/**
 *	unittest_data_add - Reads, copies data from
 *	linked tree and attaches it to the live tree
 */
static int __init unittest_data_add(void)
{
	void *unittest_data;
	struct device_node *unittest_data_node, *np;
	/*
	 * __dtb_testcases_begin[] and __dtb_testcases_end[] are magically
	 * created by cmd_dt_S_dtb in scripts/Makefile.lib
	 */
	extern uint8_t __dtb_testcases_begin[];
	extern uint8_t __dtb_testcases_end[];
	const int size = __dtb_testcases_end - __dtb_testcases_begin;
	int rc;

	if (!size) {
		pr_warn("%s: No testcase data to attach; not running tests\n",
			__func__);
		return -ENODATA;
	}

	/* creating copy */
	unittest_data = kmemdup(__dtb_testcases_begin, size, GFP_KERNEL);

	if (!unittest_data) {
		pr_warn("%s: Failed to allocate memory for unittest_data; "
			"not running tests\n", __func__);
		return -ENOMEM;
	}
	of_fdt_unflatten_tree(unittest_data, &unittest_data_node);
	if (!unittest_data_node) {
		pr_warn("%s: No tree to attach; not running tests\n", __func__);
		return -ENODATA;
	}
	of_node_set_flag(unittest_data_node, OF_DETACHED);
	rc = of_resolve_phandles(unittest_data_node);
	if (rc) {
		pr_err("%s: Failed to resolve phandles (rc=%i)\n", __func__, rc);
		return -EINVAL;
	}

	if (!of_root) {
		of_root = unittest_data_node;
		for_each_of_allnodes(np)
			__of_attach_node_sysfs(np);
		of_aliases = of_find_node_by_path("/aliases");
		of_chosen = of_find_node_by_path("/chosen");
		return 0;
	}

	/* attach the sub-tree to live tree */
	np = unittest_data_node->child;
	while (np) {
		struct device_node *next = np->sibling;

		np->parent = of_root;
		attach_node_and_children(np);
		np = next;
	}
	return 0;
}

#ifdef CONFIG_OF_OVERLAY

static int unittest_probe(struct platform_device *pdev)
{
	struct device *dev = &pdev->dev;
	struct device_node *np = dev->of_node;

	if (np == NULL) {
		dev_err(dev, "No OF data for device\n");
		return -EINVAL;

	}

	dev_dbg(dev, "%s for node @%s\n", __func__, np->full_name);

	of_platform_populate(np, NULL, NULL, &pdev->dev);

	return 0;
}

static int unittest_remove(struct platform_device *pdev)
{
	struct device *dev = &pdev->dev;
	struct device_node *np = dev->of_node;

	dev_dbg(dev, "%s for node @%s\n", __func__, np->full_name);
	return 0;
}

static const struct of_device_id unittest_match[] = {
	{ .compatible = "unittest", },
	{},
};

static struct platform_driver unittest_driver = {
	.probe			= unittest_probe,
	.remove			= unittest_remove,
	.driver = {
		.name		= "unittest",
<<<<<<< HEAD
		.owner		= THIS_MODULE,
=======
>>>>>>> 2c6625cd
		.of_match_table	= of_match_ptr(unittest_match),
	},
};

/* get the platform device instantiated at the path */
static struct platform_device *of_path_to_platform_device(const char *path)
{
	struct device_node *np;
	struct platform_device *pdev;

	np = of_find_node_by_path(path);
	if (np == NULL)
		return NULL;

	pdev = of_find_device_by_node(np);
	of_node_put(np);

	return pdev;
}

/* find out if a platform device exists at that path */
static int of_path_platform_device_exists(const char *path)
{
	struct platform_device *pdev;

	pdev = of_path_to_platform_device(path);
	platform_device_put(pdev);
	return pdev != NULL;
}

#if IS_BUILTIN(CONFIG_I2C)

/* get the i2c client device instantiated at the path */
static struct i2c_client *of_path_to_i2c_client(const char *path)
{
	struct device_node *np;
	struct i2c_client *client;

	np = of_find_node_by_path(path);
	if (np == NULL)
		return NULL;

	client = of_find_i2c_device_by_node(np);
	of_node_put(np);

	return client;
}

/* find out if a i2c client device exists at that path */
static int of_path_i2c_client_exists(const char *path)
{
	struct i2c_client *client;

	client = of_path_to_i2c_client(path);
	if (client)
		put_device(&client->dev);
	return client != NULL;
}
#else
static int of_path_i2c_client_exists(const char *path)
{
	return 0;
}
#endif

enum overlay_type {
	PDEV_OVERLAY,
	I2C_OVERLAY
};

static int of_path_device_type_exists(const char *path,
		enum overlay_type ovtype)
{
	switch (ovtype) {
	case PDEV_OVERLAY:
		return of_path_platform_device_exists(path);
	case I2C_OVERLAY:
		return of_path_i2c_client_exists(path);
	}
	return 0;
}

static const char *unittest_path(int nr, enum overlay_type ovtype)
{
	const char *base;
	static char buf[256];

	switch (ovtype) {
	case PDEV_OVERLAY:
		base = "/testcase-data/overlay-node/test-bus";
		break;
	case I2C_OVERLAY:
		base = "/testcase-data/overlay-node/test-bus/i2c-test-bus";
		break;
	default:
		buf[0] = '\0';
		return buf;
	}
	snprintf(buf, sizeof(buf) - 1, "%s/test-unittest%d", base, nr);
	buf[sizeof(buf) - 1] = '\0';
	return buf;
}

static int of_unittest_device_exists(int unittest_nr, enum overlay_type ovtype)
{
	const char *path;

	path = unittest_path(unittest_nr, ovtype);

	switch (ovtype) {
	case PDEV_OVERLAY:
		return of_path_platform_device_exists(path);
	case I2C_OVERLAY:
		return of_path_i2c_client_exists(path);
	}
	return 0;
}

static const char *overlay_path(int nr)
{
	static char buf[256];

	snprintf(buf, sizeof(buf) - 1,
		"/testcase-data/overlay%d", nr);
	buf[sizeof(buf) - 1] = '\0';

	return buf;
}

static const char *bus_path = "/testcase-data/overlay-node/test-bus";

/* it is guaranteed that overlay ids are assigned in sequence */
#define MAX_UNITTEST_OVERLAYS	256
static unsigned long overlay_id_bits[BITS_TO_LONGS(MAX_UNITTEST_OVERLAYS)];
static int overlay_first_id = -1;

static void of_unittest_track_overlay(int id)
{
	if (overlay_first_id < 0)
		overlay_first_id = id;
	id -= overlay_first_id;

	/* we shouldn't need that many */
	BUG_ON(id >= MAX_UNITTEST_OVERLAYS);
	overlay_id_bits[BIT_WORD(id)] |= BIT_MASK(id);
}

static void of_unittest_untrack_overlay(int id)
{
	if (overlay_first_id < 0)
		return;
	id -= overlay_first_id;
	BUG_ON(id >= MAX_UNITTEST_OVERLAYS);
	overlay_id_bits[BIT_WORD(id)] &= ~BIT_MASK(id);
}

static void of_unittest_destroy_tracked_overlays(void)
{
	int id, ret, defers;

	if (overlay_first_id < 0)
		return;

	/* try until no defers */
	do {
		defers = 0;
		/* remove in reverse order */
		for (id = MAX_UNITTEST_OVERLAYS - 1; id >= 0; id--) {
			if (!(overlay_id_bits[BIT_WORD(id)] & BIT_MASK(id)))
				continue;

			ret = of_overlay_destroy(id + overlay_first_id);
			if (ret != 0) {
				defers++;
				pr_warn("%s: overlay destroy failed for #%d\n",
					__func__, id + overlay_first_id);
				continue;
			}

			overlay_id_bits[BIT_WORD(id)] &= ~BIT_MASK(id);
		}
	} while (defers > 0);
}

static int of_unittest_apply_overlay(int unittest_nr, int overlay_nr,
		int *overlay_id)
{
	struct device_node *np = NULL;
	int ret, id = -1;

	np = of_find_node_by_path(overlay_path(overlay_nr));
	if (np == NULL) {
		unittest(0, "could not find overlay node @\"%s\"\n",
				overlay_path(overlay_nr));
		ret = -EINVAL;
		goto out;
	}

	ret = of_overlay_create(np);
	if (ret < 0) {
		unittest(0, "could not create overlay from \"%s\"\n",
				overlay_path(overlay_nr));
		goto out;
	}
	id = ret;
	of_unittest_track_overlay(id);

	ret = 0;

out:
	of_node_put(np);

	if (overlay_id)
		*overlay_id = id;

	return ret;
}

/* apply an overlay while checking before and after states */
static int of_unittest_apply_overlay_check(int overlay_nr, int unittest_nr,
		int before, int after, enum overlay_type ovtype)
{
	int ret;

	/* unittest device must not be in before state */
	if (of_unittest_device_exists(unittest_nr, ovtype) != before) {
		unittest(0, "overlay @\"%s\" with device @\"%s\" %s\n",
				overlay_path(overlay_nr),
				unittest_path(unittest_nr, ovtype),
				!before ? "enabled" : "disabled");
		return -EINVAL;
	}

	ret = of_unittest_apply_overlay(overlay_nr, unittest_nr, NULL);
	if (ret != 0) {
		/* of_unittest_apply_overlay already called unittest() */
		return ret;
	}

	/* unittest device must be to set to after state */
	if (of_unittest_device_exists(unittest_nr, ovtype) != after) {
		unittest(0, "overlay @\"%s\" failed to create @\"%s\" %s\n",
				overlay_path(overlay_nr),
				unittest_path(unittest_nr, ovtype),
				!after ? "enabled" : "disabled");
		return -EINVAL;
	}

	return 0;
}

/* apply an overlay and then revert it while checking before, after states */
static int of_unittest_apply_revert_overlay_check(int overlay_nr,
		int unittest_nr, int before, int after,
		enum overlay_type ovtype)
{
	int ret, ov_id;

	/* unittest device must be in before state */
	if (of_unittest_device_exists(unittest_nr, ovtype) != before) {
		unittest(0, "overlay @\"%s\" with device @\"%s\" %s\n",
				overlay_path(overlay_nr),
				unittest_path(unittest_nr, ovtype),
				!before ? "enabled" : "disabled");
		return -EINVAL;
	}

	/* apply the overlay */
	ret = of_unittest_apply_overlay(overlay_nr, unittest_nr, &ov_id);
	if (ret != 0) {
		/* of_unittest_apply_overlay already called unittest() */
		return ret;
	}

	/* unittest device must be in after state */
	if (of_unittest_device_exists(unittest_nr, ovtype) != after) {
		unittest(0, "overlay @\"%s\" failed to create @\"%s\" %s\n",
				overlay_path(overlay_nr),
				unittest_path(unittest_nr, ovtype),
				!after ? "enabled" : "disabled");
		return -EINVAL;
	}

	ret = of_overlay_destroy(ov_id);
	if (ret != 0) {
		unittest(0, "overlay @\"%s\" failed to be destroyed @\"%s\"\n",
				overlay_path(overlay_nr),
				unittest_path(unittest_nr, ovtype));
		return ret;
	}

	/* unittest device must be again in before state */
	if (of_unittest_device_exists(unittest_nr, PDEV_OVERLAY) != before) {
		unittest(0, "overlay @\"%s\" with device @\"%s\" %s\n",
				overlay_path(overlay_nr),
				unittest_path(unittest_nr, ovtype),
				!before ? "enabled" : "disabled");
		return -EINVAL;
	}

	return 0;
}

/* test activation of device */
static void of_unittest_overlay_0(void)
{
	int ret;

	/* device should enable */
	ret = of_unittest_apply_overlay_check(0, 0, 0, 1, PDEV_OVERLAY);
	if (ret != 0)
		return;

	unittest(1, "overlay test %d passed\n", 0);
}

/* test deactivation of device */
static void of_unittest_overlay_1(void)
{
	int ret;

	/* device should disable */
	ret = of_unittest_apply_overlay_check(1, 1, 1, 0, PDEV_OVERLAY);
	if (ret != 0)
		return;

	unittest(1, "overlay test %d passed\n", 1);
}

/* test activation of device */
static void of_unittest_overlay_2(void)
{
	int ret;

	/* device should enable */
	ret = of_unittest_apply_overlay_check(2, 2, 0, 1, PDEV_OVERLAY);
	if (ret != 0)
		return;

	unittest(1, "overlay test %d passed\n", 2);
}

/* test deactivation of device */
static void of_unittest_overlay_3(void)
{
	int ret;

	/* device should disable */
	ret = of_unittest_apply_overlay_check(3, 3, 1, 0, PDEV_OVERLAY);
	if (ret != 0)
		return;

	unittest(1, "overlay test %d passed\n", 3);
}

/* test activation of a full device node */
static void of_unittest_overlay_4(void)
{
	int ret;

	/* device should disable */
	ret = of_unittest_apply_overlay_check(4, 4, 0, 1, PDEV_OVERLAY);
	if (ret != 0)
		return;

	unittest(1, "overlay test %d passed\n", 4);
}

/* test overlay apply/revert sequence */
static void of_unittest_overlay_5(void)
{
	int ret;

	/* device should disable */
	ret = of_unittest_apply_revert_overlay_check(5, 5, 0, 1, PDEV_OVERLAY);
	if (ret != 0)
		return;

	unittest(1, "overlay test %d passed\n", 5);
}

/* test overlay application in sequence */
static void of_unittest_overlay_6(void)
{
	struct device_node *np;
	int ret, i, ov_id[2];
	int overlay_nr = 6, unittest_nr = 6;
	int before = 0, after = 1;

	/* unittest device must be in before state */
	for (i = 0; i < 2; i++) {
		if (of_unittest_device_exists(unittest_nr + i, PDEV_OVERLAY)
				!= before) {
			unittest(0, "overlay @\"%s\" with device @\"%s\" %s\n",
					overlay_path(overlay_nr + i),
					unittest_path(unittest_nr + i,
						PDEV_OVERLAY),
					!before ? "enabled" : "disabled");
			return;
		}
	}

	/* apply the overlays */
	for (i = 0; i < 2; i++) {

		np = of_find_node_by_path(overlay_path(overlay_nr + i));
		if (np == NULL) {
			unittest(0, "could not find overlay node @\"%s\"\n",
					overlay_path(overlay_nr + i));
			return;
		}

		ret = of_overlay_create(np);
		if (ret < 0)  {
			unittest(0, "could not create overlay from \"%s\"\n",
					overlay_path(overlay_nr + i));
			return;
		}
		ov_id[i] = ret;
		of_unittest_track_overlay(ov_id[i]);
	}

	for (i = 0; i < 2; i++) {
		/* unittest device must be in after state */
		if (of_unittest_device_exists(unittest_nr + i, PDEV_OVERLAY)
				!= after) {
			unittest(0, "overlay @\"%s\" failed @\"%s\" %s\n",
					overlay_path(overlay_nr + i),
					unittest_path(unittest_nr + i,
						PDEV_OVERLAY),
					!after ? "enabled" : "disabled");
			return;
		}
	}

	for (i = 1; i >= 0; i--) {
		ret = of_overlay_destroy(ov_id[i]);
		if (ret != 0) {
			unittest(0, "overlay @\"%s\" failed destroy @\"%s\"\n",
					overlay_path(overlay_nr + i),
					unittest_path(unittest_nr + i,
						PDEV_OVERLAY));
			return;
		}
		of_unittest_untrack_overlay(ov_id[i]);
	}

	for (i = 0; i < 2; i++) {
		/* unittest device must be again in before state */
		if (of_unittest_device_exists(unittest_nr + i, PDEV_OVERLAY)
				!= before) {
			unittest(0, "overlay @\"%s\" with device @\"%s\" %s\n",
					overlay_path(overlay_nr + i),
					unittest_path(unittest_nr + i,
						PDEV_OVERLAY),
					!before ? "enabled" : "disabled");
			return;
		}
	}

	unittest(1, "overlay test %d passed\n", 6);
}

/* test overlay application in sequence */
static void of_unittest_overlay_8(void)
{
	struct device_node *np;
	int ret, i, ov_id[2];
	int overlay_nr = 8, unittest_nr = 8;

	/* we don't care about device state in this test */

	/* apply the overlays */
	for (i = 0; i < 2; i++) {

		np = of_find_node_by_path(overlay_path(overlay_nr + i));
		if (np == NULL) {
			unittest(0, "could not find overlay node @\"%s\"\n",
					overlay_path(overlay_nr + i));
			return;
		}

		ret = of_overlay_create(np);
		if (ret < 0)  {
			unittest(0, "could not create overlay from \"%s\"\n",
					overlay_path(overlay_nr + i));
			return;
		}
		ov_id[i] = ret;
		of_unittest_track_overlay(ov_id[i]);
	}

	/* now try to remove first overlay (it should fail) */
	ret = of_overlay_destroy(ov_id[0]);
	if (ret == 0) {
		unittest(0, "overlay @\"%s\" was destroyed @\"%s\"\n",
				overlay_path(overlay_nr + 0),
				unittest_path(unittest_nr,
					PDEV_OVERLAY));
		return;
	}

	/* removing them in order should work */
	for (i = 1; i >= 0; i--) {
		ret = of_overlay_destroy(ov_id[i]);
		if (ret != 0) {
			unittest(0, "overlay @\"%s\" not destroyed @\"%s\"\n",
					overlay_path(overlay_nr + i),
					unittest_path(unittest_nr,
						PDEV_OVERLAY));
			return;
		}
		of_unittest_untrack_overlay(ov_id[i]);
	}

	unittest(1, "overlay test %d passed\n", 8);
}

/* test insertion of a bus with parent devices */
static void of_unittest_overlay_10(void)
{
	int ret;
	char *child_path;

	/* device should disable */
	ret = of_unittest_apply_overlay_check(10, 10, 0, 1, PDEV_OVERLAY);
	if (unittest(ret == 0,
			"overlay test %d failed; overlay application\n", 10))
		return;

	child_path = kasprintf(GFP_KERNEL, "%s/test-unittest101",
			unittest_path(10, PDEV_OVERLAY));
	if (unittest(child_path, "overlay test %d failed; kasprintf\n", 10))
		return;

	ret = of_path_device_type_exists(child_path, PDEV_OVERLAY);
	kfree(child_path);
	if (unittest(ret, "overlay test %d failed; no child device\n", 10))
		return;
}

/* test insertion of a bus with parent devices (and revert) */
static void of_unittest_overlay_11(void)
{
	int ret;

	/* device should disable */
	ret = of_unittest_apply_revert_overlay_check(11, 11, 0, 1,
			PDEV_OVERLAY);
	if (unittest(ret == 0,
			"overlay test %d failed; overlay application\n", 11))
		return;
}

#if IS_BUILTIN(CONFIG_I2C) && IS_ENABLED(CONFIG_OF_OVERLAY)

struct unittest_i2c_bus_data {
	struct platform_device	*pdev;
	struct i2c_adapter	adap;
};

static int unittest_i2c_master_xfer(struct i2c_adapter *adap,
		struct i2c_msg *msgs, int num)
{
	struct unittest_i2c_bus_data *std = i2c_get_adapdata(adap);

	(void)std;

	return num;
}

static u32 unittest_i2c_functionality(struct i2c_adapter *adap)
{
	return I2C_FUNC_I2C | I2C_FUNC_SMBUS_EMUL;
}

static const struct i2c_algorithm unittest_i2c_algo = {
	.master_xfer	= unittest_i2c_master_xfer,
	.functionality	= unittest_i2c_functionality,
};

static int unittest_i2c_bus_probe(struct platform_device *pdev)
{
	struct device *dev = &pdev->dev;
	struct device_node *np = dev->of_node;
	struct unittest_i2c_bus_data *std;
	struct i2c_adapter *adap;
	int ret;

	if (np == NULL) {
		dev_err(dev, "No OF data for device\n");
		return -EINVAL;

	}

	dev_dbg(dev, "%s for node @%s\n", __func__, np->full_name);

	std = devm_kzalloc(dev, sizeof(*std), GFP_KERNEL);
	if (!std) {
		dev_err(dev, "Failed to allocate unittest i2c data\n");
		return -ENOMEM;
	}

	/* link them together */
	std->pdev = pdev;
	platform_set_drvdata(pdev, std);

	adap = &std->adap;
	i2c_set_adapdata(adap, std);
	adap->nr = -1;
	strlcpy(adap->name, pdev->name, sizeof(adap->name));
	adap->class = I2C_CLASS_DEPRECATED;
	adap->algo = &unittest_i2c_algo;
	adap->dev.parent = dev;
	adap->dev.of_node = dev->of_node;
	adap->timeout = 5 * HZ;
	adap->retries = 3;

	ret = i2c_add_numbered_adapter(adap);
	if (ret != 0) {
		dev_err(dev, "Failed to add I2C adapter\n");
		return ret;
	}

	return 0;
}

static int unittest_i2c_bus_remove(struct platform_device *pdev)
{
	struct device *dev = &pdev->dev;
	struct device_node *np = dev->of_node;
	struct unittest_i2c_bus_data *std = platform_get_drvdata(pdev);

	dev_dbg(dev, "%s for node @%s\n", __func__, np->full_name);
	i2c_del_adapter(&std->adap);

	return 0;
}

static const struct of_device_id unittest_i2c_bus_match[] = {
	{ .compatible = "unittest-i2c-bus", },
	{},
};

static struct platform_driver unittest_i2c_bus_driver = {
	.probe			= unittest_i2c_bus_probe,
	.remove			= unittest_i2c_bus_remove,
	.driver = {
		.name		= "unittest-i2c-bus",
		.of_match_table	= of_match_ptr(unittest_i2c_bus_match),
	},
};

static int unittest_i2c_dev_probe(struct i2c_client *client,
		const struct i2c_device_id *id)
{
	struct device *dev = &client->dev;
	struct device_node *np = client->dev.of_node;

	if (!np) {
		dev_err(dev, "No OF node\n");
		return -EINVAL;
	}

	dev_dbg(dev, "%s for node @%s\n", __func__, np->full_name);

	return 0;
};

static int unittest_i2c_dev_remove(struct i2c_client *client)
{
	struct device *dev = &client->dev;
	struct device_node *np = client->dev.of_node;

	dev_dbg(dev, "%s for node @%s\n", __func__, np->full_name);
	return 0;
}

static const struct i2c_device_id unittest_i2c_dev_id[] = {
	{ .name = "unittest-i2c-dev" },
	{ }
};

static struct i2c_driver unittest_i2c_dev_driver = {
	.driver = {
		.name = "unittest-i2c-dev",
<<<<<<< HEAD
		.owner = THIS_MODULE,
=======
>>>>>>> 2c6625cd
	},
	.probe = unittest_i2c_dev_probe,
	.remove = unittest_i2c_dev_remove,
	.id_table = unittest_i2c_dev_id,
};

#if IS_BUILTIN(CONFIG_I2C_MUX)

struct unittest_i2c_mux_data {
	int nchans;
	struct i2c_adapter *adap[];
};

static int unittest_i2c_mux_select_chan(struct i2c_adapter *adap,
			       void *client, u32 chan)
{
	return 0;
}

static int unittest_i2c_mux_probe(struct i2c_client *client,
		const struct i2c_device_id *id)
{
	int ret, i, nchans, size;
	struct device *dev = &client->dev;
	struct i2c_adapter *adap = to_i2c_adapter(dev->parent);
	struct device_node *np = client->dev.of_node, *child;
	struct unittest_i2c_mux_data *stm;
	u32 reg, max_reg;

	dev_dbg(dev, "%s for node @%s\n", __func__, np->full_name);

	if (!np) {
		dev_err(dev, "No OF node\n");
		return -EINVAL;
	}

	max_reg = (u32)-1;
	for_each_child_of_node(np, child) {
		ret = of_property_read_u32(child, "reg", &reg);
		if (ret)
			continue;
		if (max_reg == (u32)-1 || reg > max_reg)
			max_reg = reg;
	}
	nchans = max_reg == (u32)-1 ? 0 : max_reg + 1;
	if (nchans == 0) {
		dev_err(dev, "No channels\n");
		return -EINVAL;
	}

	size = offsetof(struct unittest_i2c_mux_data, adap[nchans]);
	stm = devm_kzalloc(dev, size, GFP_KERNEL);
	if (!stm) {
		dev_err(dev, "Out of memory\n");
		return -ENOMEM;
	}
	stm->nchans = nchans;
	for (i = 0; i < nchans; i++) {
		stm->adap[i] = i2c_add_mux_adapter(adap, dev, client,
				0, i, 0, unittest_i2c_mux_select_chan, NULL);
		if (!stm->adap[i]) {
			dev_err(dev, "Failed to register mux #%d\n", i);
			for (i--; i >= 0; i--)
				i2c_del_mux_adapter(stm->adap[i]);
			return -ENODEV;
		}
	}

	i2c_set_clientdata(client, stm);

	return 0;
};

static int unittest_i2c_mux_remove(struct i2c_client *client)
{
	struct device *dev = &client->dev;
	struct device_node *np = client->dev.of_node;
	struct unittest_i2c_mux_data *stm = i2c_get_clientdata(client);
	int i;

	dev_dbg(dev, "%s for node @%s\n", __func__, np->full_name);
	for (i = stm->nchans - 1; i >= 0; i--)
		i2c_del_mux_adapter(stm->adap[i]);
	return 0;
}

static const struct i2c_device_id unittest_i2c_mux_id[] = {
	{ .name = "unittest-i2c-mux" },
	{ }
};

static struct i2c_driver unittest_i2c_mux_driver = {
	.driver = {
		.name = "unittest-i2c-mux",
<<<<<<< HEAD
		.owner = THIS_MODULE,
=======
>>>>>>> 2c6625cd
	},
	.probe = unittest_i2c_mux_probe,
	.remove = unittest_i2c_mux_remove,
	.id_table = unittest_i2c_mux_id,
};

#endif

static int of_unittest_overlay_i2c_init(void)
{
	int ret;

	ret = i2c_add_driver(&unittest_i2c_dev_driver);
	if (unittest(ret == 0,
			"could not register unittest i2c device driver\n"))
		return ret;

	ret = platform_driver_register(&unittest_i2c_bus_driver);
	if (unittest(ret == 0,
			"could not register unittest i2c bus driver\n"))
		return ret;

#if IS_BUILTIN(CONFIG_I2C_MUX)
	ret = i2c_add_driver(&unittest_i2c_mux_driver);
	if (unittest(ret == 0,
			"could not register unittest i2c mux driver\n"))
		return ret;
#endif

	return 0;
}

static void of_unittest_overlay_i2c_cleanup(void)
{
#if IS_BUILTIN(CONFIG_I2C_MUX)
	i2c_del_driver(&unittest_i2c_mux_driver);
#endif
	platform_driver_unregister(&unittest_i2c_bus_driver);
	i2c_del_driver(&unittest_i2c_dev_driver);
}

static void of_unittest_overlay_i2c_12(void)
{
	int ret;

	/* device should enable */
	ret = of_unittest_apply_overlay_check(12, 12, 0, 1, I2C_OVERLAY);
	if (ret != 0)
		return;

	unittest(1, "overlay test %d passed\n", 12);
}

/* test deactivation of device */
static void of_unittest_overlay_i2c_13(void)
{
	int ret;

	/* device should disable */
	ret = of_unittest_apply_overlay_check(13, 13, 1, 0, I2C_OVERLAY);
	if (ret != 0)
		return;

	unittest(1, "overlay test %d passed\n", 13);
}

/* just check for i2c mux existence */
static void of_unittest_overlay_i2c_14(void)
{
}

static void of_unittest_overlay_i2c_15(void)
{
	int ret;

	/* device should enable */
	ret = of_unittest_apply_overlay_check(16, 15, 0, 1, I2C_OVERLAY);
	if (ret != 0)
		return;

	unittest(1, "overlay test %d passed\n", 15);
}

#else

static inline void of_unittest_overlay_i2c_14(void) { }
static inline void of_unittest_overlay_i2c_15(void) { }

#endif

static void __init of_unittest_overlay(void)
{
	struct device_node *bus_np = NULL;
	int ret;

	ret = platform_driver_register(&unittest_driver);
	if (ret != 0) {
		unittest(0, "could not register unittest driver\n");
		goto out;
	}

	bus_np = of_find_node_by_path(bus_path);
	if (bus_np == NULL) {
		unittest(0, "could not find bus_path \"%s\"\n", bus_path);
		goto out;
	}

	ret = of_platform_populate(bus_np, of_default_bus_match_table,
			NULL, NULL);
	if (ret != 0) {
		unittest(0, "could not populate bus @ \"%s\"\n", bus_path);
		goto out;
	}

	if (!of_unittest_device_exists(100, PDEV_OVERLAY)) {
		unittest(0, "could not find unittest0 @ \"%s\"\n",
				unittest_path(100, PDEV_OVERLAY));
		goto out;
	}

	if (of_unittest_device_exists(101, PDEV_OVERLAY)) {
		unittest(0, "unittest1 @ \"%s\" should not exist\n",
				unittest_path(101, PDEV_OVERLAY));
		goto out;
	}

	unittest(1, "basic infrastructure of overlays passed");

	/* tests in sequence */
	of_unittest_overlay_0();
	of_unittest_overlay_1();
	of_unittest_overlay_2();
	of_unittest_overlay_3();
	of_unittest_overlay_4();
	of_unittest_overlay_5();
	of_unittest_overlay_6();
	of_unittest_overlay_8();

	of_unittest_overlay_10();
	of_unittest_overlay_11();

#if IS_BUILTIN(CONFIG_I2C)
	if (unittest(of_unittest_overlay_i2c_init() == 0, "i2c init failed\n"))
		goto out;

	of_unittest_overlay_i2c_12();
	of_unittest_overlay_i2c_13();
	of_unittest_overlay_i2c_14();
	of_unittest_overlay_i2c_15();

	of_unittest_overlay_i2c_cleanup();
#endif

	of_unittest_destroy_tracked_overlays();

out:
	of_node_put(bus_np);
}

#else
static inline void __init of_unittest_overlay(void) { }
#endif

static int __init of_unittest(void)
{
	struct device_node *np;
	int res;

	/* adding data for unittest */
	res = unittest_data_add();
	if (res)
		return res;
	if (!of_aliases)
		of_aliases = of_find_node_by_path("/aliases");

	np = of_find_node_by_path("/testcase-data/phandle-tests/consumer-a");
	if (!np) {
		pr_info("No testcase data in device tree; not running tests\n");
		return 0;
	}
	of_node_put(np);

	pr_info("start of unittest - you will see error messages\n");
	of_unittest_check_tree_linkage();
	of_unittest_check_phandles();
	of_unittest_find_node_by_name();
	of_unittest_dynamic();
	of_unittest_parse_phandle_with_args();
	of_unittest_property_string();
	of_unittest_property_copy();
	of_unittest_changeset();
	of_unittest_parse_interrupts();
	of_unittest_parse_interrupts_extended();
	of_unittest_match_node();
	of_unittest_platform_populate();
	of_unittest_overlay();

	/* Double check linkage after removing testcase data */
	of_unittest_check_tree_linkage();

	pr_info("end of unittest - %i passed, %i failed\n",
		unittest_results.passed, unittest_results.failed);

	return 0;
}
late_initcall(of_unittest);<|MERGE_RESOLUTION|>--- conflicted
+++ resolved
@@ -979,10 +979,6 @@
 	.remove			= unittest_remove,
 	.driver = {
 		.name		= "unittest",
-<<<<<<< HEAD
-		.owner		= THIS_MODULE,
-=======
->>>>>>> 2c6625cd
 		.of_match_table	= of_match_ptr(unittest_match),
 	},
 };
@@ -1669,10 +1665,6 @@
 static struct i2c_driver unittest_i2c_dev_driver = {
 	.driver = {
 		.name = "unittest-i2c-dev",
-<<<<<<< HEAD
-		.owner = THIS_MODULE,
-=======
->>>>>>> 2c6625cd
 	},
 	.probe = unittest_i2c_dev_probe,
 	.remove = unittest_i2c_dev_remove,
@@ -1767,10 +1759,6 @@
 static struct i2c_driver unittest_i2c_mux_driver = {
 	.driver = {
 		.name = "unittest-i2c-mux",
-<<<<<<< HEAD
-		.owner = THIS_MODULE,
-=======
->>>>>>> 2c6625cd
 	},
 	.probe = unittest_i2c_mux_probe,
 	.remove = unittest_i2c_mux_remove,
