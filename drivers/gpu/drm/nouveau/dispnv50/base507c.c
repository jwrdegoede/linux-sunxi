--- conflicted
+++ resolved
@@ -276,11 +276,7 @@
 
 	ret = nv50_dmac_create(&drm->client.device, &disp->disp.object,
 			       &oclass, head, &args, sizeof(args),
-<<<<<<< HEAD
-			       disp->sync->offset, &wndw->wndw);
-=======
-			       disp50->sync->bo.offset, &wndw->wndw);
->>>>>>> 0a19b068
+			       disp50->sync->offset, &wndw->wndw);
 	if (ret) {
 		NV_ERROR(drm, "base%04x allocation failed: %d\n", oclass, ret);
 		return ret;
