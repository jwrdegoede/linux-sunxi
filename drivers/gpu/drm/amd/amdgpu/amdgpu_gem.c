/*
 * Copyright 2008 Advanced Micro Devices, Inc.
 * Copyright 2008 Red Hat Inc.
 * Copyright 2009 Jerome Glisse.
 *
 * Permission is hereby granted, free of charge, to any person obtaining a
 * copy of this software and associated documentation files (the "Software"),
 * to deal in the Software without restriction, including without limitation
 * the rights to use, copy, modify, merge, publish, distribute, sublicense,
 * and/or sell copies of the Software, and to permit persons to whom the
 * Software is furnished to do so, subject to the following conditions:
 *
 * The above copyright notice and this permission notice shall be included in
 * all copies or substantial portions of the Software.
 *
 * THE SOFTWARE IS PROVIDED "AS IS", WITHOUT WARRANTY OF ANY KIND, EXPRESS OR
 * IMPLIED, INCLUDING BUT NOT LIMITED TO THE WARRANTIES OF MERCHANTABILITY,
 * FITNESS FOR A PARTICULAR PURPOSE AND NONINFRINGEMENT.  IN NO EVENT SHALL
 * THE COPYRIGHT HOLDER(S) OR AUTHOR(S) BE LIABLE FOR ANY CLAIM, DAMAGES OR
 * OTHER LIABILITY, WHETHER IN AN ACTION OF CONTRACT, TORT OR OTHERWISE,
 * ARISING FROM, OUT OF OR IN CONNECTION WITH THE SOFTWARE OR THE USE OR
 * OTHER DEALINGS IN THE SOFTWARE.
 *
 * Authors: Dave Airlie
 *          Alex Deucher
 *          Jerome Glisse
 */
#include <linux/ktime.h>
#include <linux/module.h>
#include <linux/pagemap.h>
#include <linux/pci.h>
#include <linux/dma-buf.h>

#include <drm/amdgpu_drm.h>
#include <drm/drm_drv.h>
#include <drm/drm_exec.h>
#include <drm/drm_gem_ttm_helper.h>
#include <drm/ttm/ttm_tt.h>

#include "amdgpu.h"
#include "amdgpu_display.h"
#include "amdgpu_dma_buf.h"
#include "amdgpu_hmm.h"
#include "amdgpu_xgmi.h"

static const struct drm_gem_object_funcs amdgpu_gem_object_funcs;

static vm_fault_t amdgpu_gem_fault(struct vm_fault *vmf)
{
	struct ttm_buffer_object *bo = vmf->vma->vm_private_data;
	struct drm_device *ddev = bo->base.dev;
	vm_fault_t ret;
	int idx;

	ret = ttm_bo_vm_reserve(bo, vmf);
	if (ret)
		return ret;

	if (drm_dev_enter(ddev, &idx)) {
		ret = amdgpu_bo_fault_reserve_notify(bo);
		if (ret) {
			drm_dev_exit(idx);
			goto unlock;
		}

		ret = ttm_bo_vm_fault_reserved(vmf, vmf->vma->vm_page_prot,
					       TTM_BO_VM_NUM_PREFAULT);

		drm_dev_exit(idx);
	} else {
		ret = ttm_bo_vm_dummy_page(vmf, vmf->vma->vm_page_prot);
	}
	if (ret == VM_FAULT_RETRY && !(vmf->flags & FAULT_FLAG_RETRY_NOWAIT))
		return ret;

unlock:
	dma_resv_unlock(bo->base.resv);
	return ret;
}

static const struct vm_operations_struct amdgpu_gem_vm_ops = {
	.fault = amdgpu_gem_fault,
	.open = ttm_bo_vm_open,
	.close = ttm_bo_vm_close,
	.access = ttm_bo_vm_access
};

static void amdgpu_gem_object_free(struct drm_gem_object *gobj)
{
	struct amdgpu_bo *robj = gem_to_amdgpu_bo(gobj);

	if (robj) {
		amdgpu_hmm_unregister(robj);
		amdgpu_bo_unref(&robj);
	}
}

int amdgpu_gem_object_create(struct amdgpu_device *adev, unsigned long size,
			     int alignment, u32 initial_domain,
			     u64 flags, enum ttm_bo_type type,
			     struct dma_resv *resv,
			     struct drm_gem_object **obj, int8_t xcp_id_plus1)
{
	struct amdgpu_bo *bo;
	struct amdgpu_bo_user *ubo;
	struct amdgpu_bo_param bp;
	int r;

	memset(&bp, 0, sizeof(bp));
	*obj = NULL;

	bp.size = size;
	bp.byte_align = alignment;
	bp.type = type;
	bp.resv = resv;
	bp.preferred_domain = initial_domain;
	bp.flags = flags;
	bp.domain = initial_domain;
	bp.bo_ptr_size = sizeof(struct amdgpu_bo);
	bp.xcp_id_plus1 = xcp_id_plus1;

	r = amdgpu_bo_create_user(adev, &bp, &ubo);
	if (r)
		return r;

	bo = &ubo->bo;
	*obj = &bo->tbo.base;
	(*obj)->funcs = &amdgpu_gem_object_funcs;

	return 0;
}

void amdgpu_gem_force_release(struct amdgpu_device *adev)
{
	struct drm_device *ddev = adev_to_drm(adev);
	struct drm_file *file;

	mutex_lock(&ddev->filelist_mutex);

	list_for_each_entry(file, &ddev->filelist, lhead) {
		struct drm_gem_object *gobj;
		int handle;

		WARN_ONCE(1, "Still active user space clients!\n");
		spin_lock(&file->table_lock);
		idr_for_each_entry(&file->object_idr, gobj, handle) {
			WARN_ONCE(1, "And also active allocations!\n");
			drm_gem_object_put(gobj);
		}
		idr_destroy(&file->object_idr);
		spin_unlock(&file->table_lock);
	}

	mutex_unlock(&ddev->filelist_mutex);
}

/*
 * Call from drm_gem_handle_create which appear in both new and open ioctl
 * case.
 */
static int amdgpu_gem_object_open(struct drm_gem_object *obj,
				  struct drm_file *file_priv)
{
	struct amdgpu_bo *abo = gem_to_amdgpu_bo(obj);
	struct amdgpu_device *adev = amdgpu_ttm_adev(abo->tbo.bdev);
	struct amdgpu_fpriv *fpriv = file_priv->driver_priv;
	struct amdgpu_vm *vm = &fpriv->vm;
	struct amdgpu_bo_va *bo_va;
	struct mm_struct *mm;
	int r;

	mm = amdgpu_ttm_tt_get_usermm(abo->tbo.ttm);
	if (mm && mm != current->mm)
		return -EPERM;

	if (abo->flags & AMDGPU_GEM_CREATE_VM_ALWAYS_VALID &&
	    abo->tbo.base.resv != vm->root.bo->tbo.base.resv)
		return -EPERM;

	r = amdgpu_bo_reserve(abo, false);
	if (r)
		return r;

	bo_va = amdgpu_vm_bo_find(vm, abo);
	if (!bo_va)
		bo_va = amdgpu_vm_bo_add(adev, vm, abo);
	else
		++bo_va->ref_count;
	amdgpu_bo_unreserve(abo);
	return 0;
}

static void amdgpu_gem_object_close(struct drm_gem_object *obj,
				    struct drm_file *file_priv)
{
	struct amdgpu_bo *bo = gem_to_amdgpu_bo(obj);
	struct amdgpu_device *adev = amdgpu_ttm_adev(bo->tbo.bdev);
	struct amdgpu_fpriv *fpriv = file_priv->driver_priv;
	struct amdgpu_vm *vm = &fpriv->vm;

	struct dma_fence *fence = NULL;
	struct amdgpu_bo_va *bo_va;
	struct drm_exec exec;
	long r;

<<<<<<< HEAD
	drm_exec_init(&exec, DRM_EXEC_IGNORE_DUPLICATES);
	drm_exec_until_all_locked(&exec) {
		r = drm_exec_prepare_obj(&exec, &bo->tbo.base, 1);
		drm_exec_retry_on_contention(&exec);
		if (unlikely(r))
			goto out_unlock;

		r = amdgpu_vm_lock_pd(vm, &exec, 0);
		drm_exec_retry_on_contention(&exec);
		if (unlikely(r))
			goto out_unlock;
=======
	INIT_LIST_HEAD(&list);
	INIT_LIST_HEAD(&duplicates);

	tv.bo = &bo->tbo;
	tv.num_shared = 2;
	list_add(&tv.head, &list);

	amdgpu_vm_get_pd_bo(vm, &list, &vm_pd);

	r = ttm_eu_reserve_buffers(&ticket, &list, false, &duplicates);
	if (r) {
		dev_err(adev->dev, "leaking bo va because we fail to reserve bo (%ld)\n",
			r);
		return;
>>>>>>> 7ea1db28
	}

	bo_va = amdgpu_vm_bo_find(vm, bo);
	if (!bo_va || --bo_va->ref_count)
		goto out_unlock;

	amdgpu_vm_bo_del(adev, bo_va);
	if (!amdgpu_vm_ready(vm))
		goto out_unlock;

	r = amdgpu_vm_clear_freed(adev, vm, &fence);
	if (unlikely(r < 0))
		dev_err(adev->dev, "failed to clear page "
			"tables on GEM object close (%ld)\n", r);
	if (r || !fence)
		goto out_unlock;

	amdgpu_bo_fence(bo, fence, true);
	dma_fence_put(fence);

out_unlock:
<<<<<<< HEAD
	if (r)
		dev_err(adev->dev, "leaking bo va (%ld)\n", r);
	drm_exec_fini(&exec);
=======
	if (unlikely(r < 0))
		dev_err(adev->dev, "failed to clear page tables on GEM object close (%ld)\n",
			r);
	ttm_eu_backoff_reservation(&ticket, &list);
>>>>>>> 7ea1db28
}

static int amdgpu_gem_object_mmap(struct drm_gem_object *obj, struct vm_area_struct *vma)
{
	struct amdgpu_bo *bo = gem_to_amdgpu_bo(obj);

	if (amdgpu_ttm_tt_get_usermm(bo->tbo.ttm))
		return -EPERM;
	if (bo->flags & AMDGPU_GEM_CREATE_NO_CPU_ACCESS)
		return -EPERM;

	/* Workaround for Thunk bug creating PROT_NONE,MAP_PRIVATE mappings
	 * for debugger access to invisible VRAM. Should have used MAP_SHARED
	 * instead. Clearing VM_MAYWRITE prevents the mapping from ever
	 * becoming writable and makes is_cow_mapping(vm_flags) false.
	 */
	if (is_cow_mapping(vma->vm_flags) &&
	    !(vma->vm_flags & VM_ACCESS_FLAGS))
		vm_flags_clear(vma, VM_MAYWRITE);

	return drm_gem_ttm_mmap(obj, vma);
}

static const struct drm_gem_object_funcs amdgpu_gem_object_funcs = {
	.free = amdgpu_gem_object_free,
	.open = amdgpu_gem_object_open,
	.close = amdgpu_gem_object_close,
	.export = amdgpu_gem_prime_export,
	.vmap = drm_gem_ttm_vmap,
	.vunmap = drm_gem_ttm_vunmap,
	.mmap = amdgpu_gem_object_mmap,
	.vm_ops = &amdgpu_gem_vm_ops,
};

/*
 * GEM ioctls.
 */
int amdgpu_gem_create_ioctl(struct drm_device *dev, void *data,
			    struct drm_file *filp)
{
	struct amdgpu_device *adev = drm_to_adev(dev);
	struct amdgpu_fpriv *fpriv = filp->driver_priv;
	struct amdgpu_vm *vm = &fpriv->vm;
	union drm_amdgpu_gem_create *args = data;
	uint64_t flags = args->in.domain_flags;
	uint64_t size = args->in.bo_size;
	struct dma_resv *resv = NULL;
	struct drm_gem_object *gobj;
	uint32_t handle, initial_domain;
	int r;

	/* reject invalid gem flags */
	if (flags & ~(AMDGPU_GEM_CREATE_CPU_ACCESS_REQUIRED |
		      AMDGPU_GEM_CREATE_NO_CPU_ACCESS |
		      AMDGPU_GEM_CREATE_CPU_GTT_USWC |
		      AMDGPU_GEM_CREATE_VRAM_CLEARED |
		      AMDGPU_GEM_CREATE_VM_ALWAYS_VALID |
		      AMDGPU_GEM_CREATE_EXPLICIT_SYNC |
		      AMDGPU_GEM_CREATE_ENCRYPTED |
		      AMDGPU_GEM_CREATE_DISCARDABLE))
		return -EINVAL;

	/* reject invalid gem domains */
	if (args->in.domains & ~AMDGPU_GEM_DOMAIN_MASK)
		return -EINVAL;

	if (!amdgpu_is_tmz(adev) && (flags & AMDGPU_GEM_CREATE_ENCRYPTED)) {
		DRM_NOTE_ONCE("Cannot allocate secure buffer since TMZ is disabled\n");
		return -EINVAL;
	}

	/* create a gem object to contain this object in */
	if (args->in.domains & (AMDGPU_GEM_DOMAIN_GDS |
	    AMDGPU_GEM_DOMAIN_GWS | AMDGPU_GEM_DOMAIN_OA)) {
		if (flags & AMDGPU_GEM_CREATE_VM_ALWAYS_VALID) {
			/* if gds bo is created from user space, it must be
			 * passed to bo list
			 */
			DRM_ERROR("GDS bo cannot be per-vm-bo\n");
			return -EINVAL;
		}
		flags |= AMDGPU_GEM_CREATE_NO_CPU_ACCESS;
	}

	if (flags & AMDGPU_GEM_CREATE_VM_ALWAYS_VALID) {
		r = amdgpu_bo_reserve(vm->root.bo, false);
		if (r)
			return r;

		resv = vm->root.bo->tbo.base.resv;
	}

	initial_domain = (u32)(0xffffffff & args->in.domains);
retry:
	r = amdgpu_gem_object_create(adev, size, args->in.alignment,
				     initial_domain,
				     flags, ttm_bo_type_device, resv, &gobj, fpriv->xcp_id + 1);
	if (r && r != -ERESTARTSYS) {
		if (flags & AMDGPU_GEM_CREATE_CPU_ACCESS_REQUIRED) {
			flags &= ~AMDGPU_GEM_CREATE_CPU_ACCESS_REQUIRED;
			goto retry;
		}

		if (initial_domain == AMDGPU_GEM_DOMAIN_VRAM) {
			initial_domain |= AMDGPU_GEM_DOMAIN_GTT;
			goto retry;
		}
		DRM_DEBUG("Failed to allocate GEM object (%llu, %d, %llu, %d)\n",
				size, initial_domain, args->in.alignment, r);
	}

	if (flags & AMDGPU_GEM_CREATE_VM_ALWAYS_VALID) {
		if (!r) {
			struct amdgpu_bo *abo = gem_to_amdgpu_bo(gobj);

			abo->parent = amdgpu_bo_ref(vm->root.bo);
		}
		amdgpu_bo_unreserve(vm->root.bo);
	}
	if (r)
		return r;

	r = drm_gem_handle_create(filp, gobj, &handle);
	/* drop reference from allocate - handle holds it now */
	drm_gem_object_put(gobj);
	if (r)
		return r;

	memset(args, 0, sizeof(*args));
	args->out.handle = handle;
	return 0;
}

int amdgpu_gem_userptr_ioctl(struct drm_device *dev, void *data,
			     struct drm_file *filp)
{
	struct ttm_operation_ctx ctx = { true, false };
	struct amdgpu_device *adev = drm_to_adev(dev);
	struct drm_amdgpu_gem_userptr *args = data;
	struct amdgpu_fpriv *fpriv = filp->driver_priv;
	struct drm_gem_object *gobj;
	struct hmm_range *range;
	struct amdgpu_bo *bo;
	uint32_t handle;
	int r;

	args->addr = untagged_addr(args->addr);

	if (offset_in_page(args->addr | args->size))
		return -EINVAL;

	/* reject unknown flag values */
	if (args->flags & ~(AMDGPU_GEM_USERPTR_READONLY |
	    AMDGPU_GEM_USERPTR_ANONONLY | AMDGPU_GEM_USERPTR_VALIDATE |
	    AMDGPU_GEM_USERPTR_REGISTER))
		return -EINVAL;

	if (!(args->flags & AMDGPU_GEM_USERPTR_READONLY) &&
	     !(args->flags & AMDGPU_GEM_USERPTR_REGISTER)) {

		/* if we want to write to it we must install a MMU notifier */
		return -EACCES;
	}

	/* create a gem object to contain this object in */
	r = amdgpu_gem_object_create(adev, args->size, 0, AMDGPU_GEM_DOMAIN_CPU,
				     0, ttm_bo_type_device, NULL, &gobj, fpriv->xcp_id + 1);
	if (r)
		return r;

	bo = gem_to_amdgpu_bo(gobj);
	bo->preferred_domains = AMDGPU_GEM_DOMAIN_GTT;
	bo->allowed_domains = AMDGPU_GEM_DOMAIN_GTT;
	r = amdgpu_ttm_tt_set_userptr(&bo->tbo, args->addr, args->flags);
	if (r)
		goto release_object;

	r = amdgpu_hmm_register(bo, args->addr);
	if (r)
		goto release_object;

	if (args->flags & AMDGPU_GEM_USERPTR_VALIDATE) {
		r = amdgpu_ttm_tt_get_user_pages(bo, bo->tbo.ttm->pages,
						 &range);
		if (r)
			goto release_object;

		r = amdgpu_bo_reserve(bo, true);
		if (r)
			goto user_pages_done;

		amdgpu_bo_placement_from_domain(bo, AMDGPU_GEM_DOMAIN_GTT);
		r = ttm_bo_validate(&bo->tbo, &bo->placement, &ctx);
		amdgpu_bo_unreserve(bo);
		if (r)
			goto user_pages_done;
	}

	r = drm_gem_handle_create(filp, gobj, &handle);
	if (r)
		goto user_pages_done;

	args->handle = handle;

user_pages_done:
	if (args->flags & AMDGPU_GEM_USERPTR_VALIDATE)
		amdgpu_ttm_tt_get_user_pages_done(bo->tbo.ttm, range);

release_object:
	drm_gem_object_put(gobj);

	return r;
}

int amdgpu_mode_dumb_mmap(struct drm_file *filp,
			  struct drm_device *dev,
			  uint32_t handle, uint64_t *offset_p)
{
	struct drm_gem_object *gobj;
	struct amdgpu_bo *robj;

	gobj = drm_gem_object_lookup(filp, handle);
	if (!gobj)
		return -ENOENT;

	robj = gem_to_amdgpu_bo(gobj);
	if (amdgpu_ttm_tt_get_usermm(robj->tbo.ttm) ||
	    (robj->flags & AMDGPU_GEM_CREATE_NO_CPU_ACCESS)) {
		drm_gem_object_put(gobj);
		return -EPERM;
	}
	*offset_p = amdgpu_bo_mmap_offset(robj);
	drm_gem_object_put(gobj);
	return 0;
}

int amdgpu_gem_mmap_ioctl(struct drm_device *dev, void *data,
			  struct drm_file *filp)
{
	union drm_amdgpu_gem_mmap *args = data;
	uint32_t handle = args->in.handle;

	memset(args, 0, sizeof(*args));
	return amdgpu_mode_dumb_mmap(filp, dev, handle, &args->out.addr_ptr);
}

/**
 * amdgpu_gem_timeout - calculate jiffies timeout from absolute value
 *
 * @timeout_ns: timeout in ns
 *
 * Calculate the timeout in jiffies from an absolute timeout in ns.
 */
unsigned long amdgpu_gem_timeout(uint64_t timeout_ns)
{
	unsigned long timeout_jiffies;
	ktime_t timeout;

	/* clamp timeout if it's to large */
	if (((int64_t)timeout_ns) < 0)
		return MAX_SCHEDULE_TIMEOUT;

	timeout = ktime_sub(ns_to_ktime(timeout_ns), ktime_get());
	if (ktime_to_ns(timeout) < 0)
		return 0;

	timeout_jiffies = nsecs_to_jiffies(ktime_to_ns(timeout));
	/*  clamp timeout to avoid unsigned-> signed overflow */
	if (timeout_jiffies > MAX_SCHEDULE_TIMEOUT)
		return MAX_SCHEDULE_TIMEOUT - 1;

	return timeout_jiffies;
}

int amdgpu_gem_wait_idle_ioctl(struct drm_device *dev, void *data,
			      struct drm_file *filp)
{
	union drm_amdgpu_gem_wait_idle *args = data;
	struct drm_gem_object *gobj;
	struct amdgpu_bo *robj;
	uint32_t handle = args->in.handle;
	unsigned long timeout = amdgpu_gem_timeout(args->in.timeout);
	int r = 0;
	long ret;

	gobj = drm_gem_object_lookup(filp, handle);
	if (!gobj)
		return -ENOENT;

	robj = gem_to_amdgpu_bo(gobj);
	ret = dma_resv_wait_timeout(robj->tbo.base.resv, DMA_RESV_USAGE_READ,
				    true, timeout);

	/* ret == 0 means not signaled,
	 * ret > 0 means signaled
	 * ret < 0 means interrupted before timeout
	 */
	if (ret >= 0) {
		memset(args, 0, sizeof(*args));
		args->out.status = (ret == 0);
	} else
		r = ret;

	drm_gem_object_put(gobj);
	return r;
}

int amdgpu_gem_metadata_ioctl(struct drm_device *dev, void *data,
				struct drm_file *filp)
{
	struct drm_amdgpu_gem_metadata *args = data;
	struct drm_gem_object *gobj;
	struct amdgpu_bo *robj;
	int r = -1;

	DRM_DEBUG("%d\n", args->handle);
	gobj = drm_gem_object_lookup(filp, args->handle);
	if (gobj == NULL)
		return -ENOENT;
	robj = gem_to_amdgpu_bo(gobj);

	r = amdgpu_bo_reserve(robj, false);
	if (unlikely(r != 0))
		goto out;

	if (args->op == AMDGPU_GEM_METADATA_OP_GET_METADATA) {
		amdgpu_bo_get_tiling_flags(robj, &args->data.tiling_info);
		r = amdgpu_bo_get_metadata(robj, args->data.data,
					   sizeof(args->data.data),
					   &args->data.data_size_bytes,
					   &args->data.flags);
	} else if (args->op == AMDGPU_GEM_METADATA_OP_SET_METADATA) {
		if (args->data.data_size_bytes > sizeof(args->data.data)) {
			r = -EINVAL;
			goto unreserve;
		}
		r = amdgpu_bo_set_tiling_flags(robj, args->data.tiling_info);
		if (!r)
			r = amdgpu_bo_set_metadata(robj, args->data.data,
						   args->data.data_size_bytes,
						   args->data.flags);
	}

unreserve:
	amdgpu_bo_unreserve(robj);
out:
	drm_gem_object_put(gobj);
	return r;
}

/**
 * amdgpu_gem_va_update_vm -update the bo_va in its VM
 *
 * @adev: amdgpu_device pointer
 * @vm: vm to update
 * @bo_va: bo_va to update
 * @operation: map, unmap or clear
 *
 * Update the bo_va directly after setting its address. Errors are not
 * vital here, so they are not reported back to userspace.
 */
static void amdgpu_gem_va_update_vm(struct amdgpu_device *adev,
				    struct amdgpu_vm *vm,
				    struct amdgpu_bo_va *bo_va,
				    uint32_t operation)
{
	int r;

	if (!amdgpu_vm_ready(vm))
		return;

	r = amdgpu_vm_clear_freed(adev, vm, NULL);
	if (r)
		goto error;

	if (operation == AMDGPU_VA_OP_MAP ||
	    operation == AMDGPU_VA_OP_REPLACE) {
		r = amdgpu_vm_bo_update(adev, bo_va, false);
		if (r)
			goto error;
	}

	r = amdgpu_vm_update_pdes(adev, vm, false);

error:
	if (r && r != -ERESTARTSYS)
		DRM_ERROR("Couldn't update BO_VA (%d)\n", r);
}

/**
 * amdgpu_gem_va_map_flags - map GEM UAPI flags into hardware flags
 *
 * @adev: amdgpu_device pointer
 * @flags: GEM UAPI flags
 *
 * Returns the GEM UAPI flags mapped into hardware for the ASIC.
 */
uint64_t amdgpu_gem_va_map_flags(struct amdgpu_device *adev, uint32_t flags)
{
	uint64_t pte_flag = 0;

	if (flags & AMDGPU_VM_PAGE_EXECUTABLE)
		pte_flag |= AMDGPU_PTE_EXECUTABLE;
	if (flags & AMDGPU_VM_PAGE_READABLE)
		pte_flag |= AMDGPU_PTE_READABLE;
	if (flags & AMDGPU_VM_PAGE_WRITEABLE)
		pte_flag |= AMDGPU_PTE_WRITEABLE;
	if (flags & AMDGPU_VM_PAGE_PRT)
		pte_flag |= AMDGPU_PTE_PRT;
	if (flags & AMDGPU_VM_PAGE_NOALLOC)
		pte_flag |= AMDGPU_PTE_NOALLOC;

	if (adev->gmc.gmc_funcs->map_mtype)
		pte_flag |= amdgpu_gmc_map_mtype(adev,
						 flags & AMDGPU_VM_MTYPE_MASK);

	return pte_flag;
}

int amdgpu_gem_va_ioctl(struct drm_device *dev, void *data,
			  struct drm_file *filp)
{
	const uint32_t valid_flags = AMDGPU_VM_DELAY_UPDATE |
		AMDGPU_VM_PAGE_READABLE | AMDGPU_VM_PAGE_WRITEABLE |
		AMDGPU_VM_PAGE_EXECUTABLE | AMDGPU_VM_MTYPE_MASK |
		AMDGPU_VM_PAGE_NOALLOC;
	const uint32_t prt_flags = AMDGPU_VM_DELAY_UPDATE |
		AMDGPU_VM_PAGE_PRT;

	struct drm_amdgpu_gem_va *args = data;
	struct drm_gem_object *gobj;
	struct amdgpu_device *adev = drm_to_adev(dev);
	struct amdgpu_fpriv *fpriv = filp->driver_priv;
	struct amdgpu_bo *abo;
	struct amdgpu_bo_va *bo_va;
	struct drm_exec exec;
	uint64_t va_flags;
	uint64_t vm_size;
	int r = 0;

	if (args->va_address < AMDGPU_VA_RESERVED_SIZE) {
		dev_dbg(dev->dev,
			"va_address 0x%llx is in reserved area 0x%llx\n",
			args->va_address, AMDGPU_VA_RESERVED_SIZE);
		return -EINVAL;
	}

	if (args->va_address >= AMDGPU_GMC_HOLE_START &&
	    args->va_address < AMDGPU_GMC_HOLE_END) {
		dev_dbg(dev->dev,
			"va_address 0x%llx is in VA hole 0x%llx-0x%llx\n",
			args->va_address, AMDGPU_GMC_HOLE_START,
			AMDGPU_GMC_HOLE_END);
		return -EINVAL;
	}

	args->va_address &= AMDGPU_GMC_HOLE_MASK;

	vm_size = adev->vm_manager.max_pfn * AMDGPU_GPU_PAGE_SIZE;
	vm_size -= AMDGPU_VA_RESERVED_SIZE;
	if (args->va_address + args->map_size > vm_size) {
		dev_dbg(dev->dev,
			"va_address 0x%llx is in top reserved area 0x%llx\n",
			args->va_address + args->map_size, vm_size);
		return -EINVAL;
	}

	if ((args->flags & ~valid_flags) && (args->flags & ~prt_flags)) {
		dev_dbg(dev->dev, "invalid flags combination 0x%08X\n",
			args->flags);
		return -EINVAL;
	}

	switch (args->operation) {
	case AMDGPU_VA_OP_MAP:
	case AMDGPU_VA_OP_UNMAP:
	case AMDGPU_VA_OP_CLEAR:
	case AMDGPU_VA_OP_REPLACE:
		break;
	default:
		dev_dbg(dev->dev, "unsupported operation %d\n",
			args->operation);
		return -EINVAL;
	}

	if ((args->operation != AMDGPU_VA_OP_CLEAR) &&
	    !(args->flags & AMDGPU_VM_PAGE_PRT)) {
		gobj = drm_gem_object_lookup(filp, args->handle);
		if (gobj == NULL)
			return -ENOENT;
		abo = gem_to_amdgpu_bo(gobj);
	} else {
		gobj = NULL;
		abo = NULL;
	}

	drm_exec_init(&exec, DRM_EXEC_INTERRUPTIBLE_WAIT |
		      DRM_EXEC_IGNORE_DUPLICATES);
	drm_exec_until_all_locked(&exec) {
		if (gobj) {
			r = drm_exec_lock_obj(&exec, gobj);
			drm_exec_retry_on_contention(&exec);
			if (unlikely(r))
				goto error;
		}

		r = amdgpu_vm_lock_pd(&fpriv->vm, &exec, 2);
		drm_exec_retry_on_contention(&exec);
		if (unlikely(r))
			goto error;
	}

	if (abo) {
		bo_va = amdgpu_vm_bo_find(&fpriv->vm, abo);
		if (!bo_va) {
			r = -ENOENT;
			goto error;
		}
	} else if (args->operation != AMDGPU_VA_OP_CLEAR) {
		bo_va = fpriv->prt_va;
	} else {
		bo_va = NULL;
	}

	switch (args->operation) {
	case AMDGPU_VA_OP_MAP:
		va_flags = amdgpu_gem_va_map_flags(adev, args->flags);
		r = amdgpu_vm_bo_map(adev, bo_va, args->va_address,
				     args->offset_in_bo, args->map_size,
				     va_flags);
		break;
	case AMDGPU_VA_OP_UNMAP:
		r = amdgpu_vm_bo_unmap(adev, bo_va, args->va_address);
		break;

	case AMDGPU_VA_OP_CLEAR:
		r = amdgpu_vm_bo_clear_mappings(adev, &fpriv->vm,
						args->va_address,
						args->map_size);
		break;
	case AMDGPU_VA_OP_REPLACE:
		va_flags = amdgpu_gem_va_map_flags(adev, args->flags);
		r = amdgpu_vm_bo_replace_map(adev, bo_va, args->va_address,
					     args->offset_in_bo, args->map_size,
					     va_flags);
		break;
	default:
		break;
	}
	if (!r && !(args->flags & AMDGPU_VM_DELAY_UPDATE) && !amdgpu_vm_debug)
		amdgpu_gem_va_update_vm(adev, &fpriv->vm, bo_va,
					args->operation);

error:
	drm_exec_fini(&exec);
	drm_gem_object_put(gobj);
	return r;
}

int amdgpu_gem_op_ioctl(struct drm_device *dev, void *data,
			struct drm_file *filp)
{
	struct amdgpu_device *adev = drm_to_adev(dev);
	struct drm_amdgpu_gem_op *args = data;
	struct drm_gem_object *gobj;
	struct amdgpu_vm_bo_base *base;
	struct amdgpu_bo *robj;
	int r;

	gobj = drm_gem_object_lookup(filp, args->handle);
	if (!gobj)
		return -ENOENT;

	robj = gem_to_amdgpu_bo(gobj);

	r = amdgpu_bo_reserve(robj, false);
	if (unlikely(r))
		goto out;

	switch (args->op) {
	case AMDGPU_GEM_OP_GET_GEM_CREATE_INFO: {
		struct drm_amdgpu_gem_create_in info;
		void __user *out = u64_to_user_ptr(args->value);

		info.bo_size = robj->tbo.base.size;
		info.alignment = robj->tbo.page_alignment << PAGE_SHIFT;
		info.domains = robj->preferred_domains;
		info.domain_flags = robj->flags;
		amdgpu_bo_unreserve(robj);
		if (copy_to_user(out, &info, sizeof(info)))
			r = -EFAULT;
		break;
	}
	case AMDGPU_GEM_OP_SET_PLACEMENT:
		if (robj->tbo.base.import_attach &&
		    args->value & AMDGPU_GEM_DOMAIN_VRAM) {
			r = -EINVAL;
			amdgpu_bo_unreserve(robj);
			break;
		}
		if (amdgpu_ttm_tt_get_usermm(robj->tbo.ttm)) {
			r = -EPERM;
			amdgpu_bo_unreserve(robj);
			break;
		}
		for (base = robj->vm_bo; base; base = base->next)
			if (amdgpu_xgmi_same_hive(amdgpu_ttm_adev(robj->tbo.bdev),
				amdgpu_ttm_adev(base->vm->root.bo->tbo.bdev))) {
				r = -EINVAL;
				amdgpu_bo_unreserve(robj);
				goto out;
			}


		robj->preferred_domains = args->value & (AMDGPU_GEM_DOMAIN_VRAM |
							AMDGPU_GEM_DOMAIN_GTT |
							AMDGPU_GEM_DOMAIN_CPU);
		robj->allowed_domains = robj->preferred_domains;
		if (robj->allowed_domains == AMDGPU_GEM_DOMAIN_VRAM)
			robj->allowed_domains |= AMDGPU_GEM_DOMAIN_GTT;

		if (robj->flags & AMDGPU_GEM_CREATE_VM_ALWAYS_VALID)
			amdgpu_vm_bo_invalidate(adev, robj, true);

		amdgpu_bo_unreserve(robj);
		break;
	default:
		amdgpu_bo_unreserve(robj);
		r = -EINVAL;
	}

out:
	drm_gem_object_put(gobj);
	return r;
}

static int amdgpu_gem_align_pitch(struct amdgpu_device *adev,
				  int width,
				  int cpp,
				  bool tiled)
{
	int aligned = width;
	int pitch_mask = 0;

	switch (cpp) {
	case 1:
		pitch_mask = 255;
		break;
	case 2:
		pitch_mask = 127;
		break;
	case 3:
	case 4:
		pitch_mask = 63;
		break;
	}

	aligned += pitch_mask;
	aligned &= ~pitch_mask;
	return aligned * cpp;
}

int amdgpu_mode_dumb_create(struct drm_file *file_priv,
			    struct drm_device *dev,
			    struct drm_mode_create_dumb *args)
{
	struct amdgpu_device *adev = drm_to_adev(dev);
	struct amdgpu_fpriv *fpriv = file_priv->driver_priv;
	struct drm_gem_object *gobj;
	uint32_t handle;
	u64 flags = AMDGPU_GEM_CREATE_CPU_ACCESS_REQUIRED |
		    AMDGPU_GEM_CREATE_CPU_GTT_USWC |
		    AMDGPU_GEM_CREATE_VRAM_CONTIGUOUS;
	u32 domain;
	int r;

	/*
	 * The buffer returned from this function should be cleared, but
	 * it can only be done if the ring is enabled or we'll fail to
	 * create the buffer.
	 */
	if (adev->mman.buffer_funcs_enabled)
		flags |= AMDGPU_GEM_CREATE_VRAM_CLEARED;

	args->pitch = amdgpu_gem_align_pitch(adev, args->width,
					     DIV_ROUND_UP(args->bpp, 8), 0);
	args->size = (u64)args->pitch * args->height;
	args->size = ALIGN(args->size, PAGE_SIZE);
	domain = amdgpu_bo_get_preferred_domain(adev,
				amdgpu_display_supported_domains(adev, flags));
	r = amdgpu_gem_object_create(adev, args->size, 0, domain, flags,
				     ttm_bo_type_device, NULL, &gobj, fpriv->xcp_id + 1);
	if (r)
		return -ENOMEM;

	r = drm_gem_handle_create(file_priv, gobj, &handle);
	/* drop reference from allocate - handle holds it now */
	drm_gem_object_put(gobj);
	if (r)
		return r;

	args->handle = handle;
	return 0;
}

#if defined(CONFIG_DEBUG_FS)
static int amdgpu_debugfs_gem_info_show(struct seq_file *m, void *unused)
{
	struct amdgpu_device *adev = m->private;
	struct drm_device *dev = adev_to_drm(adev);
	struct drm_file *file;
	int r;

	r = mutex_lock_interruptible(&dev->filelist_mutex);
	if (r)
		return r;

	list_for_each_entry(file, &dev->filelist, lhead) {
		struct task_struct *task;
		struct drm_gem_object *gobj;
		int id;

		/*
		 * Although we have a valid reference on file->pid, that does
		 * not guarantee that the task_struct who called get_pid() is
		 * still alive (e.g. get_pid(current) => fork() => exit()).
		 * Therefore, we need to protect this ->comm access using RCU.
		 */
		rcu_read_lock();
		task = pid_task(file->pid, PIDTYPE_TGID);
		seq_printf(m, "pid %8d command %s:\n", pid_nr(file->pid),
			   task ? task->comm : "<unknown>");
		rcu_read_unlock();

		spin_lock(&file->table_lock);
		idr_for_each_entry(&file->object_idr, gobj, id) {
			struct amdgpu_bo *bo = gem_to_amdgpu_bo(gobj);

			amdgpu_bo_print_info(id, bo, m);
		}
		spin_unlock(&file->table_lock);
	}

	mutex_unlock(&dev->filelist_mutex);
	return 0;
}

DEFINE_SHOW_ATTRIBUTE(amdgpu_debugfs_gem_info);

#endif

void amdgpu_debugfs_gem_init(struct amdgpu_device *adev)
{
#if defined(CONFIG_DEBUG_FS)
	struct drm_minor *minor = adev_to_drm(adev)->primary;
	struct dentry *root = minor->debugfs_root;

	debugfs_create_file("amdgpu_gem_info", 0444, root, adev,
			    &amdgpu_debugfs_gem_info_fops);
#endif
}<|MERGE_RESOLUTION|>--- conflicted
+++ resolved
@@ -203,7 +203,6 @@
 	struct drm_exec exec;
 	long r;
 
-<<<<<<< HEAD
 	drm_exec_init(&exec, DRM_EXEC_IGNORE_DUPLICATES);
 	drm_exec_until_all_locked(&exec) {
 		r = drm_exec_prepare_obj(&exec, &bo->tbo.base, 1);
@@ -215,22 +214,6 @@
 		drm_exec_retry_on_contention(&exec);
 		if (unlikely(r))
 			goto out_unlock;
-=======
-	INIT_LIST_HEAD(&list);
-	INIT_LIST_HEAD(&duplicates);
-
-	tv.bo = &bo->tbo;
-	tv.num_shared = 2;
-	list_add(&tv.head, &list);
-
-	amdgpu_vm_get_pd_bo(vm, &list, &vm_pd);
-
-	r = ttm_eu_reserve_buffers(&ticket, &list, false, &duplicates);
-	if (r) {
-		dev_err(adev->dev, "leaking bo va because we fail to reserve bo (%ld)\n",
-			r);
-		return;
->>>>>>> 7ea1db28
 	}
 
 	bo_va = amdgpu_vm_bo_find(vm, bo);
@@ -252,16 +235,9 @@
 	dma_fence_put(fence);
 
 out_unlock:
-<<<<<<< HEAD
 	if (r)
 		dev_err(adev->dev, "leaking bo va (%ld)\n", r);
 	drm_exec_fini(&exec);
-=======
-	if (unlikely(r < 0))
-		dev_err(adev->dev, "failed to clear page tables on GEM object close (%ld)\n",
-			r);
-	ttm_eu_backoff_reservation(&ticket, &list);
->>>>>>> 7ea1db28
 }
 
 static int amdgpu_gem_object_mmap(struct drm_gem_object *obj, struct vm_area_struct *vma)
