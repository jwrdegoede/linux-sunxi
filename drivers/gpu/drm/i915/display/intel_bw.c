--- conflicted
+++ resolved
@@ -3,12 +3,9 @@
  * Copyright © 2019 Intel Corporation
  */
 
-<<<<<<< HEAD
-=======
 #include <drm/drm_atomic_state_helper.h>
 #include <drm/drm_print.h>
 
->>>>>>> 6126a7f2
 #include "soc/intel_dram.h"
 
 #include "i915_drv.h"
