/*
 * Copyright 2000 ATI Technologies Inc., Markham, Ontario, and
 *                VA Linux Systems Inc., Fremont, California.
 * Copyright 2008 Red Hat Inc.
 *
 * Permission is hereby granted, free of charge, to any person obtaining a
 * copy of this software and associated documentation files (the "Software"),
 * to deal in the Software without restriction, including without limitation
 * the rights to use, copy, modify, merge, publish, distribute, sublicense,
 * and/or sell copies of the Software, and to permit persons to whom the
 * Software is furnished to do so, subject to the following conditions:
 *
 * The above copyright notice and this permission notice shall be included in
 * all copies or substantial portions of the Software.
 *
 * THE SOFTWARE IS PROVIDED "AS IS", WITHOUT WARRANTY OF ANY KIND, EXPRESS OR
 * IMPLIED, INCLUDING BUT NOT LIMITED TO THE WARRANTIES OF MERCHANTABILITY,
 * FITNESS FOR A PARTICULAR PURPOSE AND NONINFRINGEMENT.  IN NO EVENT SHALL
 * THE COPYRIGHT HOLDER(S) OR AUTHOR(S) BE LIABLE FOR ANY CLAIM, DAMAGES OR
 * OTHER LIABILITY, WHETHER IN AN ACTION OF CONTRACT, TORT OR OTHERWISE,
 * ARISING FROM, OUT OF OR IN CONNECTION WITH THE SOFTWARE OR THE USE OR
 * OTHER DEALINGS IN THE SOFTWARE.
 *
 * Original Authors:
 *   Kevin E. Martin, Rickard E. Faith, Alan Hourihane
 *
 * Kernel port Author: Dave Airlie
 */

#ifndef RADEON_MODE_H
#define RADEON_MODE_H

#include <drm/drm_crtc.h>
#include <drm/drm_edid.h>
#include <drm/drm_dp_helper.h>
#include <drm/drm_dp_mst_helper.h>
#include <drm/drm_fixed.h>
#include <drm/drm_crtc_helper.h>
#include <linux/i2c.h>
#include <linux/i2c-algo-bit.h>

struct radeon_bo;
struct radeon_device;

#define to_radeon_crtc(x) container_of(x, struct radeon_crtc, base)
#define to_radeon_connector(x) container_of(x, struct radeon_connector, base)
#define to_radeon_encoder(x) container_of(x, struct radeon_encoder, base)
#define to_radeon_framebuffer(x) container_of(x, struct radeon_framebuffer, base)

#define RADEON_MAX_HPD_PINS 7
#define RADEON_MAX_CRTCS 6
#define RADEON_MAX_AFMT_BLOCKS 7

enum radeon_rmx_type {
	RMX_OFF,
	RMX_FULL,
	RMX_CENTER,
	RMX_ASPECT
};

enum radeon_tv_std {
	TV_STD_NTSC,
	TV_STD_PAL,
	TV_STD_PAL_M,
	TV_STD_PAL_60,
	TV_STD_NTSC_J,
	TV_STD_SCART_PAL,
	TV_STD_SECAM,
	TV_STD_PAL_CN,
	TV_STD_PAL_N,
};

enum radeon_underscan_type {
	UNDERSCAN_OFF,
	UNDERSCAN_ON,
	UNDERSCAN_AUTO,
};

enum radeon_hpd_id {
	RADEON_HPD_1 = 0,
	RADEON_HPD_2,
	RADEON_HPD_3,
	RADEON_HPD_4,
	RADEON_HPD_5,
	RADEON_HPD_6,
	RADEON_HPD_NONE = 0xff,
};

enum radeon_output_csc {
	RADEON_OUTPUT_CSC_BYPASS = 0,
	RADEON_OUTPUT_CSC_TVRGB = 1,
	RADEON_OUTPUT_CSC_YCBCR601 = 2,
	RADEON_OUTPUT_CSC_YCBCR709 = 3,
};

#define RADEON_MAX_I2C_BUS 16

/* radeon gpio-based i2c
 * 1. "mask" reg and bits
 *    grabs the gpio pins for software use
 *    0=not held  1=held
 * 2. "a" reg and bits
 *    output pin value
 *    0=low 1=high
 * 3. "en" reg and bits
 *    sets the pin direction
 *    0=input 1=output
 * 4. "y" reg and bits
 *    input pin value
 *    0=low 1=high
 */
struct radeon_i2c_bus_rec {
	bool valid;
	/* id used by atom */
	uint8_t i2c_id;
	/* id used by atom */
	enum radeon_hpd_id hpd;
	/* can be used with hw i2c engine */
	bool hw_capable;
	/* uses multi-media i2c engine */
	bool mm_i2c;
	/* regs and bits */
	uint32_t mask_clk_reg;
	uint32_t mask_data_reg;
	uint32_t a_clk_reg;
	uint32_t a_data_reg;
	uint32_t en_clk_reg;
	uint32_t en_data_reg;
	uint32_t y_clk_reg;
	uint32_t y_data_reg;
	uint32_t mask_clk_mask;
	uint32_t mask_data_mask;
	uint32_t a_clk_mask;
	uint32_t a_data_mask;
	uint32_t en_clk_mask;
	uint32_t en_data_mask;
	uint32_t y_clk_mask;
	uint32_t y_data_mask;
};

struct radeon_tmds_pll {
    uint32_t freq;
    uint32_t value;
};

#define RADEON_MAX_BIOS_CONNECTOR 16

/* pll flags */
#define RADEON_PLL_USE_BIOS_DIVS        (1 << 0)
#define RADEON_PLL_NO_ODD_POST_DIV      (1 << 1)
#define RADEON_PLL_USE_REF_DIV          (1 << 2)
#define RADEON_PLL_LEGACY               (1 << 3)
#define RADEON_PLL_PREFER_LOW_REF_DIV   (1 << 4)
#define RADEON_PLL_PREFER_HIGH_REF_DIV  (1 << 5)
#define RADEON_PLL_PREFER_LOW_FB_DIV    (1 << 6)
#define RADEON_PLL_PREFER_HIGH_FB_DIV   (1 << 7)
#define RADEON_PLL_PREFER_LOW_POST_DIV  (1 << 8)
#define RADEON_PLL_PREFER_HIGH_POST_DIV (1 << 9)
#define RADEON_PLL_USE_FRAC_FB_DIV      (1 << 10)
#define RADEON_PLL_PREFER_CLOSEST_LOWER (1 << 11)
#define RADEON_PLL_USE_POST_DIV         (1 << 12)
#define RADEON_PLL_IS_LCD               (1 << 13)
#define RADEON_PLL_PREFER_MINM_OVER_MAXP (1 << 14)

struct radeon_pll {
	/* reference frequency */
	uint32_t reference_freq;

	/* fixed dividers */
	uint32_t reference_div;
	uint32_t post_div;

	/* pll in/out limits */
	uint32_t pll_in_min;
	uint32_t pll_in_max;
	uint32_t pll_out_min;
	uint32_t pll_out_max;
	uint32_t lcd_pll_out_min;
	uint32_t lcd_pll_out_max;
	uint32_t best_vco;

	/* divider limits */
	uint32_t min_ref_div;
	uint32_t max_ref_div;
	uint32_t min_post_div;
	uint32_t max_post_div;
	uint32_t min_feedback_div;
	uint32_t max_feedback_div;
	uint32_t min_frac_feedback_div;
	uint32_t max_frac_feedback_div;

	/* flags for the current clock */
	uint32_t flags;

	/* pll id */
	uint32_t id;
};

struct radeon_i2c_chan {
	struct i2c_adapter adapter;
	struct drm_device *dev;
	struct i2c_algo_bit_data bit;
	struct radeon_i2c_bus_rec rec;
	struct drm_dp_aux aux;
	bool has_aux;
	struct mutex mutex;
};

/* mostly for macs, but really any system without connector tables */
enum radeon_connector_table {
	CT_NONE = 0,
	CT_GENERIC,
	CT_IBOOK,
	CT_POWERBOOK_EXTERNAL,
	CT_POWERBOOK_INTERNAL,
	CT_POWERBOOK_VGA,
	CT_MINI_EXTERNAL,
	CT_MINI_INTERNAL,
	CT_IMAC_G5_ISIGHT,
	CT_EMAC,
	CT_RN50_POWER,
	CT_MAC_X800,
	CT_MAC_G5_9600,
	CT_SAM440EP,
	CT_MAC_G4_SILVER
};

enum radeon_dvo_chip {
	DVO_SIL164,
	DVO_SIL1178,
};

struct radeon_fbdev;

struct radeon_afmt {
	bool enabled;
	int offset;
	bool last_buffer_filled_status;
	int id;
};

struct radeon_mode_info {
	struct atom_context *atom_context;
	struct card_info *atom_card_info;
	enum radeon_connector_table connector_table;
	bool mode_config_initialized;
	struct radeon_crtc *crtcs[RADEON_MAX_CRTCS];
	struct radeon_afmt *afmt[RADEON_MAX_AFMT_BLOCKS];
	/* DVI-I properties */
	struct drm_property *coherent_mode_property;
	/* DAC enable load detect */
	struct drm_property *load_detect_property;
	/* TV standard */
	struct drm_property *tv_std_property;
	/* legacy TMDS PLL detect */
	struct drm_property *tmds_pll_property;
	/* underscan */
	struct drm_property *underscan_property;
	struct drm_property *underscan_hborder_property;
	struct drm_property *underscan_vborder_property;
	/* audio */
	struct drm_property *audio_property;
	/* FMT dithering */
	struct drm_property *dither_property;
	/* Output CSC */
	struct drm_property *output_csc_property;
	/* hardcoded DFP edid from BIOS */
	struct edid *bios_hardcoded_edid;
	int bios_hardcoded_edid_size;

	/* pointer to fbdev info structure */
	struct radeon_fbdev *rfbdev;
	/* firmware flags */
	u16 firmware_flags;
	/* pointer to backlight encoder */
	struct radeon_encoder *bl_encoder;

	/* bitmask for active encoder frontends */
	uint32_t active_encoders;
};

#define RADEON_MAX_BL_LEVEL 0xFF

#if defined(CONFIG_BACKLIGHT_CLASS_DEVICE) || defined(CONFIG_BACKLIGHT_CLASS_DEVICE_MODULE)

struct radeon_backlight_privdata {
	struct radeon_encoder *encoder;
	uint8_t negative;
};

#endif

#define MAX_H_CODE_TIMING_LEN 32
#define MAX_V_CODE_TIMING_LEN 32

/* need to store these as reading
   back code tables is excessive */
struct radeon_tv_regs {
	uint32_t tv_uv_adr;
	uint32_t timing_cntl;
	uint32_t hrestart;
	uint32_t vrestart;
	uint32_t frestart;
	uint16_t h_code_timing[MAX_H_CODE_TIMING_LEN];
	uint16_t v_code_timing[MAX_V_CODE_TIMING_LEN];
};

struct radeon_atom_ss {
	uint16_t percentage;
	uint16_t percentage_divider;
	uint8_t type;
	uint16_t step;
	uint8_t delay;
	uint8_t range;
	uint8_t refdiv;
	/* asic_ss */
	uint16_t rate;
	uint16_t amount;
};

enum radeon_flip_status {
	RADEON_FLIP_NONE,
	RADEON_FLIP_PENDING,
	RADEON_FLIP_SUBMITTED
};

struct radeon_crtc {
	struct drm_crtc base;
	int crtc_id;
	u16 lut_r[256], lut_g[256], lut_b[256];
	bool enabled;
	bool can_tile;
	uint32_t crtc_offset;
	struct drm_gem_object *cursor_bo;
	uint64_t cursor_addr;
	int cursor_x;
	int cursor_y;
	int cursor_hot_x;
	int cursor_hot_y;
	int cursor_width;
	int cursor_height;
	int max_cursor_width;
	int max_cursor_height;
	uint32_t legacy_display_base_addr;
	enum radeon_rmx_type rmx_type;
	u8 h_border;
	u8 v_border;
	fixed20_12 vsc;
	fixed20_12 hsc;
	struct drm_display_mode native_mode;
	int pll_id;
	/* page flipping */
	struct workqueue_struct *flip_queue;
	struct radeon_flip_work *flip_work;
	enum radeon_flip_status flip_status;
	/* pll sharing */
	struct radeon_atom_ss ss;
	bool ss_enabled;
	u32 adjusted_clock;
	int bpc;
	u32 pll_reference_div;
	u32 pll_post_div;
	u32 pll_flags;
	struct drm_encoder *encoder;
	struct drm_connector *connector;
	/* for dpm */
	u32 line_time;
	u32 wm_low;
	u32 wm_high;
	struct drm_display_mode hw_mode;
	enum radeon_output_csc output_csc;
};

struct radeon_encoder_primary_dac {
	/* legacy primary dac */
	uint32_t ps2_pdac_adj;
};

struct radeon_encoder_lvds {
	/* legacy lvds */
	uint16_t panel_vcc_delay;
	uint8_t  panel_pwr_delay;
	uint8_t  panel_digon_delay;
	uint8_t  panel_blon_delay;
	uint16_t panel_ref_divider;
	uint8_t  panel_post_divider;
	uint16_t panel_fb_divider;
	bool     use_bios_dividers;
	uint32_t lvds_gen_cntl;
	/* panel mode */
	struct drm_display_mode native_mode;
	struct backlight_device *bl_dev;
	int      dpms_mode;
	uint8_t  backlight_level;
};

struct radeon_encoder_tv_dac {
	/* legacy tv dac */
	uint32_t ps2_tvdac_adj;
	uint32_t ntsc_tvdac_adj;
	uint32_t pal_tvdac_adj;

	int               h_pos;
	int               v_pos;
	int               h_size;
	int               supported_tv_stds;
	bool              tv_on;
	enum radeon_tv_std tv_std;
	struct radeon_tv_regs tv;
};

struct radeon_encoder_int_tmds {
	/* legacy int tmds */
	struct radeon_tmds_pll tmds_pll[4];
};

struct radeon_encoder_ext_tmds {
	/* tmds over dvo */
	struct radeon_i2c_chan *i2c_bus;
	uint8_t slave_addr;
	enum radeon_dvo_chip dvo_chip;
};

/* spread spectrum */
struct radeon_encoder_atom_dig {
	bool linkb;
	/* atom dig */
	bool coherent_mode;
	int dig_encoder; /* -1 disabled, 0 DIGA, 1 DIGB, etc. */
	/* atom lvds/edp */
	uint32_t lcd_misc;
	uint16_t panel_pwr_delay;
	uint32_t lcd_ss_id;
	/* panel mode */
	struct drm_display_mode native_mode;
	struct backlight_device *bl_dev;
	int dpms_mode;
	uint8_t backlight_level;
	int panel_mode;
	struct radeon_afmt *afmt;
<<<<<<< HEAD
=======
	struct r600_audio_pin *pin;
>>>>>>> 2c6625cd
	int active_mst_links;
};

struct radeon_encoder_atom_dac {
	enum radeon_tv_std tv_std;
};

struct radeon_encoder_mst {
	int crtc;
	struct radeon_encoder *primary;
	struct radeon_connector *connector;
	struct drm_dp_mst_port *port;
	int pbn;
	int fe;
	bool fe_from_be;
	bool enc_active;
};

struct radeon_encoder {
	struct drm_encoder base;
	uint32_t encoder_enum;
	uint32_t encoder_id;
	uint32_t devices;
	uint32_t active_device;
	uint32_t flags;
	uint32_t pixel_clock;
	enum radeon_rmx_type rmx_type;
	enum radeon_underscan_type underscan_type;
	uint32_t underscan_hborder;
	uint32_t underscan_vborder;
	struct drm_display_mode native_mode;
	void *enc_priv;
	int audio_polling_active;
	bool is_ext_encoder;
	u16 caps;
	struct radeon_audio_funcs *audio;
	enum radeon_output_csc output_csc;
	bool can_mst;
	uint32_t offset;
	bool is_mst_encoder;
	/* front end for this mst encoder */
};

struct radeon_connector_atom_dig {
	uint32_t igp_lane_info;
	/* displayport */
	u8 dpcd[DP_RECEIVER_CAP_SIZE];
	u8 dp_sink_type;
	int dp_clock;
	int dp_lane_count;
	bool edp_on;
	bool is_mst;
};

struct radeon_gpio_rec {
	bool valid;
	u8 id;
	u32 reg;
	u32 mask;
	u32 shift;
};

struct radeon_hpd {
	enum radeon_hpd_id hpd;
	u8 plugged_state;
	struct radeon_gpio_rec gpio;
};

struct radeon_router {
	u32 router_id;
	struct radeon_i2c_bus_rec i2c_info;
	u8 i2c_addr;
	/* i2c mux */
	bool ddc_valid;
	u8 ddc_mux_type;
	u8 ddc_mux_control_pin;
	u8 ddc_mux_state;
	/* clock/data mux */
	bool cd_valid;
	u8 cd_mux_type;
	u8 cd_mux_control_pin;
	u8 cd_mux_state;
};

enum radeon_connector_audio {
	RADEON_AUDIO_DISABLE = 0,
	RADEON_AUDIO_ENABLE = 1,
	RADEON_AUDIO_AUTO = 2
};

enum radeon_connector_dither {
	RADEON_FMT_DITHER_DISABLE = 0,
	RADEON_FMT_DITHER_ENABLE = 1,
};

struct stream_attribs {
	uint16_t fe;
	uint16_t slots;
};

struct radeon_connector {
	struct drm_connector base;
	uint32_t connector_id;
	uint32_t devices;
	struct radeon_i2c_chan *ddc_bus;
	/* some systems have an hdmi and vga port with a shared ddc line */
	bool shared_ddc;
	bool use_digital;
	/* we need to mind the EDID between detect
	   and get modes due to analog/digital/tvencoder */
	struct edid *edid;
	void *con_priv;
	bool dac_load_detect;
	bool detected_by_load; /* if the connection status was determined by load */
	uint16_t connector_object_id;
	struct radeon_hpd hpd;
	struct radeon_router router;
	struct radeon_i2c_chan *router_bus;
	enum radeon_connector_audio audio;
	enum radeon_connector_dither dither;
	int pixelclock_for_modeset;
	bool is_mst_connector;
	struct radeon_connector *mst_port;
	struct drm_dp_mst_port *port;
	struct drm_dp_mst_topology_mgr mst_mgr;

	struct radeon_encoder *mst_encoder;
	struct stream_attribs cur_stream_attribs[6];
	int enabled_attribs;
};

struct radeon_framebuffer {
	struct drm_framebuffer base;
	struct drm_gem_object *obj;
};

#define ENCODER_MODE_IS_DP(em) (((em) == ATOM_ENCODER_MODE_DP) || \
				((em) == ATOM_ENCODER_MODE_DP_MST))

struct atom_clock_dividers {
	u32 post_div;
	union {
		struct {
#ifdef __BIG_ENDIAN
			u32 reserved : 6;
			u32 whole_fb_div : 12;
			u32 frac_fb_div : 14;
#else
			u32 frac_fb_div : 14;
			u32 whole_fb_div : 12;
			u32 reserved : 6;
#endif
		};
		u32 fb_div;
	};
	u32 ref_div;
	bool enable_post_div;
	bool enable_dithen;
	u32 vco_mode;
	u32 real_clock;
	/* added for CI */
	u32 post_divider;
	u32 flags;
};

struct atom_mpll_param {
	union {
		struct {
#ifdef __BIG_ENDIAN
			u32 reserved : 8;
			u32 clkfrac : 12;
			u32 clkf : 12;
#else
			u32 clkf : 12;
			u32 clkfrac : 12;
			u32 reserved : 8;
#endif
		};
		u32 fb_div;
	};
	u32 post_div;
	u32 bwcntl;
	u32 dll_speed;
	u32 vco_mode;
	u32 yclk_sel;
	u32 qdr;
	u32 half_rate;
};

#define MEM_TYPE_GDDR5  0x50
#define MEM_TYPE_GDDR4  0x40
#define MEM_TYPE_GDDR3  0x30
#define MEM_TYPE_DDR2   0x20
#define MEM_TYPE_GDDR1  0x10
#define MEM_TYPE_DDR3   0xb0
#define MEM_TYPE_MASK   0xf0

struct atom_memory_info {
	u8 mem_vendor;
	u8 mem_type;
};

#define MAX_AC_TIMING_ENTRIES 16

struct atom_memory_clock_range_table
{
	u8 num_entries;
	u8 rsv[3];
	u32 mclk[MAX_AC_TIMING_ENTRIES];
};

#define VBIOS_MC_REGISTER_ARRAY_SIZE 32
#define VBIOS_MAX_AC_TIMING_ENTRIES 20

struct atom_mc_reg_entry {
	u32 mclk_max;
	u32 mc_data[VBIOS_MC_REGISTER_ARRAY_SIZE];
};

struct atom_mc_register_address {
	u16 s1;
	u8 pre_reg_data;
};

struct atom_mc_reg_table {
	u8 last;
	u8 num_entries;
	struct atom_mc_reg_entry mc_reg_table_entry[VBIOS_MAX_AC_TIMING_ENTRIES];
	struct atom_mc_register_address mc_reg_address[VBIOS_MC_REGISTER_ARRAY_SIZE];
};

#define MAX_VOLTAGE_ENTRIES 32

struct atom_voltage_table_entry
{
	u16 value;
	u32 smio_low;
};

struct atom_voltage_table
{
	u32 count;
	u32 mask_low;
	u32 phase_delay;
	struct atom_voltage_table_entry entries[MAX_VOLTAGE_ENTRIES];
};


extern void
radeon_add_atom_connector(struct drm_device *dev,
			  uint32_t connector_id,
			  uint32_t supported_device,
			  int connector_type,
			  struct radeon_i2c_bus_rec *i2c_bus,
			  uint32_t igp_lane_info,
			  uint16_t connector_object_id,
			  struct radeon_hpd *hpd,
			  struct radeon_router *router);
extern void
radeon_add_legacy_connector(struct drm_device *dev,
			    uint32_t connector_id,
			    uint32_t supported_device,
			    int connector_type,
			    struct radeon_i2c_bus_rec *i2c_bus,
			    uint16_t connector_object_id,
			    struct radeon_hpd *hpd);
extern uint32_t
radeon_get_encoder_enum(struct drm_device *dev, uint32_t supported_device,
			uint8_t dac);
extern void radeon_link_encoder_connector(struct drm_device *dev);

extern enum radeon_tv_std
radeon_combios_get_tv_info(struct radeon_device *rdev);
extern enum radeon_tv_std
radeon_atombios_get_tv_info(struct radeon_device *rdev);
extern void radeon_atombios_get_default_voltages(struct radeon_device *rdev,
						 u16 *vddc, u16 *vddci, u16 *mvdd);

extern void
radeon_combios_connected_scratch_regs(struct drm_connector *connector,
				      struct drm_encoder *encoder,
				      bool connected);
extern void
radeon_atombios_connected_scratch_regs(struct drm_connector *connector,
				       struct drm_encoder *encoder,
				       bool connected);

extern struct drm_connector *
radeon_get_connector_for_encoder(struct drm_encoder *encoder);
extern struct drm_connector *
radeon_get_connector_for_encoder_init(struct drm_encoder *encoder);
extern bool radeon_dig_monitor_is_duallink(struct drm_encoder *encoder,
				    u32 pixel_clock);

extern u16 radeon_encoder_get_dp_bridge_encoder_id(struct drm_encoder *encoder);
extern u16 radeon_connector_encoder_get_dp_bridge_encoder_id(struct drm_connector *connector);
extern bool radeon_connector_is_dp12_capable(struct drm_connector *connector);
extern int radeon_get_monitor_bpc(struct drm_connector *connector);

extern struct edid *radeon_connector_edid(struct drm_connector *connector);

extern void radeon_connector_hotplug(struct drm_connector *connector);
extern int radeon_dp_mode_valid_helper(struct drm_connector *connector,
				       struct drm_display_mode *mode);
extern void radeon_dp_set_link_config(struct drm_connector *connector,
				      const struct drm_display_mode *mode);
extern void radeon_dp_link_train(struct drm_encoder *encoder,
				 struct drm_connector *connector);
extern bool radeon_dp_needs_link_train(struct radeon_connector *radeon_connector);
extern u8 radeon_dp_getsinktype(struct radeon_connector *radeon_connector);
extern bool radeon_dp_getdpcd(struct radeon_connector *radeon_connector);
extern int radeon_dp_get_panel_mode(struct drm_encoder *encoder,
				    struct drm_connector *connector);
int radeon_dp_get_max_link_rate(struct drm_connector *connector,
				const u8 *dpcd);
extern void radeon_dp_set_rx_power_state(struct drm_connector *connector,
					 u8 power_state);
extern void radeon_dp_aux_init(struct radeon_connector *radeon_connector);
extern ssize_t
radeon_dp_aux_transfer_native(struct drm_dp_aux *aux, struct drm_dp_aux_msg *msg);

extern void atombios_dig_encoder_setup(struct drm_encoder *encoder, int action, int panel_mode);
extern void atombios_dig_encoder_setup2(struct drm_encoder *encoder, int action, int panel_mode, int enc_override);
extern void radeon_atom_encoder_init(struct radeon_device *rdev);
extern void radeon_atom_disp_eng_pll_init(struct radeon_device *rdev);
extern void atombios_dig_transmitter_setup(struct drm_encoder *encoder,
					   int action, uint8_t lane_num,
					   uint8_t lane_set);
extern void atombios_dig_transmitter_setup2(struct drm_encoder *encoder,
					    int action, uint8_t lane_num,
					    uint8_t lane_set, int fe);
extern void atombios_set_mst_encoder_crtc_source(struct drm_encoder *encoder,
						 int fe);
extern void radeon_atom_ext_encoder_setup_ddc(struct drm_encoder *encoder);
extern struct drm_encoder *radeon_get_external_encoder(struct drm_encoder *encoder);
void radeon_atom_copy_swap(u8 *dst, u8 *src, u8 num_bytes, bool to_le);

extern void radeon_i2c_init(struct radeon_device *rdev);
extern void radeon_i2c_fini(struct radeon_device *rdev);
extern void radeon_combios_i2c_init(struct radeon_device *rdev);
extern void radeon_atombios_i2c_init(struct radeon_device *rdev);
extern void radeon_i2c_add(struct radeon_device *rdev,
			   struct radeon_i2c_bus_rec *rec,
			   const char *name);
extern struct radeon_i2c_chan *radeon_i2c_lookup(struct radeon_device *rdev,
						 struct radeon_i2c_bus_rec *i2c_bus);
extern struct radeon_i2c_chan *radeon_i2c_create(struct drm_device *dev,
						 struct radeon_i2c_bus_rec *rec,
						 const char *name);
extern void radeon_i2c_destroy(struct radeon_i2c_chan *i2c);
extern void radeon_i2c_get_byte(struct radeon_i2c_chan *i2c_bus,
				u8 slave_addr,
				u8 addr,
				u8 *val);
extern void radeon_i2c_put_byte(struct radeon_i2c_chan *i2c,
				u8 slave_addr,
				u8 addr,
				u8 val);
extern void radeon_router_select_ddc_port(struct radeon_connector *radeon_connector);
extern void radeon_router_select_cd_port(struct radeon_connector *radeon_connector);
extern bool radeon_ddc_probe(struct radeon_connector *radeon_connector, bool use_aux);

extern bool radeon_atombios_get_ppll_ss_info(struct radeon_device *rdev,
					     struct radeon_atom_ss *ss,
					     int id);
extern bool radeon_atombios_get_asic_ss_info(struct radeon_device *rdev,
					     struct radeon_atom_ss *ss,
					     int id, u32 clock);
extern struct radeon_gpio_rec radeon_atombios_lookup_gpio(struct radeon_device *rdev,
							  u8 id);

extern void radeon_compute_pll_legacy(struct radeon_pll *pll,
				      uint64_t freq,
				      uint32_t *dot_clock_p,
				      uint32_t *fb_div_p,
				      uint32_t *frac_fb_div_p,
				      uint32_t *ref_div_p,
				      uint32_t *post_div_p);

extern void radeon_compute_pll_avivo(struct radeon_pll *pll,
				     u32 freq,
				     u32 *dot_clock_p,
				     u32 *fb_div_p,
				     u32 *frac_fb_div_p,
				     u32 *ref_div_p,
				     u32 *post_div_p);

extern void radeon_setup_encoder_clones(struct drm_device *dev);

struct drm_encoder *radeon_encoder_legacy_lvds_add(struct drm_device *dev, int bios_index);
struct drm_encoder *radeon_encoder_legacy_primary_dac_add(struct drm_device *dev, int bios_index, int with_tv);
struct drm_encoder *radeon_encoder_legacy_tv_dac_add(struct drm_device *dev, int bios_index, int with_tv);
struct drm_encoder *radeon_encoder_legacy_tmds_int_add(struct drm_device *dev, int bios_index);
struct drm_encoder *radeon_encoder_legacy_tmds_ext_add(struct drm_device *dev, int bios_index);
extern void atombios_dvo_setup(struct drm_encoder *encoder, int action);
extern void atombios_digital_setup(struct drm_encoder *encoder, int action);
extern int atombios_get_encoder_mode(struct drm_encoder *encoder);
extern bool atombios_set_edp_panel_power(struct drm_connector *connector, int action);
extern void radeon_encoder_set_active_device(struct drm_encoder *encoder);
extern bool radeon_encoder_is_digital(struct drm_encoder *encoder);

extern void radeon_crtc_load_lut(struct drm_crtc *crtc);
extern int atombios_crtc_set_base(struct drm_crtc *crtc, int x, int y,
				   struct drm_framebuffer *old_fb);
extern int atombios_crtc_set_base_atomic(struct drm_crtc *crtc,
					 struct drm_framebuffer *fb,
					 int x, int y,
					 enum mode_set_atomic state);
extern int atombios_crtc_mode_set(struct drm_crtc *crtc,
				   struct drm_display_mode *mode,
				   struct drm_display_mode *adjusted_mode,
				   int x, int y,
				   struct drm_framebuffer *old_fb);
extern void atombios_crtc_dpms(struct drm_crtc *crtc, int mode);

extern int radeon_crtc_set_base(struct drm_crtc *crtc, int x, int y,
				 struct drm_framebuffer *old_fb);
extern int radeon_crtc_set_base_atomic(struct drm_crtc *crtc,
				       struct drm_framebuffer *fb,
				       int x, int y,
				       enum mode_set_atomic state);
extern int radeon_crtc_do_set_base(struct drm_crtc *crtc,
				   struct drm_framebuffer *fb,
				   int x, int y, int atomic);
extern int radeon_crtc_cursor_set2(struct drm_crtc *crtc,
				   struct drm_file *file_priv,
				   uint32_t handle,
				   uint32_t width,
				   uint32_t height,
				   int32_t hot_x,
				   int32_t hot_y);
extern int radeon_crtc_cursor_move(struct drm_crtc *crtc,
				   int x, int y);
extern void radeon_cursor_reset(struct drm_crtc *crtc);

extern int radeon_get_crtc_scanoutpos(struct drm_device *dev, int crtc,
				      unsigned int flags,
				      int *vpos, int *hpos, ktime_t *stime,
				      ktime_t *etime);

extern bool radeon_combios_check_hardcoded_edid(struct radeon_device *rdev);
extern struct edid *
radeon_bios_get_hardcoded_edid(struct radeon_device *rdev);
extern bool radeon_atom_get_clock_info(struct drm_device *dev);
extern bool radeon_combios_get_clock_info(struct drm_device *dev);
extern struct radeon_encoder_atom_dig *
radeon_atombios_get_lvds_info(struct radeon_encoder *encoder);
extern bool radeon_atombios_get_tmds_info(struct radeon_encoder *encoder,
					  struct radeon_encoder_int_tmds *tmds);
extern bool radeon_legacy_get_tmds_info_from_combios(struct radeon_encoder *encoder,
						     struct radeon_encoder_int_tmds *tmds);
extern bool radeon_legacy_get_tmds_info_from_table(struct radeon_encoder *encoder,
						   struct radeon_encoder_int_tmds *tmds);
extern bool radeon_legacy_get_ext_tmds_info_from_combios(struct radeon_encoder *encoder,
							 struct radeon_encoder_ext_tmds *tmds);
extern bool radeon_legacy_get_ext_tmds_info_from_table(struct radeon_encoder *encoder,
						       struct radeon_encoder_ext_tmds *tmds);
extern struct radeon_encoder_primary_dac *
radeon_atombios_get_primary_dac_info(struct radeon_encoder *encoder);
extern struct radeon_encoder_tv_dac *
radeon_atombios_get_tv_dac_info(struct radeon_encoder *encoder);
extern struct radeon_encoder_lvds *
radeon_combios_get_lvds_info(struct radeon_encoder *encoder);
extern void radeon_combios_get_ext_tmds_info(struct radeon_encoder *encoder);
extern struct radeon_encoder_tv_dac *
radeon_combios_get_tv_dac_info(struct radeon_encoder *encoder);
extern struct radeon_encoder_primary_dac *
radeon_combios_get_primary_dac_info(struct radeon_encoder *encoder);
extern bool radeon_combios_external_tmds_setup(struct drm_encoder *encoder);
extern void radeon_external_tmds_setup(struct drm_encoder *encoder);
extern void radeon_combios_output_lock(struct drm_encoder *encoder, bool lock);
extern void radeon_combios_initialize_bios_scratch_regs(struct drm_device *dev);
extern void radeon_atom_output_lock(struct drm_encoder *encoder, bool lock);
extern void radeon_atom_initialize_bios_scratch_regs(struct drm_device *dev);
extern void radeon_save_bios_scratch_regs(struct radeon_device *rdev);
extern void radeon_restore_bios_scratch_regs(struct radeon_device *rdev);
extern void
radeon_atombios_encoder_crtc_scratch_regs(struct drm_encoder *encoder, int crtc);
extern void
radeon_atombios_encoder_dpms_scratch_regs(struct drm_encoder *encoder, bool on);
extern void
radeon_combios_encoder_crtc_scratch_regs(struct drm_encoder *encoder, int crtc);
extern void
radeon_combios_encoder_dpms_scratch_regs(struct drm_encoder *encoder, bool on);
extern void radeon_crtc_fb_gamma_set(struct drm_crtc *crtc, u16 red, u16 green,
				     u16 blue, int regno);
extern void radeon_crtc_fb_gamma_get(struct drm_crtc *crtc, u16 *red, u16 *green,
				     u16 *blue, int regno);
int radeon_framebuffer_init(struct drm_device *dev,
			     struct radeon_framebuffer *rfb,
			     struct drm_mode_fb_cmd2 *mode_cmd,
			     struct drm_gem_object *obj);

int radeonfb_remove(struct drm_device *dev, struct drm_framebuffer *fb);
bool radeon_get_legacy_connector_info_from_bios(struct drm_device *dev);
bool radeon_get_legacy_connector_info_from_table(struct drm_device *dev);
void radeon_atombios_init_crtc(struct drm_device *dev,
			       struct radeon_crtc *radeon_crtc);
void radeon_legacy_init_crtc(struct drm_device *dev,
			     struct radeon_crtc *radeon_crtc);

void radeon_get_clock_info(struct drm_device *dev);

extern bool radeon_get_atom_connector_info_from_object_table(struct drm_device *dev);
extern bool radeon_get_atom_connector_info_from_supported_devices_table(struct drm_device *dev);

void radeon_enc_destroy(struct drm_encoder *encoder);
void radeon_copy_fb(struct drm_device *dev, struct drm_gem_object *dst_obj);
void radeon_combios_asic_init(struct drm_device *dev);
bool radeon_crtc_scaling_mode_fixup(struct drm_crtc *crtc,
					const struct drm_display_mode *mode,
					struct drm_display_mode *adjusted_mode);
void radeon_panel_mode_fixup(struct drm_encoder *encoder,
			     struct drm_display_mode *adjusted_mode);
void atom_rv515_force_tv_scaler(struct radeon_device *rdev, struct radeon_crtc *radeon_crtc);

/* legacy tv */
void radeon_legacy_tv_adjust_crtc_reg(struct drm_encoder *encoder,
				      uint32_t *h_total_disp, uint32_t *h_sync_strt_wid,
				      uint32_t *v_total_disp, uint32_t *v_sync_strt_wid);
void radeon_legacy_tv_adjust_pll1(struct drm_encoder *encoder,
				  uint32_t *htotal_cntl, uint32_t *ppll_ref_div,
				  uint32_t *ppll_div_3, uint32_t *pixclks_cntl);
void radeon_legacy_tv_adjust_pll2(struct drm_encoder *encoder,
				  uint32_t *htotal2_cntl, uint32_t *p2pll_ref_div,
				  uint32_t *p2pll_div_0, uint32_t *pixclks_cntl);
void radeon_legacy_tv_mode_set(struct drm_encoder *encoder,
			       struct drm_display_mode *mode,
			       struct drm_display_mode *adjusted_mode);

/* fmt blocks */
void avivo_program_fmt(struct drm_encoder *encoder);
void dce3_program_fmt(struct drm_encoder *encoder);
void dce4_program_fmt(struct drm_encoder *encoder);
void dce8_program_fmt(struct drm_encoder *encoder);

/* fbdev layer */
int radeon_fbdev_init(struct radeon_device *rdev);
void radeon_fbdev_fini(struct radeon_device *rdev);
void radeon_fbdev_set_suspend(struct radeon_device *rdev, int state);
bool radeon_fbdev_robj_is_fb(struct radeon_device *rdev, struct radeon_bo *robj);

void radeon_fb_output_poll_changed(struct radeon_device *rdev);

void radeon_crtc_handle_vblank(struct radeon_device *rdev, int crtc_id);

void radeon_fb_add_connector(struct radeon_device *rdev, struct drm_connector *connector);
void radeon_fb_remove_connector(struct radeon_device *rdev, struct drm_connector *connector);

void radeon_crtc_handle_flip(struct radeon_device *rdev, int crtc_id);

int radeon_align_pitch(struct radeon_device *rdev, int width, int bpp, bool tiled);

/* mst */
int radeon_dp_mst_init(struct radeon_connector *radeon_connector);
int radeon_dp_mst_probe(struct radeon_connector *radeon_connector);
int radeon_dp_mst_check_status(struct radeon_connector *radeon_connector);
int radeon_mst_debugfs_init(struct radeon_device *rdev);
void radeon_dp_mst_prepare_pll(struct drm_crtc *crtc, struct drm_display_mode *mode);

void radeon_setup_mst_connector(struct drm_device *dev);

int radeon_atom_pick_dig_encoder(struct drm_encoder *encoder, int fe_idx);
void radeon_atom_release_dig_encoder(struct radeon_device *rdev, int enc_idx);
#endif<|MERGE_RESOLUTION|>--- conflicted
+++ resolved
@@ -438,10 +438,7 @@
 	uint8_t backlight_level;
 	int panel_mode;
 	struct radeon_afmt *afmt;
-<<<<<<< HEAD
-=======
 	struct r600_audio_pin *pin;
->>>>>>> 2c6625cd
 	int active_mst_links;
 };
 
