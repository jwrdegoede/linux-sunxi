// SPDX-License-Identifier: GPL-2.0-only
/*
 *      sd.c Copyright (C) 1992 Drew Eckhardt
 *           Copyright (C) 1993, 1994, 1995, 1999 Eric Youngdale
 *
 *      Linux scsi disk driver
 *              Initial versions: Drew Eckhardt
 *              Subsequent revisions: Eric Youngdale
 *	Modification history:
 *       - Drew Eckhardt <drew@colorado.edu> original
 *       - Eric Youngdale <eric@andante.org> add scatter-gather, multiple 
 *         outstanding request, and other enhancements.
 *         Support loadable low-level scsi drivers.
 *       - Jirka Hanika <geo@ff.cuni.cz> support more scsi disks using 
 *         eight major numbers.
 *       - Richard Gooch <rgooch@atnf.csiro.au> support devfs.
 *	 - Torben Mathiasen <tmm@image.dk> Resource allocation fixes in 
 *	   sd_init and cleanups.
 *	 - Alex Davis <letmein@erols.com> Fix problem where partition info
 *	   not being read in sd_open. Fix problem where removable media 
 *	   could be ejected after sd_open.
 *	 - Douglas Gilbert <dgilbert@interlog.com> cleanup for lk 2.5.x
 *	 - Badari Pulavarty <pbadari@us.ibm.com>, Matthew Wilcox 
 *	   <willy@debian.org>, Kurt Garloff <garloff@suse.de>: 
 *	   Support 32k/1M disks.
 *
 *	Logging policy (needs CONFIG_SCSI_LOGGING defined):
 *	 - setting up transfer: SCSI_LOG_HLQUEUE levels 1 and 2
 *	 - end of transfer (bh + scsi_lib): SCSI_LOG_HLCOMPLETE level 1
 *	 - entering sd_ioctl: SCSI_LOG_IOCTL level 1
 *	 - entering other commands: SCSI_LOG_HLQUEUE level 3
 *	Note: when the logging level is set by the user, it must be greater
 *	than the level indicated above to trigger output.	
 */

#include <linux/module.h>
#include <linux/fs.h>
#include <linux/kernel.h>
#include <linux/mm.h>
#include <linux/bio.h>
#include <linux/hdreg.h>
#include <linux/errno.h>
#include <linux/idr.h>
#include <linux/interrupt.h>
#include <linux/init.h>
#include <linux/blkdev.h>
#include <linux/blkpg.h>
#include <linux/blk-pm.h>
#include <linux/delay.h>
#include <linux/rw_hint.h>
#include <linux/major.h>
#include <linux/mutex.h>
#include <linux/string_helpers.h>
#include <linux/slab.h>
#include <linux/sed-opal.h>
#include <linux/pm_runtime.h>
#include <linux/pr.h>
#include <linux/t10-pi.h>
#include <linux/uaccess.h>
#include <asm/unaligned.h>

#include <scsi/scsi.h>
#include <scsi/scsi_cmnd.h>
#include <scsi/scsi_dbg.h>
#include <scsi/scsi_device.h>
#include <scsi/scsi_devinfo.h>
#include <scsi/scsi_driver.h>
#include <scsi/scsi_eh.h>
#include <scsi/scsi_host.h>
#include <scsi/scsi_ioctl.h>
#include <scsi/scsicam.h>
#include <scsi/scsi_common.h>

#include "sd.h"
#include "scsi_priv.h"
#include "scsi_logging.h"

MODULE_AUTHOR("Eric Youngdale");
MODULE_DESCRIPTION("SCSI disk (sd) driver");
MODULE_LICENSE("GPL");

MODULE_ALIAS_BLOCKDEV_MAJOR(SCSI_DISK0_MAJOR);
MODULE_ALIAS_BLOCKDEV_MAJOR(SCSI_DISK1_MAJOR);
MODULE_ALIAS_BLOCKDEV_MAJOR(SCSI_DISK2_MAJOR);
MODULE_ALIAS_BLOCKDEV_MAJOR(SCSI_DISK3_MAJOR);
MODULE_ALIAS_BLOCKDEV_MAJOR(SCSI_DISK4_MAJOR);
MODULE_ALIAS_BLOCKDEV_MAJOR(SCSI_DISK5_MAJOR);
MODULE_ALIAS_BLOCKDEV_MAJOR(SCSI_DISK6_MAJOR);
MODULE_ALIAS_BLOCKDEV_MAJOR(SCSI_DISK7_MAJOR);
MODULE_ALIAS_BLOCKDEV_MAJOR(SCSI_DISK8_MAJOR);
MODULE_ALIAS_BLOCKDEV_MAJOR(SCSI_DISK9_MAJOR);
MODULE_ALIAS_BLOCKDEV_MAJOR(SCSI_DISK10_MAJOR);
MODULE_ALIAS_BLOCKDEV_MAJOR(SCSI_DISK11_MAJOR);
MODULE_ALIAS_BLOCKDEV_MAJOR(SCSI_DISK12_MAJOR);
MODULE_ALIAS_BLOCKDEV_MAJOR(SCSI_DISK13_MAJOR);
MODULE_ALIAS_BLOCKDEV_MAJOR(SCSI_DISK14_MAJOR);
MODULE_ALIAS_BLOCKDEV_MAJOR(SCSI_DISK15_MAJOR);
MODULE_ALIAS_SCSI_DEVICE(TYPE_DISK);
MODULE_ALIAS_SCSI_DEVICE(TYPE_MOD);
MODULE_ALIAS_SCSI_DEVICE(TYPE_RBC);
MODULE_ALIAS_SCSI_DEVICE(TYPE_ZBC);

#define SD_MINORS	16

static void sd_config_discard(struct scsi_disk *, unsigned int);
static void sd_config_write_same(struct scsi_disk *);
static int  sd_revalidate_disk(struct gendisk *);
static void sd_unlock_native_capacity(struct gendisk *disk);
static void sd_shutdown(struct device *);
static void sd_read_capacity(struct scsi_disk *sdkp, unsigned char *buffer);
static void scsi_disk_release(struct device *cdev);

static DEFINE_IDA(sd_index_ida);

static mempool_t *sd_page_pool;
static struct lock_class_key sd_bio_compl_lkclass;

static const char *sd_cache_types[] = {
	"write through", "none", "write back",
	"write back, no read (daft)"
};

static void sd_set_flush_flag(struct scsi_disk *sdkp)
{
	bool wc = false, fua = false;

	if (sdkp->WCE) {
		wc = true;
		if (sdkp->DPOFUA)
			fua = true;
	}

	blk_queue_write_cache(sdkp->disk->queue, wc, fua);
}

static ssize_t
cache_type_store(struct device *dev, struct device_attribute *attr,
		 const char *buf, size_t count)
{
	int ct, rcd, wce, sp;
	struct scsi_disk *sdkp = to_scsi_disk(dev);
	struct scsi_device *sdp = sdkp->device;
	char buffer[64];
	char *buffer_data;
	struct scsi_mode_data data;
	struct scsi_sense_hdr sshdr;
	static const char temp[] = "temporary ";
	int len, ret;

	if (sdp->type != TYPE_DISK && sdp->type != TYPE_ZBC)
		/* no cache control on RBC devices; theoretically they
		 * can do it, but there's probably so many exceptions
		 * it's not worth the risk */
		return -EINVAL;

	if (strncmp(buf, temp, sizeof(temp) - 1) == 0) {
		buf += sizeof(temp) - 1;
		sdkp->cache_override = 1;
	} else {
		sdkp->cache_override = 0;
	}

	ct = sysfs_match_string(sd_cache_types, buf);
	if (ct < 0)
		return -EINVAL;

	rcd = ct & 0x01 ? 1 : 0;
	wce = (ct & 0x02) && !sdkp->write_prot ? 1 : 0;

	if (sdkp->cache_override) {
		sdkp->WCE = wce;
		sdkp->RCD = rcd;
		sd_set_flush_flag(sdkp);
		return count;
	}

	if (scsi_mode_sense(sdp, 0x08, 8, 0, buffer, sizeof(buffer), SD_TIMEOUT,
			    sdkp->max_retries, &data, NULL))
		return -EINVAL;
	len = min_t(size_t, sizeof(buffer), data.length - data.header_length -
		  data.block_descriptor_length);
	buffer_data = buffer + data.header_length +
		data.block_descriptor_length;
	buffer_data[2] &= ~0x05;
	buffer_data[2] |= wce << 2 | rcd;
	sp = buffer_data[0] & 0x80 ? 1 : 0;
	buffer_data[0] &= ~0x80;

	/*
	 * Ensure WP, DPOFUA, and RESERVED fields are cleared in
	 * received mode parameter buffer before doing MODE SELECT.
	 */
	data.device_specific = 0;

	ret = scsi_mode_select(sdp, 1, sp, buffer_data, len, SD_TIMEOUT,
			       sdkp->max_retries, &data, &sshdr);
	if (ret) {
		if (ret > 0 && scsi_sense_valid(&sshdr))
			sd_print_sense_hdr(sdkp, &sshdr);
		return -EINVAL;
	}
	sd_revalidate_disk(sdkp->disk);
	return count;
}

static ssize_t
manage_start_stop_show(struct device *dev,
		       struct device_attribute *attr, char *buf)
{
	struct scsi_disk *sdkp = to_scsi_disk(dev);
	struct scsi_device *sdp = sdkp->device;

	return sysfs_emit(buf, "%u\n",
			  sdp->manage_system_start_stop &&
			  sdp->manage_runtime_start_stop &&
			  sdp->manage_shutdown);
}
static DEVICE_ATTR_RO(manage_start_stop);

static ssize_t
manage_system_start_stop_show(struct device *dev,
			      struct device_attribute *attr, char *buf)
{
	struct scsi_disk *sdkp = to_scsi_disk(dev);
	struct scsi_device *sdp = sdkp->device;

	return sysfs_emit(buf, "%u\n", sdp->manage_system_start_stop);
}

static ssize_t
manage_system_start_stop_store(struct device *dev,
			       struct device_attribute *attr,
			       const char *buf, size_t count)
{
	struct scsi_disk *sdkp = to_scsi_disk(dev);
	struct scsi_device *sdp = sdkp->device;
	bool v;

	if (!capable(CAP_SYS_ADMIN))
		return -EACCES;

	if (kstrtobool(buf, &v))
		return -EINVAL;

	sdp->manage_system_start_stop = v;

	return count;
}
static DEVICE_ATTR_RW(manage_system_start_stop);

static ssize_t
manage_runtime_start_stop_show(struct device *dev,
			       struct device_attribute *attr, char *buf)
{
	struct scsi_disk *sdkp = to_scsi_disk(dev);
	struct scsi_device *sdp = sdkp->device;

	return sysfs_emit(buf, "%u\n", sdp->manage_runtime_start_stop);
}

static ssize_t
manage_runtime_start_stop_store(struct device *dev,
				struct device_attribute *attr,
				const char *buf, size_t count)
{
	struct scsi_disk *sdkp = to_scsi_disk(dev);
	struct scsi_device *sdp = sdkp->device;
	bool v;

	if (!capable(CAP_SYS_ADMIN))
		return -EACCES;

	if (kstrtobool(buf, &v))
		return -EINVAL;

	sdp->manage_runtime_start_stop = v;

	return count;
}
static DEVICE_ATTR_RW(manage_runtime_start_stop);

static ssize_t manage_shutdown_show(struct device *dev,
				    struct device_attribute *attr, char *buf)
{
	struct scsi_disk *sdkp = to_scsi_disk(dev);
	struct scsi_device *sdp = sdkp->device;

	return sysfs_emit(buf, "%u\n", sdp->manage_shutdown);
}

static ssize_t manage_shutdown_store(struct device *dev,
				     struct device_attribute *attr,
				     const char *buf, size_t count)
{
	struct scsi_disk *sdkp = to_scsi_disk(dev);
	struct scsi_device *sdp = sdkp->device;
	bool v;

	if (!capable(CAP_SYS_ADMIN))
		return -EACCES;

	if (kstrtobool(buf, &v))
		return -EINVAL;

	sdp->manage_shutdown = v;

	return count;
}
static DEVICE_ATTR_RW(manage_shutdown);

static ssize_t
allow_restart_show(struct device *dev, struct device_attribute *attr, char *buf)
{
	struct scsi_disk *sdkp = to_scsi_disk(dev);

	return sprintf(buf, "%u\n", sdkp->device->allow_restart);
}

static ssize_t
allow_restart_store(struct device *dev, struct device_attribute *attr,
		    const char *buf, size_t count)
{
	bool v;
	struct scsi_disk *sdkp = to_scsi_disk(dev);
	struct scsi_device *sdp = sdkp->device;

	if (!capable(CAP_SYS_ADMIN))
		return -EACCES;

	if (sdp->type != TYPE_DISK && sdp->type != TYPE_ZBC)
		return -EINVAL;

	if (kstrtobool(buf, &v))
		return -EINVAL;

	sdp->allow_restart = v;

	return count;
}
static DEVICE_ATTR_RW(allow_restart);

static ssize_t
cache_type_show(struct device *dev, struct device_attribute *attr, char *buf)
{
	struct scsi_disk *sdkp = to_scsi_disk(dev);
	int ct = sdkp->RCD + 2*sdkp->WCE;

	return sprintf(buf, "%s\n", sd_cache_types[ct]);
}
static DEVICE_ATTR_RW(cache_type);

static ssize_t
FUA_show(struct device *dev, struct device_attribute *attr, char *buf)
{
	struct scsi_disk *sdkp = to_scsi_disk(dev);

	return sprintf(buf, "%u\n", sdkp->DPOFUA);
}
static DEVICE_ATTR_RO(FUA);

static ssize_t
protection_type_show(struct device *dev, struct device_attribute *attr,
		     char *buf)
{
	struct scsi_disk *sdkp = to_scsi_disk(dev);

	return sprintf(buf, "%u\n", sdkp->protection_type);
}

static ssize_t
protection_type_store(struct device *dev, struct device_attribute *attr,
		      const char *buf, size_t count)
{
	struct scsi_disk *sdkp = to_scsi_disk(dev);
	unsigned int val;
	int err;

	if (!capable(CAP_SYS_ADMIN))
		return -EACCES;

	err = kstrtouint(buf, 10, &val);

	if (err)
		return err;

	if (val <= T10_PI_TYPE3_PROTECTION)
		sdkp->protection_type = val;

	return count;
}
static DEVICE_ATTR_RW(protection_type);

static ssize_t
protection_mode_show(struct device *dev, struct device_attribute *attr,
		     char *buf)
{
	struct scsi_disk *sdkp = to_scsi_disk(dev);
	struct scsi_device *sdp = sdkp->device;
	unsigned int dif, dix;

	dif = scsi_host_dif_capable(sdp->host, sdkp->protection_type);
	dix = scsi_host_dix_capable(sdp->host, sdkp->protection_type);

	if (!dix && scsi_host_dix_capable(sdp->host, T10_PI_TYPE0_PROTECTION)) {
		dif = 0;
		dix = 1;
	}

	if (!dif && !dix)
		return sprintf(buf, "none\n");

	return sprintf(buf, "%s%u\n", dix ? "dix" : "dif", dif);
}
static DEVICE_ATTR_RO(protection_mode);

static ssize_t
app_tag_own_show(struct device *dev, struct device_attribute *attr, char *buf)
{
	struct scsi_disk *sdkp = to_scsi_disk(dev);

	return sprintf(buf, "%u\n", sdkp->ATO);
}
static DEVICE_ATTR_RO(app_tag_own);

static ssize_t
thin_provisioning_show(struct device *dev, struct device_attribute *attr,
		       char *buf)
{
	struct scsi_disk *sdkp = to_scsi_disk(dev);

	return sprintf(buf, "%u\n", sdkp->lbpme);
}
static DEVICE_ATTR_RO(thin_provisioning);

/* sysfs_match_string() requires dense arrays */
static const char *lbp_mode[] = {
	[SD_LBP_FULL]		= "full",
	[SD_LBP_UNMAP]		= "unmap",
	[SD_LBP_WS16]		= "writesame_16",
	[SD_LBP_WS10]		= "writesame_10",
	[SD_LBP_ZERO]		= "writesame_zero",
	[SD_LBP_DISABLE]	= "disabled",
};

static ssize_t
provisioning_mode_show(struct device *dev, struct device_attribute *attr,
		       char *buf)
{
	struct scsi_disk *sdkp = to_scsi_disk(dev);

	return sprintf(buf, "%s\n", lbp_mode[sdkp->provisioning_mode]);
}

static ssize_t
provisioning_mode_store(struct device *dev, struct device_attribute *attr,
			const char *buf, size_t count)
{
	struct scsi_disk *sdkp = to_scsi_disk(dev);
	struct scsi_device *sdp = sdkp->device;
	int mode;

	if (!capable(CAP_SYS_ADMIN))
		return -EACCES;

	if (sd_is_zoned(sdkp)) {
		sd_config_discard(sdkp, SD_LBP_DISABLE);
		return count;
	}

	if (sdp->type != TYPE_DISK)
		return -EINVAL;

	mode = sysfs_match_string(lbp_mode, buf);
	if (mode < 0)
		return -EINVAL;

	sd_config_discard(sdkp, mode);

	return count;
}
static DEVICE_ATTR_RW(provisioning_mode);

/* sysfs_match_string() requires dense arrays */
static const char *zeroing_mode[] = {
	[SD_ZERO_WRITE]		= "write",
	[SD_ZERO_WS]		= "writesame",
	[SD_ZERO_WS16_UNMAP]	= "writesame_16_unmap",
	[SD_ZERO_WS10_UNMAP]	= "writesame_10_unmap",
};

static ssize_t
zeroing_mode_show(struct device *dev, struct device_attribute *attr,
		  char *buf)
{
	struct scsi_disk *sdkp = to_scsi_disk(dev);

	return sprintf(buf, "%s\n", zeroing_mode[sdkp->zeroing_mode]);
}

static ssize_t
zeroing_mode_store(struct device *dev, struct device_attribute *attr,
		   const char *buf, size_t count)
{
	struct scsi_disk *sdkp = to_scsi_disk(dev);
	int mode;

	if (!capable(CAP_SYS_ADMIN))
		return -EACCES;

	mode = sysfs_match_string(zeroing_mode, buf);
	if (mode < 0)
		return -EINVAL;

	sdkp->zeroing_mode = mode;

	return count;
}
static DEVICE_ATTR_RW(zeroing_mode);

static ssize_t
max_medium_access_timeouts_show(struct device *dev,
				struct device_attribute *attr, char *buf)
{
	struct scsi_disk *sdkp = to_scsi_disk(dev);

	return sprintf(buf, "%u\n", sdkp->max_medium_access_timeouts);
}

static ssize_t
max_medium_access_timeouts_store(struct device *dev,
				 struct device_attribute *attr, const char *buf,
				 size_t count)
{
	struct scsi_disk *sdkp = to_scsi_disk(dev);
	int err;

	if (!capable(CAP_SYS_ADMIN))
		return -EACCES;

	err = kstrtouint(buf, 10, &sdkp->max_medium_access_timeouts);

	return err ? err : count;
}
static DEVICE_ATTR_RW(max_medium_access_timeouts);

static ssize_t
max_write_same_blocks_show(struct device *dev, struct device_attribute *attr,
			   char *buf)
{
	struct scsi_disk *sdkp = to_scsi_disk(dev);

	return sprintf(buf, "%u\n", sdkp->max_ws_blocks);
}

static ssize_t
max_write_same_blocks_store(struct device *dev, struct device_attribute *attr,
			    const char *buf, size_t count)
{
	struct scsi_disk *sdkp = to_scsi_disk(dev);
	struct scsi_device *sdp = sdkp->device;
	unsigned long max;
	int err;

	if (!capable(CAP_SYS_ADMIN))
		return -EACCES;

	if (sdp->type != TYPE_DISK && sdp->type != TYPE_ZBC)
		return -EINVAL;

	err = kstrtoul(buf, 10, &max);

	if (err)
		return err;

	if (max == 0)
		sdp->no_write_same = 1;
	else if (max <= SD_MAX_WS16_BLOCKS) {
		sdp->no_write_same = 0;
		sdkp->max_ws_blocks = max;
	}

	sd_config_write_same(sdkp);

	return count;
}
static DEVICE_ATTR_RW(max_write_same_blocks);

static ssize_t
zoned_cap_show(struct device *dev, struct device_attribute *attr, char *buf)
{
	struct scsi_disk *sdkp = to_scsi_disk(dev);

	if (sdkp->device->type == TYPE_ZBC)
		return sprintf(buf, "host-managed\n");
	if (sdkp->zoned == 1)
		return sprintf(buf, "host-aware\n");
	if (sdkp->zoned == 2)
		return sprintf(buf, "drive-managed\n");
	return sprintf(buf, "none\n");
}
static DEVICE_ATTR_RO(zoned_cap);

static ssize_t
max_retries_store(struct device *dev, struct device_attribute *attr,
		  const char *buf, size_t count)
{
	struct scsi_disk *sdkp = to_scsi_disk(dev);
	struct scsi_device *sdev = sdkp->device;
	int retries, err;

	err = kstrtoint(buf, 10, &retries);
	if (err)
		return err;

	if (retries == SCSI_CMD_RETRIES_NO_LIMIT || retries <= SD_MAX_RETRIES) {
		sdkp->max_retries = retries;
		return count;
	}

	sdev_printk(KERN_ERR, sdev, "max_retries must be between -1 and %d\n",
		    SD_MAX_RETRIES);
	return -EINVAL;
}

static ssize_t
max_retries_show(struct device *dev, struct device_attribute *attr,
		 char *buf)
{
	struct scsi_disk *sdkp = to_scsi_disk(dev);

	return sprintf(buf, "%d\n", sdkp->max_retries);
}

static DEVICE_ATTR_RW(max_retries);

static struct attribute *sd_disk_attrs[] = {
	&dev_attr_cache_type.attr,
	&dev_attr_FUA.attr,
	&dev_attr_allow_restart.attr,
	&dev_attr_manage_start_stop.attr,
	&dev_attr_manage_system_start_stop.attr,
	&dev_attr_manage_runtime_start_stop.attr,
	&dev_attr_manage_shutdown.attr,
	&dev_attr_protection_type.attr,
	&dev_attr_protection_mode.attr,
	&dev_attr_app_tag_own.attr,
	&dev_attr_thin_provisioning.attr,
	&dev_attr_provisioning_mode.attr,
	&dev_attr_zeroing_mode.attr,
	&dev_attr_max_write_same_blocks.attr,
	&dev_attr_max_medium_access_timeouts.attr,
	&dev_attr_zoned_cap.attr,
	&dev_attr_max_retries.attr,
	NULL,
};
ATTRIBUTE_GROUPS(sd_disk);

static struct class sd_disk_class = {
	.name		= "scsi_disk",
	.dev_release	= scsi_disk_release,
	.dev_groups	= sd_disk_groups,
};

/*
 * Don't request a new module, as that could deadlock in multipath
 * environment.
 */
static void sd_default_probe(dev_t devt)
{
}

/*
 * Device no to disk mapping:
 * 
 *       major         disc2     disc  p1
 *   |............|.............|....|....| <- dev_t
 *    31        20 19          8 7  4 3  0
 * 
 * Inside a major, we have 16k disks, however mapped non-
 * contiguously. The first 16 disks are for major0, the next
 * ones with major1, ... Disk 256 is for major0 again, disk 272 
 * for major1, ... 
 * As we stay compatible with our numbering scheme, we can reuse 
 * the well-know SCSI majors 8, 65--71, 136--143.
 */
static int sd_major(int major_idx)
{
	switch (major_idx) {
	case 0:
		return SCSI_DISK0_MAJOR;
	case 1 ... 7:
		return SCSI_DISK1_MAJOR + major_idx - 1;
	case 8 ... 15:
		return SCSI_DISK8_MAJOR + major_idx - 8;
	default:
		BUG();
		return 0;	/* shut up gcc */
	}
}

#ifdef CONFIG_BLK_SED_OPAL
static int sd_sec_submit(void *data, u16 spsp, u8 secp, void *buffer,
		size_t len, bool send)
{
	struct scsi_disk *sdkp = data;
	struct scsi_device *sdev = sdkp->device;
	u8 cdb[12] = { 0, };
	const struct scsi_exec_args exec_args = {
		.req_flags = BLK_MQ_REQ_PM,
	};
	int ret;

	cdb[0] = send ? SECURITY_PROTOCOL_OUT : SECURITY_PROTOCOL_IN;
	cdb[1] = secp;
	put_unaligned_be16(spsp, &cdb[2]);
	put_unaligned_be32(len, &cdb[6]);

	ret = scsi_execute_cmd(sdev, cdb, send ? REQ_OP_DRV_OUT : REQ_OP_DRV_IN,
			       buffer, len, SD_TIMEOUT, sdkp->max_retries,
			       &exec_args);
	return ret <= 0 ? ret : -EIO;
}
#endif /* CONFIG_BLK_SED_OPAL */

/*
 * Look up the DIX operation based on whether the command is read or
 * write and whether dix and dif are enabled.
 */
static unsigned int sd_prot_op(bool write, bool dix, bool dif)
{
	/* Lookup table: bit 2 (write), bit 1 (dix), bit 0 (dif) */
	static const unsigned int ops[] = {	/* wrt dix dif */
		SCSI_PROT_NORMAL,		/*  0	0   0  */
		SCSI_PROT_READ_STRIP,		/*  0	0   1  */
		SCSI_PROT_READ_INSERT,		/*  0	1   0  */
		SCSI_PROT_READ_PASS,		/*  0	1   1  */
		SCSI_PROT_NORMAL,		/*  1	0   0  */
		SCSI_PROT_WRITE_INSERT,		/*  1	0   1  */
		SCSI_PROT_WRITE_STRIP,		/*  1	1   0  */
		SCSI_PROT_WRITE_PASS,		/*  1	1   1  */
	};

	return ops[write << 2 | dix << 1 | dif];
}

/*
 * Returns a mask of the protection flags that are valid for a given DIX
 * operation.
 */
static unsigned int sd_prot_flag_mask(unsigned int prot_op)
{
	static const unsigned int flag_mask[] = {
		[SCSI_PROT_NORMAL]		= 0,

		[SCSI_PROT_READ_STRIP]		= SCSI_PROT_TRANSFER_PI |
						  SCSI_PROT_GUARD_CHECK |
						  SCSI_PROT_REF_CHECK |
						  SCSI_PROT_REF_INCREMENT,

		[SCSI_PROT_READ_INSERT]		= SCSI_PROT_REF_INCREMENT |
						  SCSI_PROT_IP_CHECKSUM,

		[SCSI_PROT_READ_PASS]		= SCSI_PROT_TRANSFER_PI |
						  SCSI_PROT_GUARD_CHECK |
						  SCSI_PROT_REF_CHECK |
						  SCSI_PROT_REF_INCREMENT |
						  SCSI_PROT_IP_CHECKSUM,

		[SCSI_PROT_WRITE_INSERT]	= SCSI_PROT_TRANSFER_PI |
						  SCSI_PROT_REF_INCREMENT,

		[SCSI_PROT_WRITE_STRIP]		= SCSI_PROT_GUARD_CHECK |
						  SCSI_PROT_REF_CHECK |
						  SCSI_PROT_REF_INCREMENT |
						  SCSI_PROT_IP_CHECKSUM,

		[SCSI_PROT_WRITE_PASS]		= SCSI_PROT_TRANSFER_PI |
						  SCSI_PROT_GUARD_CHECK |
						  SCSI_PROT_REF_CHECK |
						  SCSI_PROT_REF_INCREMENT |
						  SCSI_PROT_IP_CHECKSUM,
	};

	return flag_mask[prot_op];
}

static unsigned char sd_setup_protect_cmnd(struct scsi_cmnd *scmd,
					   unsigned int dix, unsigned int dif)
{
	struct request *rq = scsi_cmd_to_rq(scmd);
	struct bio *bio = rq->bio;
	unsigned int prot_op = sd_prot_op(rq_data_dir(rq), dix, dif);
	unsigned int protect = 0;

	if (dix) {				/* DIX Type 0, 1, 2, 3 */
		if (bio_integrity_flagged(bio, BIP_IP_CHECKSUM))
			scmd->prot_flags |= SCSI_PROT_IP_CHECKSUM;

		if (bio_integrity_flagged(bio, BIP_CTRL_NOCHECK) == false)
			scmd->prot_flags |= SCSI_PROT_GUARD_CHECK;
	}

	if (dif != T10_PI_TYPE3_PROTECTION) {	/* DIX/DIF Type 0, 1, 2 */
		scmd->prot_flags |= SCSI_PROT_REF_INCREMENT;

		if (bio_integrity_flagged(bio, BIP_CTRL_NOCHECK) == false)
			scmd->prot_flags |= SCSI_PROT_REF_CHECK;
	}

	if (dif) {				/* DIX/DIF Type 1, 2, 3 */
		scmd->prot_flags |= SCSI_PROT_TRANSFER_PI;

		if (bio_integrity_flagged(bio, BIP_DISK_NOCHECK))
			protect = 3 << 5;	/* Disable target PI checking */
		else
			protect = 1 << 5;	/* Enable target PI checking */
	}

	scsi_set_prot_op(scmd, prot_op);
	scsi_set_prot_type(scmd, dif);
	scmd->prot_flags &= sd_prot_flag_mask(prot_op);

	return protect;
}

static void sd_config_discard(struct scsi_disk *sdkp, unsigned int mode)
{
	struct request_queue *q = sdkp->disk->queue;
	unsigned int logical_block_size = sdkp->device->sector_size;
	unsigned int max_blocks = 0;

	q->limits.discard_alignment =
		sdkp->unmap_alignment * logical_block_size;
	q->limits.discard_granularity =
		max(sdkp->physical_block_size,
		    sdkp->unmap_granularity * logical_block_size);
	sdkp->provisioning_mode = mode;

	switch (mode) {

	case SD_LBP_FULL:
	case SD_LBP_DISABLE:
		blk_queue_max_discard_sectors(q, 0);
		return;

	case SD_LBP_UNMAP:
		max_blocks = min_not_zero(sdkp->max_unmap_blocks,
					  (u32)SD_MAX_WS16_BLOCKS);
		break;

	case SD_LBP_WS16:
		if (sdkp->device->unmap_limit_for_ws)
			max_blocks = sdkp->max_unmap_blocks;
		else
			max_blocks = sdkp->max_ws_blocks;

		max_blocks = min_not_zero(max_blocks, (u32)SD_MAX_WS16_BLOCKS);
		break;

	case SD_LBP_WS10:
		if (sdkp->device->unmap_limit_for_ws)
			max_blocks = sdkp->max_unmap_blocks;
		else
			max_blocks = sdkp->max_ws_blocks;

		max_blocks = min_not_zero(max_blocks, (u32)SD_MAX_WS10_BLOCKS);
		break;

	case SD_LBP_ZERO:
		max_blocks = min_not_zero(sdkp->max_ws_blocks,
					  (u32)SD_MAX_WS10_BLOCKS);
		break;
	}

	blk_queue_max_discard_sectors(q, max_blocks * (logical_block_size >> 9));
}

static void *sd_set_special_bvec(struct request *rq, unsigned int data_len)
{
	struct page *page;

	page = mempool_alloc(sd_page_pool, GFP_ATOMIC);
	if (!page)
		return NULL;
	clear_highpage(page);
	bvec_set_page(&rq->special_vec, page, data_len, 0);
	rq->rq_flags |= RQF_SPECIAL_PAYLOAD;
	return bvec_virt(&rq->special_vec);
}

static blk_status_t sd_setup_unmap_cmnd(struct scsi_cmnd *cmd)
{
	struct scsi_device *sdp = cmd->device;
	struct request *rq = scsi_cmd_to_rq(cmd);
	struct scsi_disk *sdkp = scsi_disk(rq->q->disk);
	u64 lba = sectors_to_logical(sdp, blk_rq_pos(rq));
	u32 nr_blocks = sectors_to_logical(sdp, blk_rq_sectors(rq));
	unsigned int data_len = 24;
	char *buf;

	buf = sd_set_special_bvec(rq, data_len);
	if (!buf)
		return BLK_STS_RESOURCE;

	cmd->cmd_len = 10;
	cmd->cmnd[0] = UNMAP;
	cmd->cmnd[8] = 24;

	put_unaligned_be16(6 + 16, &buf[0]);
	put_unaligned_be16(16, &buf[2]);
	put_unaligned_be64(lba, &buf[8]);
	put_unaligned_be32(nr_blocks, &buf[16]);

	cmd->allowed = sdkp->max_retries;
	cmd->transfersize = data_len;
	rq->timeout = SD_TIMEOUT;

	return scsi_alloc_sgtables(cmd);
}

static blk_status_t sd_setup_write_same16_cmnd(struct scsi_cmnd *cmd,
		bool unmap)
{
	struct scsi_device *sdp = cmd->device;
	struct request *rq = scsi_cmd_to_rq(cmd);
	struct scsi_disk *sdkp = scsi_disk(rq->q->disk);
	u64 lba = sectors_to_logical(sdp, blk_rq_pos(rq));
	u32 nr_blocks = sectors_to_logical(sdp, blk_rq_sectors(rq));
	u32 data_len = sdp->sector_size;

	if (!sd_set_special_bvec(rq, data_len))
		return BLK_STS_RESOURCE;

	cmd->cmd_len = 16;
	cmd->cmnd[0] = WRITE_SAME_16;
	if (unmap)
		cmd->cmnd[1] = 0x8; /* UNMAP */
	put_unaligned_be64(lba, &cmd->cmnd[2]);
	put_unaligned_be32(nr_blocks, &cmd->cmnd[10]);

	cmd->allowed = sdkp->max_retries;
	cmd->transfersize = data_len;
	rq->timeout = unmap ? SD_TIMEOUT : SD_WRITE_SAME_TIMEOUT;

	return scsi_alloc_sgtables(cmd);
}

static blk_status_t sd_setup_write_same10_cmnd(struct scsi_cmnd *cmd,
		bool unmap)
{
	struct scsi_device *sdp = cmd->device;
	struct request *rq = scsi_cmd_to_rq(cmd);
	struct scsi_disk *sdkp = scsi_disk(rq->q->disk);
	u64 lba = sectors_to_logical(sdp, blk_rq_pos(rq));
	u32 nr_blocks = sectors_to_logical(sdp, blk_rq_sectors(rq));
	u32 data_len = sdp->sector_size;

	if (!sd_set_special_bvec(rq, data_len))
		return BLK_STS_RESOURCE;

	cmd->cmd_len = 10;
	cmd->cmnd[0] = WRITE_SAME;
	if (unmap)
		cmd->cmnd[1] = 0x8; /* UNMAP */
	put_unaligned_be32(lba, &cmd->cmnd[2]);
	put_unaligned_be16(nr_blocks, &cmd->cmnd[7]);

	cmd->allowed = sdkp->max_retries;
	cmd->transfersize = data_len;
	rq->timeout = unmap ? SD_TIMEOUT : SD_WRITE_SAME_TIMEOUT;

	return scsi_alloc_sgtables(cmd);
}

static blk_status_t sd_setup_write_zeroes_cmnd(struct scsi_cmnd *cmd)
{
	struct request *rq = scsi_cmd_to_rq(cmd);
	struct scsi_device *sdp = cmd->device;
	struct scsi_disk *sdkp = scsi_disk(rq->q->disk);
	u64 lba = sectors_to_logical(sdp, blk_rq_pos(rq));
	u32 nr_blocks = sectors_to_logical(sdp, blk_rq_sectors(rq));

	if (!(rq->cmd_flags & REQ_NOUNMAP)) {
		switch (sdkp->zeroing_mode) {
		case SD_ZERO_WS16_UNMAP:
			return sd_setup_write_same16_cmnd(cmd, true);
		case SD_ZERO_WS10_UNMAP:
			return sd_setup_write_same10_cmnd(cmd, true);
		}
	}

	if (sdp->no_write_same) {
		rq->rq_flags |= RQF_QUIET;
		return BLK_STS_TARGET;
	}

	if (sdkp->ws16 || lba > 0xffffffff || nr_blocks > 0xffff)
		return sd_setup_write_same16_cmnd(cmd, false);

	return sd_setup_write_same10_cmnd(cmd, false);
}

static void sd_config_write_same(struct scsi_disk *sdkp)
{
	struct request_queue *q = sdkp->disk->queue;
	unsigned int logical_block_size = sdkp->device->sector_size;

	if (sdkp->device->no_write_same) {
		sdkp->max_ws_blocks = 0;
		goto out;
	}

	/* Some devices can not handle block counts above 0xffff despite
	 * supporting WRITE SAME(16). Consequently we default to 64k
	 * blocks per I/O unless the device explicitly advertises a
	 * bigger limit.
	 */
	if (sdkp->max_ws_blocks > SD_MAX_WS10_BLOCKS)
		sdkp->max_ws_blocks = min_not_zero(sdkp->max_ws_blocks,
						   (u32)SD_MAX_WS16_BLOCKS);
	else if (sdkp->ws16 || sdkp->ws10 || sdkp->device->no_report_opcodes)
		sdkp->max_ws_blocks = min_not_zero(sdkp->max_ws_blocks,
						   (u32)SD_MAX_WS10_BLOCKS);
	else {
		sdkp->device->no_write_same = 1;
		sdkp->max_ws_blocks = 0;
	}

	if (sdkp->lbprz && sdkp->lbpws)
		sdkp->zeroing_mode = SD_ZERO_WS16_UNMAP;
	else if (sdkp->lbprz && sdkp->lbpws10)
		sdkp->zeroing_mode = SD_ZERO_WS10_UNMAP;
	else if (sdkp->max_ws_blocks)
		sdkp->zeroing_mode = SD_ZERO_WS;
	else
		sdkp->zeroing_mode = SD_ZERO_WRITE;

	if (sdkp->max_ws_blocks &&
	    sdkp->physical_block_size > logical_block_size) {
		/*
		 * Reporting a maximum number of blocks that is not aligned
		 * on the device physical size would cause a large write same
		 * request to be split into physically unaligned chunks by
		 * __blkdev_issue_write_zeroes() even if the caller of this
		 * functions took care to align the large request. So make sure
		 * the maximum reported is aligned to the device physical block
		 * size. This is only an optional optimization for regular
		 * disks, but this is mandatory to avoid failure of large write
		 * same requests directed at sequential write required zones of
		 * host-managed ZBC disks.
		 */
		sdkp->max_ws_blocks =
			round_down(sdkp->max_ws_blocks,
				   bytes_to_logical(sdkp->device,
						    sdkp->physical_block_size));
	}

out:
	blk_queue_max_write_zeroes_sectors(q, sdkp->max_ws_blocks *
					 (logical_block_size >> 9));
}

static blk_status_t sd_setup_flush_cmnd(struct scsi_cmnd *cmd)
{
	struct request *rq = scsi_cmd_to_rq(cmd);
	struct scsi_disk *sdkp = scsi_disk(rq->q->disk);

	/* flush requests don't perform I/O, zero the S/G table */
	memset(&cmd->sdb, 0, sizeof(cmd->sdb));

	if (cmd->device->use_16_for_sync) {
		cmd->cmnd[0] = SYNCHRONIZE_CACHE_16;
		cmd->cmd_len = 16;
	} else {
		cmd->cmnd[0] = SYNCHRONIZE_CACHE;
		cmd->cmd_len = 10;
	}
	cmd->transfersize = 0;
	cmd->allowed = sdkp->max_retries;

	rq->timeout = rq->q->rq_timeout * SD_FLUSH_TIMEOUT_MULTIPLIER;
	return BLK_STS_OK;
}

/**
 * sd_group_number() - Compute the GROUP NUMBER field
 * @cmd: SCSI command for which to compute the value of the six-bit GROUP NUMBER
 *	field.
 *
 * From SBC-5 r05 (https://www.t10.org/cgi-bin/ac.pl?t=f&f=sbc5r05.pdf):
 * 0: no relative lifetime.
 * 1: shortest relative lifetime.
 * 2: second shortest relative lifetime.
 * 3 - 0x3d: intermediate relative lifetimes.
 * 0x3e: second longest relative lifetime.
 * 0x3f: longest relative lifetime.
 */
static u8 sd_group_number(struct scsi_cmnd *cmd)
{
	const struct request *rq = scsi_cmd_to_rq(cmd);
	struct scsi_disk *sdkp = scsi_disk(rq->q->disk);

	if (!sdkp->rscs)
		return 0;

	return min3((u32)rq->write_hint, (u32)sdkp->permanent_stream_count,
		    0x3fu);
}

static blk_status_t sd_setup_rw32_cmnd(struct scsi_cmnd *cmd, bool write,
				       sector_t lba, unsigned int nr_blocks,
				       unsigned char flags, unsigned int dld)
{
	cmd->cmd_len = SD_EXT_CDB_SIZE;
	cmd->cmnd[0]  = VARIABLE_LENGTH_CMD;
	cmd->cmnd[6]  = sd_group_number(cmd);
	cmd->cmnd[7]  = 0x18; /* Additional CDB len */
	cmd->cmnd[9]  = write ? WRITE_32 : READ_32;
	cmd->cmnd[10] = flags;
	cmd->cmnd[11] = dld & 0x07;
	put_unaligned_be64(lba, &cmd->cmnd[12]);
	put_unaligned_be32(lba, &cmd->cmnd[20]); /* Expected Indirect LBA */
	put_unaligned_be32(nr_blocks, &cmd->cmnd[28]);

	return BLK_STS_OK;
}

static blk_status_t sd_setup_rw16_cmnd(struct scsi_cmnd *cmd, bool write,
				       sector_t lba, unsigned int nr_blocks,
				       unsigned char flags, unsigned int dld)
{
	cmd->cmd_len  = 16;
	cmd->cmnd[0]  = write ? WRITE_16 : READ_16;
	cmd->cmnd[1]  = flags | ((dld >> 2) & 0x01);
	cmd->cmnd[14] = ((dld & 0x03) << 6) | sd_group_number(cmd);
	cmd->cmnd[15] = 0;
	put_unaligned_be64(lba, &cmd->cmnd[2]);
	put_unaligned_be32(nr_blocks, &cmd->cmnd[10]);

	return BLK_STS_OK;
}

static blk_status_t sd_setup_rw10_cmnd(struct scsi_cmnd *cmd, bool write,
				       sector_t lba, unsigned int nr_blocks,
				       unsigned char flags)
{
	cmd->cmd_len = 10;
	cmd->cmnd[0] = write ? WRITE_10 : READ_10;
	cmd->cmnd[1] = flags;
	cmd->cmnd[6] = sd_group_number(cmd);
	cmd->cmnd[9] = 0;
	put_unaligned_be32(lba, &cmd->cmnd[2]);
	put_unaligned_be16(nr_blocks, &cmd->cmnd[7]);

	return BLK_STS_OK;
}

static blk_status_t sd_setup_rw6_cmnd(struct scsi_cmnd *cmd, bool write,
				      sector_t lba, unsigned int nr_blocks,
				      unsigned char flags)
{
	/* Avoid that 0 blocks gets translated into 256 blocks. */
	if (WARN_ON_ONCE(nr_blocks == 0))
		return BLK_STS_IOERR;

	if (unlikely(flags & 0x8)) {
		/*
		 * This happens only if this drive failed 10byte rw
		 * command with ILLEGAL_REQUEST during operation and
		 * thus turned off use_10_for_rw.
		 */
		scmd_printk(KERN_ERR, cmd, "FUA write on READ/WRITE(6) drive\n");
		return BLK_STS_IOERR;
	}

	cmd->cmd_len = 6;
	cmd->cmnd[0] = write ? WRITE_6 : READ_6;
	cmd->cmnd[1] = (lba >> 16) & 0x1f;
	cmd->cmnd[2] = (lba >> 8) & 0xff;
	cmd->cmnd[3] = lba & 0xff;
	cmd->cmnd[4] = nr_blocks;
	cmd->cmnd[5] = 0;

	return BLK_STS_OK;
}

/*
 * Check if a command has a duration limit set. If it does, and the target
 * device supports CDL and the feature is enabled, return the limit
 * descriptor index to use. Return 0 (no limit) otherwise.
 */
static int sd_cdl_dld(struct scsi_disk *sdkp, struct scsi_cmnd *scmd)
{
	struct scsi_device *sdp = sdkp->device;
	int hint;

	if (!sdp->cdl_supported || !sdp->cdl_enable)
		return 0;

	/*
	 * Use "no limit" if the request ioprio does not specify a duration
	 * limit hint.
	 */
	hint = IOPRIO_PRIO_HINT(req_get_ioprio(scsi_cmd_to_rq(scmd)));
	if (hint < IOPRIO_HINT_DEV_DURATION_LIMIT_1 ||
	    hint > IOPRIO_HINT_DEV_DURATION_LIMIT_7)
		return 0;

	return (hint - IOPRIO_HINT_DEV_DURATION_LIMIT_1) + 1;
}

static blk_status_t sd_setup_read_write_cmnd(struct scsi_cmnd *cmd)
{
	struct request *rq = scsi_cmd_to_rq(cmd);
	struct scsi_device *sdp = cmd->device;
	struct scsi_disk *sdkp = scsi_disk(rq->q->disk);
	sector_t lba = sectors_to_logical(sdp, blk_rq_pos(rq));
	sector_t threshold;
	unsigned int nr_blocks = sectors_to_logical(sdp, blk_rq_sectors(rq));
	unsigned int mask = logical_to_sectors(sdp, 1) - 1;
	bool write = rq_data_dir(rq) == WRITE;
	unsigned char protect, fua;
	unsigned int dld;
	blk_status_t ret;
	unsigned int dif;
	bool dix;

	ret = scsi_alloc_sgtables(cmd);
	if (ret != BLK_STS_OK)
		return ret;

	ret = BLK_STS_IOERR;
	if (!scsi_device_online(sdp) || sdp->changed) {
		scmd_printk(KERN_ERR, cmd, "device offline or changed\n");
		goto fail;
	}

	if (blk_rq_pos(rq) + blk_rq_sectors(rq) > get_capacity(rq->q->disk)) {
		scmd_printk(KERN_ERR, cmd, "access beyond end of device\n");
		goto fail;
	}

	if ((blk_rq_pos(rq) & mask) || (blk_rq_sectors(rq) & mask)) {
		scmd_printk(KERN_ERR, cmd, "request not aligned to the logical block size\n");
		goto fail;
	}

	/*
	 * Some SD card readers can't handle accesses which touch the
	 * last one or two logical blocks. Split accesses as needed.
	 */
	threshold = sdkp->capacity - SD_LAST_BUGGY_SECTORS;

	if (unlikely(sdp->last_sector_bug && lba + nr_blocks > threshold)) {
		if (lba < threshold) {
			/* Access up to the threshold but not beyond */
			nr_blocks = threshold - lba;
		} else {
			/* Access only a single logical block */
			nr_blocks = 1;
		}
	}

	fua = rq->cmd_flags & REQ_FUA ? 0x8 : 0;
	dix = scsi_prot_sg_count(cmd);
	dif = scsi_host_dif_capable(cmd->device->host, sdkp->protection_type);
	dld = sd_cdl_dld(sdkp, cmd);

	if (dif || dix)
		protect = sd_setup_protect_cmnd(cmd, dix, dif);
	else
		protect = 0;

	if (protect && sdkp->protection_type == T10_PI_TYPE2_PROTECTION) {
		ret = sd_setup_rw32_cmnd(cmd, write, lba, nr_blocks,
					 protect | fua, dld);
	} else if (sdp->use_16_for_rw || (nr_blocks > 0xffff)) {
		ret = sd_setup_rw16_cmnd(cmd, write, lba, nr_blocks,
					 protect | fua, dld);
	} else if ((nr_blocks > 0xff) || (lba > 0x1fffff) ||
		   sdp->use_10_for_rw || protect || rq->write_hint) {
		ret = sd_setup_rw10_cmnd(cmd, write, lba, nr_blocks,
					 protect | fua);
	} else {
		ret = sd_setup_rw6_cmnd(cmd, write, lba, nr_blocks,
					protect | fua);
	}

	if (unlikely(ret != BLK_STS_OK))
		goto fail;

	/*
	 * We shouldn't disconnect in the middle of a sector, so with a dumb
	 * host adapter, it's safe to assume that we can at least transfer
	 * this many bytes between each connect / disconnect.
	 */
	cmd->transfersize = sdp->sector_size;
	cmd->underflow = nr_blocks << 9;
	cmd->allowed = sdkp->max_retries;
	cmd->sdb.length = nr_blocks * sdp->sector_size;

	SCSI_LOG_HLQUEUE(1,
			 scmd_printk(KERN_INFO, cmd,
				     "%s: block=%llu, count=%d\n", __func__,
				     (unsigned long long)blk_rq_pos(rq),
				     blk_rq_sectors(rq)));
	SCSI_LOG_HLQUEUE(2,
			 scmd_printk(KERN_INFO, cmd,
				     "%s %d/%u 512 byte blocks.\n",
				     write ? "writing" : "reading", nr_blocks,
				     blk_rq_sectors(rq)));

	/*
	 * This indicates that the command is ready from our end to be queued.
	 */
	return BLK_STS_OK;
fail:
	scsi_free_sgtables(cmd);
	return ret;
}

static blk_status_t sd_init_command(struct scsi_cmnd *cmd)
{
	struct request *rq = scsi_cmd_to_rq(cmd);

	switch (req_op(rq)) {
	case REQ_OP_DISCARD:
		switch (scsi_disk(rq->q->disk)->provisioning_mode) {
		case SD_LBP_UNMAP:
			return sd_setup_unmap_cmnd(cmd);
		case SD_LBP_WS16:
			return sd_setup_write_same16_cmnd(cmd, true);
		case SD_LBP_WS10:
			return sd_setup_write_same10_cmnd(cmd, true);
		case SD_LBP_ZERO:
			return sd_setup_write_same10_cmnd(cmd, false);
		default:
			return BLK_STS_TARGET;
		}
	case REQ_OP_WRITE_ZEROES:
		return sd_setup_write_zeroes_cmnd(cmd);
	case REQ_OP_FLUSH:
		return sd_setup_flush_cmnd(cmd);
	case REQ_OP_READ:
	case REQ_OP_WRITE:
		return sd_setup_read_write_cmnd(cmd);
	case REQ_OP_ZONE_RESET:
		return sd_zbc_setup_zone_mgmt_cmnd(cmd, ZO_RESET_WRITE_POINTER,
						   false);
	case REQ_OP_ZONE_RESET_ALL:
		return sd_zbc_setup_zone_mgmt_cmnd(cmd, ZO_RESET_WRITE_POINTER,
						   true);
	case REQ_OP_ZONE_OPEN:
		return sd_zbc_setup_zone_mgmt_cmnd(cmd, ZO_OPEN_ZONE, false);
	case REQ_OP_ZONE_CLOSE:
		return sd_zbc_setup_zone_mgmt_cmnd(cmd, ZO_CLOSE_ZONE, false);
	case REQ_OP_ZONE_FINISH:
		return sd_zbc_setup_zone_mgmt_cmnd(cmd, ZO_FINISH_ZONE, false);
	default:
		WARN_ON_ONCE(1);
		return BLK_STS_NOTSUPP;
	}
}

static void sd_uninit_command(struct scsi_cmnd *SCpnt)
{
	struct request *rq = scsi_cmd_to_rq(SCpnt);

	if (rq->rq_flags & RQF_SPECIAL_PAYLOAD)
		mempool_free(rq->special_vec.bv_page, sd_page_pool);
}

static bool sd_need_revalidate(struct gendisk *disk, struct scsi_disk *sdkp)
{
	if (sdkp->device->removable || sdkp->write_prot) {
		if (disk_check_media_change(disk))
			return true;
	}

	/*
	 * Force a full rescan after ioctl(BLKRRPART).  While the disk state has
	 * nothing to do with partitions, BLKRRPART is used to force a full
	 * revalidate after things like a format for historical reasons.
	 */
	return test_bit(GD_NEED_PART_SCAN, &disk->state);
}

/**
 *	sd_open - open a scsi disk device
 *	@disk: disk to open
 *	@mode: open mode
 *
 *	Returns 0 if successful. Returns a negated errno value in case 
 *	of error.
 *
 *	Note: This can be called from a user context (e.g. fsck(1) )
 *	or from within the kernel (e.g. as a result of a mount(1) ).
 *	In the latter case @inode and @filp carry an abridged amount
 *	of information as noted above.
 *
 *	Locking: called with disk->open_mutex held.
 **/
static int sd_open(struct gendisk *disk, blk_mode_t mode)
{
	struct scsi_disk *sdkp = scsi_disk(disk);
	struct scsi_device *sdev = sdkp->device;
	int retval;

	if (scsi_device_get(sdev))
		return -ENXIO;

	SCSI_LOG_HLQUEUE(3, sd_printk(KERN_INFO, sdkp, "sd_open\n"));

	/*
	 * If the device is in error recovery, wait until it is done.
	 * If the device is offline, then disallow any access to it.
	 */
	retval = -ENXIO;
	if (!scsi_block_when_processing_errors(sdev))
		goto error_out;

	if (sd_need_revalidate(disk, sdkp))
		sd_revalidate_disk(disk);

	/*
	 * If the drive is empty, just let the open fail.
	 */
	retval = -ENOMEDIUM;
	if (sdev->removable && !sdkp->media_present &&
	    !(mode & BLK_OPEN_NDELAY))
		goto error_out;

	/*
	 * If the device has the write protect tab set, have the open fail
	 * if the user expects to be able to write to the thing.
	 */
	retval = -EROFS;
	if (sdkp->write_prot && (mode & BLK_OPEN_WRITE))
		goto error_out;

	/*
	 * It is possible that the disk changing stuff resulted in
	 * the device being taken offline.  If this is the case,
	 * report this to the user, and don't pretend that the
	 * open actually succeeded.
	 */
	retval = -ENXIO;
	if (!scsi_device_online(sdev))
		goto error_out;

	if ((atomic_inc_return(&sdkp->openers) == 1) && sdev->removable) {
		if (scsi_block_when_processing_errors(sdev))
			scsi_set_medium_removal(sdev, SCSI_REMOVAL_PREVENT);
	}

	return 0;

error_out:
	scsi_device_put(sdev);
	return retval;	
}

/**
 *	sd_release - invoked when the (last) close(2) is called on this
 *	scsi disk.
 *	@disk: disk to release
 *
 *	Returns 0. 
 *
 *	Note: may block (uninterruptible) if error recovery is underway
 *	on this disk.
 *
 *	Locking: called with disk->open_mutex held.
 **/
static void sd_release(struct gendisk *disk)
{
	struct scsi_disk *sdkp = scsi_disk(disk);
	struct scsi_device *sdev = sdkp->device;

	SCSI_LOG_HLQUEUE(3, sd_printk(KERN_INFO, sdkp, "sd_release\n"));

	if (atomic_dec_return(&sdkp->openers) == 0 && sdev->removable) {
		if (scsi_block_when_processing_errors(sdev))
			scsi_set_medium_removal(sdev, SCSI_REMOVAL_ALLOW);
	}

	scsi_device_put(sdev);
}

static int sd_getgeo(struct block_device *bdev, struct hd_geometry *geo)
{
	struct scsi_disk *sdkp = scsi_disk(bdev->bd_disk);
	struct scsi_device *sdp = sdkp->device;
	struct Scsi_Host *host = sdp->host;
	sector_t capacity = logical_to_sectors(sdp, sdkp->capacity);
	int diskinfo[4];

	/* default to most commonly used values */
	diskinfo[0] = 0x40;	/* 1 << 6 */
	diskinfo[1] = 0x20;	/* 1 << 5 */
	diskinfo[2] = capacity >> 11;

	/* override with calculated, extended default, or driver values */
	if (host->hostt->bios_param)
		host->hostt->bios_param(sdp, bdev, capacity, diskinfo);
	else
		scsicam_bios_param(bdev, capacity, diskinfo);

	geo->heads = diskinfo[0];
	geo->sectors = diskinfo[1];
	geo->cylinders = diskinfo[2];
	return 0;
}

/**
 *	sd_ioctl - process an ioctl
 *	@bdev: target block device
 *	@mode: open mode
 *	@cmd: ioctl command number
 *	@arg: this is third argument given to ioctl(2) system call.
 *	Often contains a pointer.
 *
 *	Returns 0 if successful (some ioctls return positive numbers on
 *	success as well). Returns a negated errno value in case of error.
 *
 *	Note: most ioctls are forward onto the block subsystem or further
 *	down in the scsi subsystem.
 **/
static int sd_ioctl(struct block_device *bdev, blk_mode_t mode,
		    unsigned int cmd, unsigned long arg)
{
	struct gendisk *disk = bdev->bd_disk;
	struct scsi_disk *sdkp = scsi_disk(disk);
	struct scsi_device *sdp = sdkp->device;
	void __user *p = (void __user *)arg;
	int error;
    
	SCSI_LOG_IOCTL(1, sd_printk(KERN_INFO, sdkp, "sd_ioctl: disk=%s, "
				    "cmd=0x%x\n", disk->disk_name, cmd));

	if (bdev_is_partition(bdev) && !capable(CAP_SYS_RAWIO))
		return -ENOIOCTLCMD;

	/*
	 * If we are in the middle of error recovery, don't let anyone
	 * else try and use this device.  Also, if error recovery fails, it
	 * may try and take the device offline, in which case all further
	 * access to the device is prohibited.
	 */
	error = scsi_ioctl_block_when_processing_errors(sdp, cmd,
			(mode & BLK_OPEN_NDELAY));
	if (error)
		return error;

	if (is_sed_ioctl(cmd))
		return sed_ioctl(sdkp->opal_dev, cmd, p);
	return scsi_ioctl(sdp, mode & BLK_OPEN_WRITE, cmd, p);
}

static void set_media_not_present(struct scsi_disk *sdkp)
{
	if (sdkp->media_present)
		sdkp->device->changed = 1;

	if (sdkp->device->removable) {
		sdkp->media_present = 0;
		sdkp->capacity = 0;
	}
}

static int media_not_present(struct scsi_disk *sdkp,
			     struct scsi_sense_hdr *sshdr)
{
	if (!scsi_sense_valid(sshdr))
		return 0;

	/* not invoked for commands that could return deferred errors */
	switch (sshdr->sense_key) {
	case UNIT_ATTENTION:
	case NOT_READY:
		/* medium not present */
		if (sshdr->asc == 0x3A) {
			set_media_not_present(sdkp);
			return 1;
		}
	}
	return 0;
}

/**
 *	sd_check_events - check media events
 *	@disk: kernel device descriptor
 *	@clearing: disk events currently being cleared
 *
 *	Returns mask of DISK_EVENT_*.
 *
 *	Note: this function is invoked from the block subsystem.
 **/
static unsigned int sd_check_events(struct gendisk *disk, unsigned int clearing)
{
	struct scsi_disk *sdkp = disk->private_data;
	struct scsi_device *sdp;
	int retval;
	bool disk_changed;

	if (!sdkp)
		return 0;

	sdp = sdkp->device;
	SCSI_LOG_HLQUEUE(3, sd_printk(KERN_INFO, sdkp, "sd_check_events\n"));

	/*
	 * If the device is offline, don't send any commands - just pretend as
	 * if the command failed.  If the device ever comes back online, we
	 * can deal with it then.  It is only because of unrecoverable errors
	 * that we would ever take a device offline in the first place.
	 */
	if (!scsi_device_online(sdp)) {
		set_media_not_present(sdkp);
		goto out;
	}

	/*
	 * Using TEST_UNIT_READY enables differentiation between drive with
	 * no cartridge loaded - NOT READY, drive with changed cartridge -
	 * UNIT ATTENTION, or with same cartridge - GOOD STATUS.
	 *
	 * Drives that auto spin down. eg iomega jaz 1G, will be started
	 * by sd_spinup_disk() from sd_revalidate_disk(), which happens whenever
	 * sd_revalidate() is called.
	 */
	if (scsi_block_when_processing_errors(sdp)) {
		struct scsi_sense_hdr sshdr = { 0, };

		retval = scsi_test_unit_ready(sdp, SD_TIMEOUT, sdkp->max_retries,
					      &sshdr);

		/* failed to execute TUR, assume media not present */
		if (retval < 0 || host_byte(retval)) {
			set_media_not_present(sdkp);
			goto out;
		}

		if (media_not_present(sdkp, &sshdr))
			goto out;
	}

	/*
	 * For removable scsi disk we have to recognise the presence
	 * of a disk in the drive.
	 */
	if (!sdkp->media_present)
		sdp->changed = 1;
	sdkp->media_present = 1;
out:
	/*
	 * sdp->changed is set under the following conditions:
	 *
	 *	Medium present state has changed in either direction.
	 *	Device has indicated UNIT_ATTENTION.
	 */
	disk_changed = sdp->changed;
	sdp->changed = 0;
	return disk_changed ? DISK_EVENT_MEDIA_CHANGE : 0;
}

static int sd_sync_cache(struct scsi_disk *sdkp)
{
	int res;
	struct scsi_device *sdp = sdkp->device;
	const int timeout = sdp->request_queue->rq_timeout
		* SD_FLUSH_TIMEOUT_MULTIPLIER;
	/* Leave the rest of the command zero to indicate flush everything. */
	const unsigned char cmd[16] = { sdp->use_16_for_sync ?
				SYNCHRONIZE_CACHE_16 : SYNCHRONIZE_CACHE };
	struct scsi_sense_hdr sshdr;
	struct scsi_failure failure_defs[] = {
		{
			.allowed = 3,
			.result = SCMD_FAILURE_RESULT_ANY,
		},
		{}
	};
	struct scsi_failures failures = {
		.failure_definitions = failure_defs,
	};
	const struct scsi_exec_args exec_args = {
		.req_flags = BLK_MQ_REQ_PM,
		.sshdr = &sshdr,
		.failures = &failures,
	};

	if (!scsi_device_online(sdp))
		return -ENODEV;

	res = scsi_execute_cmd(sdp, cmd, REQ_OP_DRV_IN, NULL, 0, timeout,
			       sdkp->max_retries, &exec_args);
	if (res) {
		sd_print_result(sdkp, "Synchronize Cache(10) failed", res);

		if (res < 0)
			return res;

		if (scsi_status_is_check_condition(res) &&
		    scsi_sense_valid(&sshdr)) {
			sd_print_sense_hdr(sdkp, &sshdr);

			/* we need to evaluate the error return  */
			if (sshdr.asc == 0x3a ||	/* medium not present */
			    sshdr.asc == 0x20 ||	/* invalid command */
			    (sshdr.asc == 0x74 && sshdr.ascq == 0x71))	/* drive is password locked */
				/* this is no error here */
				return 0;
			/*
			 * This drive doesn't support sync and there's not much
			 * we can do because this is called during shutdown
			 * or suspend so just return success so those operations
			 * can proceed.
			 */
			if (sshdr.sense_key == ILLEGAL_REQUEST)
				return 0;
		}

		switch (host_byte(res)) {
		/* ignore errors due to racing a disconnection */
		case DID_BAD_TARGET:
		case DID_NO_CONNECT:
			return 0;
		/* signal the upper layer it might try again */
		case DID_BUS_BUSY:
		case DID_IMM_RETRY:
		case DID_REQUEUE:
		case DID_SOFT_ERROR:
			return -EBUSY;
		default:
			return -EIO;
		}
	}
	return 0;
}

static void sd_rescan(struct device *dev)
{
	struct scsi_disk *sdkp = dev_get_drvdata(dev);

	sd_revalidate_disk(sdkp->disk);
}

static int sd_get_unique_id(struct gendisk *disk, u8 id[16],
		enum blk_unique_id type)
{
	struct scsi_device *sdev = scsi_disk(disk)->device;
	const struct scsi_vpd *vpd;
	const unsigned char *d;
	int ret = -ENXIO, len;

	rcu_read_lock();
	vpd = rcu_dereference(sdev->vpd_pg83);
	if (!vpd)
		goto out_unlock;

	ret = -EINVAL;
	for (d = vpd->data + 4; d < vpd->data + vpd->len; d += d[3] + 4) {
		/* we only care about designators with LU association */
		if (((d[1] >> 4) & 0x3) != 0x00)
			continue;
		if ((d[1] & 0xf) != type)
			continue;

		/*
		 * Only exit early if a 16-byte descriptor was found.  Otherwise
		 * keep looking as one with more entropy might still show up.
		 */
		len = d[3];
		if (len != 8 && len != 12 && len != 16)
			continue;
		ret = len;
		memcpy(id, d + 4, len);
		if (len == 16)
			break;
	}
out_unlock:
	rcu_read_unlock();
	return ret;
}

static int sd_scsi_to_pr_err(struct scsi_sense_hdr *sshdr, int result)
{
	switch (host_byte(result)) {
	case DID_TRANSPORT_MARGINAL:
	case DID_TRANSPORT_DISRUPTED:
	case DID_BUS_BUSY:
		return PR_STS_RETRY_PATH_FAILURE;
	case DID_NO_CONNECT:
		return PR_STS_PATH_FAILED;
	case DID_TRANSPORT_FAILFAST:
		return PR_STS_PATH_FAST_FAILED;
	}

	switch (status_byte(result)) {
	case SAM_STAT_RESERVATION_CONFLICT:
		return PR_STS_RESERVATION_CONFLICT;
	case SAM_STAT_CHECK_CONDITION:
		if (!scsi_sense_valid(sshdr))
			return PR_STS_IOERR;

		if (sshdr->sense_key == ILLEGAL_REQUEST &&
		    (sshdr->asc == 0x26 || sshdr->asc == 0x24))
			return -EINVAL;

		fallthrough;
	default:
		return PR_STS_IOERR;
	}
}

static int sd_pr_in_command(struct block_device *bdev, u8 sa,
			    unsigned char *data, int data_len)
{
	struct scsi_disk *sdkp = scsi_disk(bdev->bd_disk);
	struct scsi_device *sdev = sdkp->device;
	struct scsi_sense_hdr sshdr;
	u8 cmd[10] = { PERSISTENT_RESERVE_IN, sa };
	struct scsi_failure failure_defs[] = {
		{
			.sense = UNIT_ATTENTION,
			.asc = SCMD_FAILURE_ASC_ANY,
			.ascq = SCMD_FAILURE_ASCQ_ANY,
			.allowed = 5,
			.result = SAM_STAT_CHECK_CONDITION,
		},
		{}
	};
	struct scsi_failures failures = {
		.failure_definitions = failure_defs,
	};
	const struct scsi_exec_args exec_args = {
		.sshdr = &sshdr,
		.failures = &failures,
	};
	int result;

	put_unaligned_be16(data_len, &cmd[7]);

	result = scsi_execute_cmd(sdev, cmd, REQ_OP_DRV_IN, data, data_len,
				  SD_TIMEOUT, sdkp->max_retries, &exec_args);
	if (scsi_status_is_check_condition(result) &&
	    scsi_sense_valid(&sshdr)) {
		sdev_printk(KERN_INFO, sdev, "PR command failed: %d\n", result);
		scsi_print_sense_hdr(sdev, NULL, &sshdr);
	}

	if (result <= 0)
		return result;

	return sd_scsi_to_pr_err(&sshdr, result);
}

static int sd_pr_read_keys(struct block_device *bdev, struct pr_keys *keys_info)
{
	int result, i, data_offset, num_copy_keys;
	u32 num_keys = keys_info->num_keys;
	int data_len = num_keys * 8 + 8;
	u8 *data;

	data = kzalloc(data_len, GFP_KERNEL);
	if (!data)
		return -ENOMEM;

	result = sd_pr_in_command(bdev, READ_KEYS, data, data_len);
	if (result)
		goto free_data;

	keys_info->generation = get_unaligned_be32(&data[0]);
	keys_info->num_keys = get_unaligned_be32(&data[4]) / 8;

	data_offset = 8;
	num_copy_keys = min(num_keys, keys_info->num_keys);

	for (i = 0; i < num_copy_keys; i++) {
		keys_info->keys[i] = get_unaligned_be64(&data[data_offset]);
		data_offset += 8;
	}

free_data:
	kfree(data);
	return result;
}

static int sd_pr_read_reservation(struct block_device *bdev,
				  struct pr_held_reservation *rsv)
{
	struct scsi_disk *sdkp = scsi_disk(bdev->bd_disk);
	struct scsi_device *sdev = sdkp->device;
	u8 data[24] = { };
	int result, len;

	result = sd_pr_in_command(bdev, READ_RESERVATION, data, sizeof(data));
	if (result)
		return result;

	len = get_unaligned_be32(&data[4]);
	if (!len)
		return 0;

	/* Make sure we have at least the key and type */
	if (len < 14) {
		sdev_printk(KERN_INFO, sdev,
			    "READ RESERVATION failed due to short return buffer of %d bytes\n",
			    len);
		return -EINVAL;
	}

	rsv->generation = get_unaligned_be32(&data[0]);
	rsv->key = get_unaligned_be64(&data[8]);
	rsv->type = scsi_pr_type_to_block(data[21] & 0x0f);
	return 0;
}

static int sd_pr_out_command(struct block_device *bdev, u8 sa, u64 key,
			     u64 sa_key, enum scsi_pr_type type, u8 flags)
{
	struct scsi_disk *sdkp = scsi_disk(bdev->bd_disk);
	struct scsi_device *sdev = sdkp->device;
	struct scsi_sense_hdr sshdr;
	struct scsi_failure failure_defs[] = {
		{
			.sense = UNIT_ATTENTION,
			.asc = SCMD_FAILURE_ASC_ANY,
			.ascq = SCMD_FAILURE_ASCQ_ANY,
			.allowed = 5,
			.result = SAM_STAT_CHECK_CONDITION,
		},
		{}
	};
	struct scsi_failures failures = {
		.failure_definitions = failure_defs,
	};
	const struct scsi_exec_args exec_args = {
		.sshdr = &sshdr,
		.failures = &failures,
	};
	int result;
	u8 cmd[16] = { 0, };
	u8 data[24] = { 0, };

	cmd[0] = PERSISTENT_RESERVE_OUT;
	cmd[1] = sa;
	cmd[2] = type;
	put_unaligned_be32(sizeof(data), &cmd[5]);

	put_unaligned_be64(key, &data[0]);
	put_unaligned_be64(sa_key, &data[8]);
	data[20] = flags;

	result = scsi_execute_cmd(sdev, cmd, REQ_OP_DRV_OUT, &data,
				  sizeof(data), SD_TIMEOUT, sdkp->max_retries,
				  &exec_args);

	if (scsi_status_is_check_condition(result) &&
	    scsi_sense_valid(&sshdr)) {
		sdev_printk(KERN_INFO, sdev, "PR command failed: %d\n", result);
		scsi_print_sense_hdr(sdev, NULL, &sshdr);
	}

	if (result <= 0)
		return result;

	return sd_scsi_to_pr_err(&sshdr, result);
}

static int sd_pr_register(struct block_device *bdev, u64 old_key, u64 new_key,
		u32 flags)
{
	if (flags & ~PR_FL_IGNORE_KEY)
		return -EOPNOTSUPP;
	return sd_pr_out_command(bdev, (flags & PR_FL_IGNORE_KEY) ? 0x06 : 0x00,
			old_key, new_key, 0,
			(1 << 0) /* APTPL */);
}

static int sd_pr_reserve(struct block_device *bdev, u64 key, enum pr_type type,
		u32 flags)
{
	if (flags)
		return -EOPNOTSUPP;
	return sd_pr_out_command(bdev, 0x01, key, 0,
				 block_pr_type_to_scsi(type), 0);
}

static int sd_pr_release(struct block_device *bdev, u64 key, enum pr_type type)
{
	return sd_pr_out_command(bdev, 0x02, key, 0,
				 block_pr_type_to_scsi(type), 0);
}

static int sd_pr_preempt(struct block_device *bdev, u64 old_key, u64 new_key,
		enum pr_type type, bool abort)
{
	return sd_pr_out_command(bdev, abort ? 0x05 : 0x04, old_key, new_key,
				 block_pr_type_to_scsi(type), 0);
}

static int sd_pr_clear(struct block_device *bdev, u64 key)
{
	return sd_pr_out_command(bdev, 0x03, key, 0, 0, 0);
}

static const struct pr_ops sd_pr_ops = {
	.pr_register	= sd_pr_register,
	.pr_reserve	= sd_pr_reserve,
	.pr_release	= sd_pr_release,
	.pr_preempt	= sd_pr_preempt,
	.pr_clear	= sd_pr_clear,
	.pr_read_keys	= sd_pr_read_keys,
	.pr_read_reservation = sd_pr_read_reservation,
};

static void scsi_disk_free_disk(struct gendisk *disk)
{
	struct scsi_disk *sdkp = scsi_disk(disk);

	put_device(&sdkp->disk_dev);
}

static const struct block_device_operations sd_fops = {
	.owner			= THIS_MODULE,
	.open			= sd_open,
	.release		= sd_release,
	.ioctl			= sd_ioctl,
	.getgeo			= sd_getgeo,
	.compat_ioctl		= blkdev_compat_ptr_ioctl,
	.check_events		= sd_check_events,
	.unlock_native_capacity	= sd_unlock_native_capacity,
	.report_zones		= sd_zbc_report_zones,
	.get_unique_id		= sd_get_unique_id,
	.free_disk		= scsi_disk_free_disk,
	.pr_ops			= &sd_pr_ops,
};

/**
 *	sd_eh_reset - reset error handling callback
 *	@scmd:		sd-issued command that has failed
 *
 *	This function is called by the SCSI midlayer before starting
 *	SCSI EH. When counting medium access failures we have to be
 *	careful to register it only only once per device and SCSI EH run;
 *	there might be several timed out commands which will cause the
 *	'max_medium_access_timeouts' counter to trigger after the first
 *	SCSI EH run already and set the device to offline.
 *	So this function resets the internal counter before starting SCSI EH.
 **/
static void sd_eh_reset(struct scsi_cmnd *scmd)
{
	struct scsi_disk *sdkp = scsi_disk(scsi_cmd_to_rq(scmd)->q->disk);

	/* New SCSI EH run, reset gate variable */
	sdkp->ignore_medium_access_errors = false;
}

/**
 *	sd_eh_action - error handling callback
 *	@scmd:		sd-issued command that has failed
 *	@eh_disp:	The recovery disposition suggested by the midlayer
 *
 *	This function is called by the SCSI midlayer upon completion of an
 *	error test command (currently TEST UNIT READY). The result of sending
 *	the eh command is passed in eh_disp.  We're looking for devices that
 *	fail medium access commands but are OK with non access commands like
 *	test unit ready (so wrongly see the device as having a successful
 *	recovery)
 **/
static int sd_eh_action(struct scsi_cmnd *scmd, int eh_disp)
{
	struct scsi_disk *sdkp = scsi_disk(scsi_cmd_to_rq(scmd)->q->disk);
	struct scsi_device *sdev = scmd->device;

	if (!scsi_device_online(sdev) ||
	    !scsi_medium_access_command(scmd) ||
	    host_byte(scmd->result) != DID_TIME_OUT ||
	    eh_disp != SUCCESS)
		return eh_disp;

	/*
	 * The device has timed out executing a medium access command.
	 * However, the TEST UNIT READY command sent during error
	 * handling completed successfully. Either the device is in the
	 * process of recovering or has it suffered an internal failure
	 * that prevents access to the storage medium.
	 */
	if (!sdkp->ignore_medium_access_errors) {
		sdkp->medium_access_timed_out++;
		sdkp->ignore_medium_access_errors = true;
	}

	/*
	 * If the device keeps failing read/write commands but TEST UNIT
	 * READY always completes successfully we assume that medium
	 * access is no longer possible and take the device offline.
	 */
	if (sdkp->medium_access_timed_out >= sdkp->max_medium_access_timeouts) {
		scmd_printk(KERN_ERR, scmd,
			    "Medium access timeout failure. Offlining disk!\n");
		mutex_lock(&sdev->state_mutex);
		scsi_device_set_state(sdev, SDEV_OFFLINE);
		mutex_unlock(&sdev->state_mutex);

		return SUCCESS;
	}

	return eh_disp;
}

static unsigned int sd_completed_bytes(struct scsi_cmnd *scmd)
{
	struct request *req = scsi_cmd_to_rq(scmd);
	struct scsi_device *sdev = scmd->device;
	unsigned int transferred, good_bytes;
	u64 start_lba, end_lba, bad_lba;

	/*
	 * Some commands have a payload smaller than the device logical
	 * block size (e.g. INQUIRY on a 4K disk).
	 */
	if (scsi_bufflen(scmd) <= sdev->sector_size)
		return 0;

	/* Check if we have a 'bad_lba' information */
	if (!scsi_get_sense_info_fld(scmd->sense_buffer,
				     SCSI_SENSE_BUFFERSIZE,
				     &bad_lba))
		return 0;

	/*
	 * If the bad lba was reported incorrectly, we have no idea where
	 * the error is.
	 */
	start_lba = sectors_to_logical(sdev, blk_rq_pos(req));
	end_lba = start_lba + bytes_to_logical(sdev, scsi_bufflen(scmd));
	if (bad_lba < start_lba || bad_lba >= end_lba)
		return 0;

	/*
	 * resid is optional but mostly filled in.  When it's unused,
	 * its value is zero, so we assume the whole buffer transferred
	 */
	transferred = scsi_bufflen(scmd) - scsi_get_resid(scmd);

	/* This computation should always be done in terms of the
	 * resolution of the device's medium.
	 */
	good_bytes = logical_to_bytes(sdev, bad_lba - start_lba);

	return min(good_bytes, transferred);
}

/**
 *	sd_done - bottom half handler: called when the lower level
 *	driver has completed (successfully or otherwise) a scsi command.
 *	@SCpnt: mid-level's per command structure.
 *
 *	Note: potentially run from within an ISR. Must not block.
 **/
static int sd_done(struct scsi_cmnd *SCpnt)
{
	int result = SCpnt->result;
	unsigned int good_bytes = result ? 0 : scsi_bufflen(SCpnt);
	unsigned int sector_size = SCpnt->device->sector_size;
	unsigned int resid;
	struct scsi_sense_hdr sshdr;
	struct request *req = scsi_cmd_to_rq(SCpnt);
	struct scsi_disk *sdkp = scsi_disk(req->q->disk);
	int sense_valid = 0;
	int sense_deferred = 0;

	switch (req_op(req)) {
	case REQ_OP_DISCARD:
	case REQ_OP_WRITE_ZEROES:
	case REQ_OP_ZONE_RESET:
	case REQ_OP_ZONE_RESET_ALL:
	case REQ_OP_ZONE_OPEN:
	case REQ_OP_ZONE_CLOSE:
	case REQ_OP_ZONE_FINISH:
		if (!result) {
			good_bytes = blk_rq_bytes(req);
			scsi_set_resid(SCpnt, 0);
		} else {
			good_bytes = 0;
			scsi_set_resid(SCpnt, blk_rq_bytes(req));
		}
		break;
	default:
		/*
		 * In case of bogus fw or device, we could end up having
		 * an unaligned partial completion. Check this here and force
		 * alignment.
		 */
		resid = scsi_get_resid(SCpnt);
		if (resid & (sector_size - 1)) {
			sd_printk(KERN_INFO, sdkp,
				"Unaligned partial completion (resid=%u, sector_sz=%u)\n",
				resid, sector_size);
			scsi_print_command(SCpnt);
			resid = min(scsi_bufflen(SCpnt),
				    round_up(resid, sector_size));
			scsi_set_resid(SCpnt, resid);
		}
	}

	if (result) {
		sense_valid = scsi_command_normalize_sense(SCpnt, &sshdr);
		if (sense_valid)
			sense_deferred = scsi_sense_is_deferred(&sshdr);
	}
	sdkp->medium_access_timed_out = 0;

	if (!scsi_status_is_check_condition(result) &&
	    (!sense_valid || sense_deferred))
		goto out;

	switch (sshdr.sense_key) {
	case HARDWARE_ERROR:
	case MEDIUM_ERROR:
		good_bytes = sd_completed_bytes(SCpnt);
		break;
	case RECOVERED_ERROR:
		good_bytes = scsi_bufflen(SCpnt);
		break;
	case NO_SENSE:
		/* This indicates a false check condition, so ignore it.  An
		 * unknown amount of data was transferred so treat it as an
		 * error.
		 */
		SCpnt->result = 0;
		memset(SCpnt->sense_buffer, 0, SCSI_SENSE_BUFFERSIZE);
		break;
	case ABORTED_COMMAND:
		if (sshdr.asc == 0x10)  /* DIF: Target detected corruption */
			good_bytes = sd_completed_bytes(SCpnt);
		break;
	case ILLEGAL_REQUEST:
		switch (sshdr.asc) {
		case 0x10:	/* DIX: Host detected corruption */
			good_bytes = sd_completed_bytes(SCpnt);
			break;
		case 0x20:	/* INVALID COMMAND OPCODE */
		case 0x24:	/* INVALID FIELD IN CDB */
			switch (SCpnt->cmnd[0]) {
			case UNMAP:
				sd_config_discard(sdkp, SD_LBP_DISABLE);
				break;
			case WRITE_SAME_16:
			case WRITE_SAME:
				if (SCpnt->cmnd[1] & 8) { /* UNMAP */
					sd_config_discard(sdkp, SD_LBP_DISABLE);
				} else {
					sdkp->device->no_write_same = 1;
					sd_config_write_same(sdkp);
					req->rq_flags |= RQF_QUIET;
				}
				break;
			}
		}
		break;
	default:
		break;
	}

 out:
	if (sd_is_zoned(sdkp))
		good_bytes = sd_zbc_complete(SCpnt, good_bytes, &sshdr);

	SCSI_LOG_HLCOMPLETE(1, scmd_printk(KERN_INFO, SCpnt,
					   "sd_done: completed %d of %d bytes\n",
					   good_bytes, scsi_bufflen(SCpnt)));

	return good_bytes;
}

/*
 * spinup disk - called only in sd_revalidate_disk()
 */
static void
sd_spinup_disk(struct scsi_disk *sdkp)
{
	static const u8 cmd[10] = { TEST_UNIT_READY };
	unsigned long spintime_expire = 0;
	int spintime, sense_valid = 0;
	unsigned int the_result;
	struct scsi_sense_hdr sshdr;
	struct scsi_failure failure_defs[] = {
		/* Do not retry Medium Not Present */
		{
			.sense = UNIT_ATTENTION,
			.asc = 0x3A,
			.ascq = SCMD_FAILURE_ASCQ_ANY,
			.result = SAM_STAT_CHECK_CONDITION,
		},
		{
			.sense = NOT_READY,
			.asc = 0x3A,
			.ascq = SCMD_FAILURE_ASCQ_ANY,
			.result = SAM_STAT_CHECK_CONDITION,
		},
		/* Retry when scsi_status_is_good would return false 3 times */
		{
			.result = SCMD_FAILURE_STAT_ANY,
			.allowed = 3,
		},
		{}
	};
	struct scsi_failures failures = {
		.failure_definitions = failure_defs,
	};
	const struct scsi_exec_args exec_args = {
		.sshdr = &sshdr,
		.failures = &failures,
	};

	spintime = 0;

	/* Spin up drives, as required.  Only do this at boot time */
	/* Spinup needs to be done for module loads too. */
	do {
		bool media_was_present = sdkp->media_present;

		scsi_failures_reset_retries(&failures);

		the_result = scsi_execute_cmd(sdkp->device, cmd, REQ_OP_DRV_IN,
					      NULL, 0, SD_TIMEOUT,
					      sdkp->max_retries, &exec_args);


		if (the_result > 0) {
			/*
			 * If the drive has indicated to us that it doesn't
			 * have any media in it, don't bother with any more
			 * polling.
			 */
			if (media_not_present(sdkp, &sshdr)) {
				if (media_was_present)
					sd_printk(KERN_NOTICE, sdkp,
						  "Media removed, stopped polling\n");
				return;
			}
			sense_valid = scsi_sense_valid(&sshdr);
		}

		if (!scsi_status_is_check_condition(the_result)) {
			/* no sense, TUR either succeeded or failed
			 * with a status error */
			if(!spintime && !scsi_status_is_good(the_result)) {
				sd_print_result(sdkp, "Test Unit Ready failed",
						the_result);
			}
			break;
		}

		/*
		 * The device does not want the automatic start to be issued.
		 */
		if (sdkp->device->no_start_on_add)
			break;

		if (sense_valid && sshdr.sense_key == NOT_READY) {
			if (sshdr.asc == 4 && sshdr.ascq == 3)
				break;	/* manual intervention required */
			if (sshdr.asc == 4 && sshdr.ascq == 0xb)
				break;	/* standby */
			if (sshdr.asc == 4 && sshdr.ascq == 0xc)
				break;	/* unavailable */
			if (sshdr.asc == 4 && sshdr.ascq == 0x1b)
				break;	/* sanitize in progress */
			if (sshdr.asc == 4 && sshdr.ascq == 0x24)
				break;	/* depopulation in progress */
			if (sshdr.asc == 4 && sshdr.ascq == 0x25)
				break;	/* depopulation restoration in progress */
			/*
			 * Issue command to spin up drive when not ready
			 */
			if (!spintime) {
				/* Return immediately and start spin cycle */
				const u8 start_cmd[10] = {
					[0] = START_STOP,
					[1] = 1,
					[4] = sdkp->device->start_stop_pwr_cond ?
						0x11 : 1,
				};

				sd_printk(KERN_NOTICE, sdkp, "Spinning up disk...");
				scsi_execute_cmd(sdkp->device, start_cmd,
						 REQ_OP_DRV_IN, NULL, 0,
						 SD_TIMEOUT, sdkp->max_retries,
						 &exec_args);
				spintime_expire = jiffies + 100 * HZ;
				spintime = 1;
			}
			/* Wait 1 second for next try */
			msleep(1000);
			printk(KERN_CONT ".");

		/*
		 * Wait for USB flash devices with slow firmware.
		 * Yes, this sense key/ASC combination shouldn't
		 * occur here.  It's characteristic of these devices.
		 */
		} else if (sense_valid &&
				sshdr.sense_key == UNIT_ATTENTION &&
				sshdr.asc == 0x28) {
			if (!spintime) {
				spintime_expire = jiffies + 5 * HZ;
				spintime = 1;
			}
			/* Wait 1 second for next try */
			msleep(1000);
		} else {
			/* we don't understand the sense code, so it's
			 * probably pointless to loop */
			if(!spintime) {
				sd_printk(KERN_NOTICE, sdkp, "Unit Not Ready\n");
				sd_print_sense_hdr(sdkp, &sshdr);
			}
			break;
		}
				
	} while (spintime && time_before_eq(jiffies, spintime_expire));

	if (spintime) {
		if (scsi_status_is_good(the_result))
			printk(KERN_CONT "ready\n");
		else
			printk(KERN_CONT "not responding...\n");
	}
}

/*
 * Determine whether disk supports Data Integrity Field.
 */
static int sd_read_protection_type(struct scsi_disk *sdkp, unsigned char *buffer)
{
	struct scsi_device *sdp = sdkp->device;
	u8 type;

	if (scsi_device_protection(sdp) == 0 || (buffer[12] & 1) == 0) {
		sdkp->protection_type = 0;
		return 0;
	}

	type = ((buffer[12] >> 1) & 7) + 1; /* P_TYPE 0 = Type 1 */

	if (type > T10_PI_TYPE3_PROTECTION) {
		sd_printk(KERN_ERR, sdkp, "formatted with unsupported"	\
			  " protection type %u. Disabling disk!\n",
			  type);
		sdkp->protection_type = 0;
		return -ENODEV;
	}

	sdkp->protection_type = type;

	return 0;
}

static void sd_config_protection(struct scsi_disk *sdkp)
{
	struct scsi_device *sdp = sdkp->device;

	sd_dif_config_host(sdkp);

	if (!sdkp->protection_type)
		return;

	if (!scsi_host_dif_capable(sdp->host, sdkp->protection_type)) {
		sd_first_printk(KERN_NOTICE, sdkp,
				"Disabling DIF Type %u protection\n",
				sdkp->protection_type);
		sdkp->protection_type = 0;
	}

	sd_first_printk(KERN_NOTICE, sdkp, "Enabling DIF Type %u protection\n",
			sdkp->protection_type);
}

static void read_capacity_error(struct scsi_disk *sdkp, struct scsi_device *sdp,
			struct scsi_sense_hdr *sshdr, int sense_valid,
			int the_result)
{
	if (sense_valid)
		sd_print_sense_hdr(sdkp, sshdr);
	else
		sd_printk(KERN_NOTICE, sdkp, "Sense not available.\n");

	/*
	 * Set dirty bit for removable devices if not ready -
	 * sometimes drives will not report this properly.
	 */
	if (sdp->removable &&
	    sense_valid && sshdr->sense_key == NOT_READY)
		set_media_not_present(sdkp);

	/*
	 * We used to set media_present to 0 here to indicate no media
	 * in the drive, but some drives fail read capacity even with
	 * media present, so we can't do that.
	 */
	sdkp->capacity = 0; /* unknown mapped to zero - as usual */
}

#define RC16_LEN 32
#if RC16_LEN > SD_BUF_SIZE
#error RC16_LEN must not be more than SD_BUF_SIZE
#endif

#define READ_CAPACITY_RETRIES_ON_RESET	10

static int read_capacity_16(struct scsi_disk *sdkp, struct scsi_device *sdp,
						unsigned char *buffer)
{
	unsigned char cmd[16];
	struct scsi_sense_hdr sshdr;
	const struct scsi_exec_args exec_args = {
		.sshdr = &sshdr,
	};
	int sense_valid = 0;
	int the_result;
	int retries = 3, reset_retries = READ_CAPACITY_RETRIES_ON_RESET;
	unsigned int alignment;
	unsigned long long lba;
	unsigned sector_size;

	if (sdp->no_read_capacity_16)
		return -EINVAL;

	do {
		memset(cmd, 0, 16);
		cmd[0] = SERVICE_ACTION_IN_16;
		cmd[1] = SAI_READ_CAPACITY_16;
		cmd[13] = RC16_LEN;
		memset(buffer, 0, RC16_LEN);

		the_result = scsi_execute_cmd(sdp, cmd, REQ_OP_DRV_IN,
					      buffer, RC16_LEN, SD_TIMEOUT,
					      sdkp->max_retries, &exec_args);
		if (the_result > 0) {
			if (media_not_present(sdkp, &sshdr))
				return -ENODEV;

			sense_valid = scsi_sense_valid(&sshdr);
			if (sense_valid &&
			    sshdr.sense_key == ILLEGAL_REQUEST &&
			    (sshdr.asc == 0x20 || sshdr.asc == 0x24) &&
			    sshdr.ascq == 0x00)
				/* Invalid Command Operation Code or
				 * Invalid Field in CDB, just retry
				 * silently with RC10 */
				return -EINVAL;
			if (sense_valid &&
			    sshdr.sense_key == UNIT_ATTENTION &&
			    sshdr.asc == 0x29 && sshdr.ascq == 0x00)
				/* Device reset might occur several times,
				 * give it one more chance */
				if (--reset_retries > 0)
					continue;
		}
		retries--;

	} while (the_result && retries);

	if (the_result) {
		sd_print_result(sdkp, "Read Capacity(16) failed", the_result);
		read_capacity_error(sdkp, sdp, &sshdr, sense_valid, the_result);
		return -EINVAL;
	}

	sector_size = get_unaligned_be32(&buffer[8]);
	lba = get_unaligned_be64(&buffer[0]);

	if (sd_read_protection_type(sdkp, buffer) < 0) {
		sdkp->capacity = 0;
		return -ENODEV;
	}

	/* Logical blocks per physical block exponent */
	sdkp->physical_block_size = (1 << (buffer[13] & 0xf)) * sector_size;

	/* RC basis */
	sdkp->rc_basis = (buffer[12] >> 4) & 0x3;

	/* Lowest aligned logical block */
	alignment = ((buffer[14] & 0x3f) << 8 | buffer[15]) * sector_size;
	blk_queue_alignment_offset(sdp->request_queue, alignment);
	if (alignment && sdkp->first_scan)
		sd_printk(KERN_NOTICE, sdkp,
			  "physical block alignment offset: %u\n", alignment);

	if (buffer[14] & 0x80) { /* LBPME */
		sdkp->lbpme = 1;

		if (buffer[14] & 0x40) /* LBPRZ */
			sdkp->lbprz = 1;

		sd_config_discard(sdkp, SD_LBP_WS16);
	}

	sdkp->capacity = lba + 1;
	return sector_size;
}

static int read_capacity_10(struct scsi_disk *sdkp, struct scsi_device *sdp,
						unsigned char *buffer)
{
	static const u8 cmd[10] = { READ_CAPACITY };
	struct scsi_sense_hdr sshdr;
	struct scsi_failure failure_defs[] = {
		/* Do not retry Medium Not Present */
		{
			.sense = UNIT_ATTENTION,
			.asc = 0x3A,
			.result = SAM_STAT_CHECK_CONDITION,
		},
		{
			.sense = NOT_READY,
			.asc = 0x3A,
			.result = SAM_STAT_CHECK_CONDITION,
		},
		 /* Device reset might occur several times so retry a lot */
		{
			.sense = UNIT_ATTENTION,
			.asc = 0x29,
			.allowed = READ_CAPACITY_RETRIES_ON_RESET,
			.result = SAM_STAT_CHECK_CONDITION,
		},
		/* Any other error not listed above retry 3 times */
		{
			.result = SCMD_FAILURE_RESULT_ANY,
			.allowed = 3,
		},
		{}
	};
	struct scsi_failures failures = {
		.failure_definitions = failure_defs,
	};
	const struct scsi_exec_args exec_args = {
		.sshdr = &sshdr,
		.failures = &failures,
	};
	int sense_valid = 0;
	int the_result;
	sector_t lba;
	unsigned sector_size;

	memset(buffer, 0, 8);

	the_result = scsi_execute_cmd(sdp, cmd, REQ_OP_DRV_IN, buffer,
				      8, SD_TIMEOUT, sdkp->max_retries,
				      &exec_args);

	if (the_result > 0) {
		sense_valid = scsi_sense_valid(&sshdr);

		if (media_not_present(sdkp, &sshdr))
			return -ENODEV;
	}

	if (the_result) {
		sd_print_result(sdkp, "Read Capacity(10) failed", the_result);
		read_capacity_error(sdkp, sdp, &sshdr, sense_valid, the_result);
		return -EINVAL;
	}

	sector_size = get_unaligned_be32(&buffer[4]);
	lba = get_unaligned_be32(&buffer[0]);

	if (sdp->no_read_capacity_16 && (lba == 0xffffffff)) {
		/* Some buggy (usb cardreader) devices return an lba of
		   0xffffffff when the want to report a size of 0 (with
		   which they really mean no media is present) */
		sdkp->capacity = 0;
		sdkp->physical_block_size = sector_size;
		return sector_size;
	}

	sdkp->capacity = lba + 1;
	sdkp->physical_block_size = sector_size;
	return sector_size;
}

static int sd_try_rc16_first(struct scsi_device *sdp)
{
	if (sdp->host->max_cmd_len < 16)
		return 0;
	if (sdp->try_rc_10_first)
		return 0;
	if (sdp->scsi_level > SCSI_SPC_2)
		return 1;
	if (scsi_device_protection(sdp))
		return 1;
	return 0;
}

/*
 * read disk capacity
 */
static void
sd_read_capacity(struct scsi_disk *sdkp, unsigned char *buffer)
{
	int sector_size;
	struct scsi_device *sdp = sdkp->device;

	if (sd_try_rc16_first(sdp)) {
		sector_size = read_capacity_16(sdkp, sdp, buffer);
		if (sector_size == -EOVERFLOW)
			goto got_data;
		if (sector_size == -ENODEV)
			return;
		if (sector_size < 0)
			sector_size = read_capacity_10(sdkp, sdp, buffer);
		if (sector_size < 0)
			return;
	} else {
		sector_size = read_capacity_10(sdkp, sdp, buffer);
		if (sector_size == -EOVERFLOW)
			goto got_data;
		if (sector_size < 0)
			return;
		if ((sizeof(sdkp->capacity) > 4) &&
		    (sdkp->capacity > 0xffffffffULL)) {
			int old_sector_size = sector_size;
			sd_printk(KERN_NOTICE, sdkp, "Very big device. "
					"Trying to use READ CAPACITY(16).\n");
			sector_size = read_capacity_16(sdkp, sdp, buffer);
			if (sector_size < 0) {
				sd_printk(KERN_NOTICE, sdkp,
					"Using 0xffffffff as device size\n");
				sdkp->capacity = 1 + (sector_t) 0xffffffff;
				sector_size = old_sector_size;
				goto got_data;
			}
			/* Remember that READ CAPACITY(16) succeeded */
			sdp->try_rc_10_first = 0;
		}
	}

	/* Some devices are known to return the total number of blocks,
	 * not the highest block number.  Some devices have versions
	 * which do this and others which do not.  Some devices we might
	 * suspect of doing this but we don't know for certain.
	 *
	 * If we know the reported capacity is wrong, decrement it.  If
	 * we can only guess, then assume the number of blocks is even
	 * (usually true but not always) and err on the side of lowering
	 * the capacity.
	 */
	if (sdp->fix_capacity ||
	    (sdp->guess_capacity && (sdkp->capacity & 0x01))) {
		sd_printk(KERN_INFO, sdkp, "Adjusting the sector count "
				"from its reported value: %llu\n",
				(unsigned long long) sdkp->capacity);
		--sdkp->capacity;
	}

got_data:
	if (sector_size == 0) {
		sector_size = 512;
		sd_printk(KERN_NOTICE, sdkp, "Sector size 0 reported, "
			  "assuming 512.\n");
	}

	if (sector_size != 512 &&
	    sector_size != 1024 &&
	    sector_size != 2048 &&
	    sector_size != 4096) {
		sd_printk(KERN_NOTICE, sdkp, "Unsupported sector size %d.\n",
			  sector_size);
		/*
		 * The user might want to re-format the drive with
		 * a supported sectorsize.  Once this happens, it
		 * would be relatively trivial to set the thing up.
		 * For this reason, we leave the thing in the table.
		 */
		sdkp->capacity = 0;
		/*
		 * set a bogus sector size so the normal read/write
		 * logic in the block layer will eventually refuse any
		 * request on this device without tripping over power
		 * of two sector size assumptions
		 */
		sector_size = 512;
	}
	blk_queue_logical_block_size(sdp->request_queue, sector_size);
	blk_queue_physical_block_size(sdp->request_queue,
				      sdkp->physical_block_size);
	sdkp->device->sector_size = sector_size;

	if (sdkp->capacity > 0xffffffff)
		sdp->use_16_for_rw = 1;

}

/*
 * Print disk capacity
 */
static void
sd_print_capacity(struct scsi_disk *sdkp,
		  sector_t old_capacity)
{
	int sector_size = sdkp->device->sector_size;
	char cap_str_2[10], cap_str_10[10];

	if (!sdkp->first_scan && old_capacity == sdkp->capacity)
		return;

	string_get_size(sdkp->capacity, sector_size,
			STRING_UNITS_2, cap_str_2, sizeof(cap_str_2));
	string_get_size(sdkp->capacity, sector_size,
			STRING_UNITS_10, cap_str_10, sizeof(cap_str_10));

	sd_printk(KERN_NOTICE, sdkp,
		  "%llu %d-byte logical blocks: (%s/%s)\n",
		  (unsigned long long)sdkp->capacity,
		  sector_size, cap_str_10, cap_str_2);

	if (sdkp->physical_block_size != sector_size)
		sd_printk(KERN_NOTICE, sdkp,
			  "%u-byte physical blocks\n",
			  sdkp->physical_block_size);
}

/* called with buffer of length 512 */
static inline int
sd_do_mode_sense(struct scsi_disk *sdkp, int dbd, int modepage,
		 unsigned char *buffer, int len, struct scsi_mode_data *data,
		 struct scsi_sense_hdr *sshdr)
{
	/*
	 * If we must use MODE SENSE(10), make sure that the buffer length
	 * is at least 8 bytes so that the mode sense header fits.
	 */
	if (sdkp->device->use_10_for_ms && len < 8)
		len = 8;

	return scsi_mode_sense(sdkp->device, dbd, modepage, 0, buffer, len,
			       SD_TIMEOUT, sdkp->max_retries, data, sshdr);
}

/*
 * read write protect setting, if possible - called only in sd_revalidate_disk()
 * called with buffer of length SD_BUF_SIZE
 */
static void
sd_read_write_protect_flag(struct scsi_disk *sdkp, unsigned char *buffer)
{
	int res;
	struct scsi_device *sdp = sdkp->device;
	struct scsi_mode_data data;
	int old_wp = sdkp->write_prot;

	set_disk_ro(sdkp->disk, 0);
	if (sdp->skip_ms_page_3f) {
		sd_first_printk(KERN_NOTICE, sdkp, "Assuming Write Enabled\n");
		return;
	}

	if (sdp->use_192_bytes_for_3f) {
		res = sd_do_mode_sense(sdkp, 0, 0x3F, buffer, 192, &data, NULL);
	} else {
		/*
		 * First attempt: ask for all pages (0x3F), but only 4 bytes.
		 * We have to start carefully: some devices hang if we ask
		 * for more than is available.
		 */
		res = sd_do_mode_sense(sdkp, 0, 0x3F, buffer, 4, &data, NULL);

		/*
		 * Second attempt: ask for page 0 When only page 0 is
		 * implemented, a request for page 3F may return Sense Key
		 * 5: Illegal Request, Sense Code 24: Invalid field in
		 * CDB.
		 */
		if (res < 0)
			res = sd_do_mode_sense(sdkp, 0, 0, buffer, 4, &data, NULL);

		/*
		 * Third attempt: ask 255 bytes, as we did earlier.
		 */
		if (res < 0)
			res = sd_do_mode_sense(sdkp, 0, 0x3F, buffer, 255,
					       &data, NULL);
	}

	if (res < 0) {
		sd_first_printk(KERN_WARNING, sdkp,
			  "Test WP failed, assume Write Enabled\n");
	} else {
		sdkp->write_prot = ((data.device_specific & 0x80) != 0);
		set_disk_ro(sdkp->disk, sdkp->write_prot);
		if (sdkp->first_scan || old_wp != sdkp->write_prot) {
			sd_printk(KERN_NOTICE, sdkp, "Write Protect is %s\n",
				  sdkp->write_prot ? "on" : "off");
			sd_printk(KERN_DEBUG, sdkp, "Mode Sense: %4ph\n", buffer);
		}
	}
}

/*
 * sd_read_cache_type - called only from sd_revalidate_disk()
 * called with buffer of length SD_BUF_SIZE
 */
static void
sd_read_cache_type(struct scsi_disk *sdkp, unsigned char *buffer)
{
	int len = 0, res;
	struct scsi_device *sdp = sdkp->device;

	int dbd;
	int modepage;
	int first_len;
	struct scsi_mode_data data;
	struct scsi_sense_hdr sshdr;
	int old_wce = sdkp->WCE;
	int old_rcd = sdkp->RCD;
	int old_dpofua = sdkp->DPOFUA;


	if (sdkp->cache_override)
		return;

	first_len = 4;
	if (sdp->skip_ms_page_8) {
		if (sdp->type == TYPE_RBC)
			goto defaults;
		else {
			if (sdp->skip_ms_page_3f)
				goto defaults;
			modepage = 0x3F;
			if (sdp->use_192_bytes_for_3f)
				first_len = 192;
			dbd = 0;
		}
	} else if (sdp->type == TYPE_RBC) {
		modepage = 6;
		dbd = 8;
	} else {
		modepage = 8;
		dbd = 0;
	}

	/* cautiously ask */
	res = sd_do_mode_sense(sdkp, dbd, modepage, buffer, first_len,
			&data, &sshdr);

	if (res < 0)
		goto bad_sense;

	if (!data.header_length) {
		modepage = 6;
		first_len = 0;
		sd_first_printk(KERN_ERR, sdkp,
				"Missing header in MODE_SENSE response\n");
	}

	/* that went OK, now ask for the proper length */
	len = data.length;

	/*
	 * We're only interested in the first three bytes, actually.
	 * But the data cache page is defined for the first 20.
	 */
	if (len < 3)
		goto bad_sense;
	else if (len > SD_BUF_SIZE) {
		sd_first_printk(KERN_NOTICE, sdkp, "Truncating mode parameter "
			  "data from %d to %d bytes\n", len, SD_BUF_SIZE);
		len = SD_BUF_SIZE;
	}
	if (modepage == 0x3F && sdp->use_192_bytes_for_3f)
		len = 192;

	/* Get the data */
	if (len > first_len)
		res = sd_do_mode_sense(sdkp, dbd, modepage, buffer, len,
				&data, &sshdr);

	if (!res) {
		int offset = data.header_length + data.block_descriptor_length;

		while (offset < len) {
			u8 page_code = buffer[offset] & 0x3F;
			u8 spf       = buffer[offset] & 0x40;

			if (page_code == 8 || page_code == 6) {
				/* We're interested only in the first 3 bytes.
				 */
				if (len - offset <= 2) {
					sd_first_printk(KERN_ERR, sdkp,
						"Incomplete mode parameter "
							"data\n");
					goto defaults;
				} else {
					modepage = page_code;
					goto Page_found;
				}
			} else {
				/* Go to the next page */
				if (spf && len - offset > 3)
					offset += 4 + (buffer[offset+2] << 8) +
						buffer[offset+3];
				else if (!spf && len - offset > 1)
					offset += 2 + buffer[offset+1];
				else {
					sd_first_printk(KERN_ERR, sdkp,
							"Incomplete mode "
							"parameter data\n");
					goto defaults;
				}
			}
		}

		sd_first_printk(KERN_WARNING, sdkp,
				"No Caching mode page found\n");
		goto defaults;

	Page_found:
		if (modepage == 8) {
			sdkp->WCE = ((buffer[offset + 2] & 0x04) != 0);
			sdkp->RCD = ((buffer[offset + 2] & 0x01) != 0);
		} else {
			sdkp->WCE = ((buffer[offset + 2] & 0x01) == 0);
			sdkp->RCD = 0;
		}

		sdkp->DPOFUA = (data.device_specific & 0x10) != 0;
		if (sdp->broken_fua) {
			sd_first_printk(KERN_NOTICE, sdkp, "Disabling FUA\n");
			sdkp->DPOFUA = 0;
		} else if (sdkp->DPOFUA && !sdkp->device->use_10_for_rw &&
			   !sdkp->device->use_16_for_rw) {
			sd_first_printk(KERN_NOTICE, sdkp,
				  "Uses READ/WRITE(6), disabling FUA\n");
			sdkp->DPOFUA = 0;
		}

		/* No cache flush allowed for write protected devices */
		if (sdkp->WCE && sdkp->write_prot)
			sdkp->WCE = 0;

		if (sdkp->first_scan || old_wce != sdkp->WCE ||
		    old_rcd != sdkp->RCD || old_dpofua != sdkp->DPOFUA)
			sd_printk(KERN_NOTICE, sdkp,
				  "Write cache: %s, read cache: %s, %s\n",
				  sdkp->WCE ? "enabled" : "disabled",
				  sdkp->RCD ? "disabled" : "enabled",
				  sdkp->DPOFUA ? "supports DPO and FUA"
				  : "doesn't support DPO or FUA");

		return;
	}

bad_sense:
	if (res == -EIO && scsi_sense_valid(&sshdr) &&
	    sshdr.sense_key == ILLEGAL_REQUEST &&
	    sshdr.asc == 0x24 && sshdr.ascq == 0x0)
		/* Invalid field in CDB */
		sd_first_printk(KERN_NOTICE, sdkp, "Cache data unavailable\n");
	else
		sd_first_printk(KERN_ERR, sdkp,
				"Asking for cache data failed\n");

defaults:
	if (sdp->wce_default_on) {
		sd_first_printk(KERN_NOTICE, sdkp,
				"Assuming drive cache: write back\n");
		sdkp->WCE = 1;
	} else {
		sd_first_printk(KERN_WARNING, sdkp,
				"Assuming drive cache: write through\n");
		sdkp->WCE = 0;
	}
	sdkp->RCD = 0;
	sdkp->DPOFUA = 0;
}

static bool sd_is_perm_stream(struct scsi_disk *sdkp, unsigned int stream_id)
{
	u8 cdb[16] = { SERVICE_ACTION_IN_16, SAI_GET_STREAM_STATUS };
	struct {
		struct scsi_stream_status_header h;
		struct scsi_stream_status s;
	} buf;
	struct scsi_device *sdev = sdkp->device;
	struct scsi_sense_hdr sshdr;
	const struct scsi_exec_args exec_args = {
		.sshdr = &sshdr,
	};
	int res;

	put_unaligned_be16(stream_id, &cdb[4]);
	put_unaligned_be32(sizeof(buf), &cdb[10]);

	res = scsi_execute_cmd(sdev, cdb, REQ_OP_DRV_IN, &buf, sizeof(buf),
			       SD_TIMEOUT, sdkp->max_retries, &exec_args);
	if (res < 0)
		return false;
	if (scsi_status_is_check_condition(res) && scsi_sense_valid(&sshdr))
		sd_print_sense_hdr(sdkp, &sshdr);
	if (res)
		return false;
	if (get_unaligned_be32(&buf.h.len) < sizeof(struct scsi_stream_status))
		return false;
	return buf.h.stream_status[0].perm;
}

static void sd_read_io_hints(struct scsi_disk *sdkp, unsigned char *buffer)
{
	struct scsi_device *sdp = sdkp->device;
	const struct scsi_io_group_descriptor *desc, *start, *end;
	u16 permanent_stream_count_old;
	struct scsi_sense_hdr sshdr;
	struct scsi_mode_data data;
	int res;

<<<<<<< HEAD
=======
	if (sdp->sdev_bflags & BLIST_SKIP_IO_HINTS)
		return;

>>>>>>> 0c383648
	res = scsi_mode_sense(sdp, /*dbd=*/0x8, /*modepage=*/0x0a,
			      /*subpage=*/0x05, buffer, SD_BUF_SIZE, SD_TIMEOUT,
			      sdkp->max_retries, &data, &sshdr);
	if (res < 0)
		return;
	start = (void *)buffer + data.header_length + 16;
	end = (void *)buffer + ALIGN_DOWN(data.header_length + data.length,
					  sizeof(*end));
	/*
	 * From "SBC-5 Constrained Streams with Data Lifetimes": Device severs
	 * should assign the lowest numbered stream identifiers to permanent
	 * streams.
	 */
	for (desc = start; desc < end; desc++)
		if (!desc->st_enble || !sd_is_perm_stream(sdkp, desc - start))
			break;
	permanent_stream_count_old = sdkp->permanent_stream_count;
	sdkp->permanent_stream_count = desc - start;
	if (sdkp->rscs && sdkp->permanent_stream_count < 2)
		sd_printk(KERN_INFO, sdkp,
			  "Unexpected: RSCS has been set and the permanent stream count is %u\n",
			  sdkp->permanent_stream_count);
	else if (sdkp->permanent_stream_count != permanent_stream_count_old)
		sd_printk(KERN_INFO, sdkp, "permanent stream count = %d\n",
			  sdkp->permanent_stream_count);
}

/*
 * The ATO bit indicates whether the DIF application tag is available
 * for use by the operating system.
 */
static void sd_read_app_tag_own(struct scsi_disk *sdkp, unsigned char *buffer)
{
	int res, offset;
	struct scsi_device *sdp = sdkp->device;
	struct scsi_mode_data data;
	struct scsi_sense_hdr sshdr;

	if (sdp->type != TYPE_DISK && sdp->type != TYPE_ZBC)
		return;

	if (sdkp->protection_type == 0)
		return;

	res = scsi_mode_sense(sdp, 1, 0x0a, 0, buffer, 36, SD_TIMEOUT,
			      sdkp->max_retries, &data, &sshdr);

	if (res < 0 || !data.header_length ||
	    data.length < 6) {
		sd_first_printk(KERN_WARNING, sdkp,
			  "getting Control mode page failed, assume no ATO\n");

		if (res == -EIO && scsi_sense_valid(&sshdr))
			sd_print_sense_hdr(sdkp, &sshdr);

		return;
	}

	offset = data.header_length + data.block_descriptor_length;

	if ((buffer[offset] & 0x3f) != 0x0a) {
		sd_first_printk(KERN_ERR, sdkp, "ATO Got wrong page\n");
		return;
	}

	if ((buffer[offset + 5] & 0x80) == 0)
		return;

	sdkp->ATO = 1;

	return;
}

/**
 * sd_read_block_limits - Query disk device for preferred I/O sizes.
 * @sdkp: disk to query
 */
static void sd_read_block_limits(struct scsi_disk *sdkp)
{
	struct scsi_vpd *vpd;

	rcu_read_lock();

	vpd = rcu_dereference(sdkp->device->vpd_pgb0);
	if (!vpd || vpd->len < 16)
		goto out;

	sdkp->min_xfer_blocks = get_unaligned_be16(&vpd->data[6]);
	sdkp->max_xfer_blocks = get_unaligned_be32(&vpd->data[8]);
	sdkp->opt_xfer_blocks = get_unaligned_be32(&vpd->data[12]);

	if (vpd->len >= 64) {
		unsigned int lba_count, desc_count;

		sdkp->max_ws_blocks = (u32)get_unaligned_be64(&vpd->data[36]);

		if (!sdkp->lbpme)
			goto out;

		lba_count = get_unaligned_be32(&vpd->data[20]);
		desc_count = get_unaligned_be32(&vpd->data[24]);

		if (lba_count && desc_count)
			sdkp->max_unmap_blocks = lba_count;

		sdkp->unmap_granularity = get_unaligned_be32(&vpd->data[28]);

		if (vpd->data[32] & 0x80)
			sdkp->unmap_alignment =
				get_unaligned_be32(&vpd->data[32]) & ~(1 << 31);

		if (!sdkp->lbpvpd) { /* LBP VPD page not provided */

			if (sdkp->max_unmap_blocks)
				sd_config_discard(sdkp, SD_LBP_UNMAP);
			else
				sd_config_discard(sdkp, SD_LBP_WS16);

		} else {	/* LBP VPD page tells us what to use */
			if (sdkp->lbpu && sdkp->max_unmap_blocks)
				sd_config_discard(sdkp, SD_LBP_UNMAP);
			else if (sdkp->lbpws)
				sd_config_discard(sdkp, SD_LBP_WS16);
			else if (sdkp->lbpws10)
				sd_config_discard(sdkp, SD_LBP_WS10);
			else
				sd_config_discard(sdkp, SD_LBP_DISABLE);
		}
	}

 out:
	rcu_read_unlock();
}

/* Parse the Block Limits Extension VPD page (0xb7) */
static void sd_read_block_limits_ext(struct scsi_disk *sdkp)
{
	struct scsi_vpd *vpd;

	rcu_read_lock();
	vpd = rcu_dereference(sdkp->device->vpd_pgb7);
	if (vpd && vpd->len >= 2)
		sdkp->rscs = vpd->data[5] & 1;
	rcu_read_unlock();
}

/**
 * sd_read_block_characteristics - Query block dev. characteristics
 * @sdkp: disk to query
 */
static void sd_read_block_characteristics(struct scsi_disk *sdkp)
{
	struct request_queue *q = sdkp->disk->queue;
	struct scsi_vpd *vpd;
	u16 rot;

	rcu_read_lock();
	vpd = rcu_dereference(sdkp->device->vpd_pgb1);

	if (!vpd || vpd->len < 8) {
		rcu_read_unlock();
	        return;
	}

	rot = get_unaligned_be16(&vpd->data[4]);
	sdkp->zoned = (vpd->data[8] >> 4) & 3;
	rcu_read_unlock();

	if (rot == 1) {
		blk_queue_flag_set(QUEUE_FLAG_NONROT, q);
		blk_queue_flag_clear(QUEUE_FLAG_ADD_RANDOM, q);
	}


#ifdef CONFIG_BLK_DEV_ZONED /* sd_probe rejects ZBD devices early otherwise */
	if (sdkp->device->type == TYPE_ZBC) {
		/*
		 * Host-managed.
		 */
		disk_set_zoned(sdkp->disk);

		/*
		 * Per ZBC and ZAC specifications, writes in sequential write
		 * required zones of host-managed devices must be aligned to
		 * the device physical block size.
		 */
		blk_queue_zone_write_granularity(q, sdkp->physical_block_size);
	} else {
		/*
		 * Host-aware devices are treated as conventional.
		 */
		WARN_ON_ONCE(blk_queue_is_zoned(q));
	}
#endif /* CONFIG_BLK_DEV_ZONED */

	if (!sdkp->first_scan)
		return;

	if (blk_queue_is_zoned(q))
		sd_printk(KERN_NOTICE, sdkp, "Host-managed zoned block device\n");
	else if (sdkp->zoned == 1)
		sd_printk(KERN_NOTICE, sdkp, "Host-aware SMR disk used as regular disk\n");
	else if (sdkp->zoned == 2)
		sd_printk(KERN_NOTICE, sdkp, "Drive-managed SMR disk\n");
}

/**
 * sd_read_block_provisioning - Query provisioning VPD page
 * @sdkp: disk to query
 */
static void sd_read_block_provisioning(struct scsi_disk *sdkp)
{
	struct scsi_vpd *vpd;

	if (sdkp->lbpme == 0)
		return;

	rcu_read_lock();
	vpd = rcu_dereference(sdkp->device->vpd_pgb2);

	if (!vpd || vpd->len < 8) {
		rcu_read_unlock();
		return;
	}

	sdkp->lbpvpd	= 1;
	sdkp->lbpu	= (vpd->data[5] >> 7) & 1; /* UNMAP */
	sdkp->lbpws	= (vpd->data[5] >> 6) & 1; /* WRITE SAME(16) w/ UNMAP */
	sdkp->lbpws10	= (vpd->data[5] >> 5) & 1; /* WRITE SAME(10) w/ UNMAP */
	rcu_read_unlock();
}

static void sd_read_write_same(struct scsi_disk *sdkp, unsigned char *buffer)
{
	struct scsi_device *sdev = sdkp->device;

	if (sdev->host->no_write_same) {
		sdev->no_write_same = 1;

		return;
	}

	if (scsi_report_opcode(sdev, buffer, SD_BUF_SIZE, INQUIRY, 0) < 0) {
		struct scsi_vpd *vpd;

		sdev->no_report_opcodes = 1;

		/* Disable WRITE SAME if REPORT SUPPORTED OPERATION
		 * CODES is unsupported and the device has an ATA
		 * Information VPD page (SAT).
		 */
		rcu_read_lock();
		vpd = rcu_dereference(sdev->vpd_pg89);
		if (vpd)
			sdev->no_write_same = 1;
		rcu_read_unlock();
	}

	if (scsi_report_opcode(sdev, buffer, SD_BUF_SIZE, WRITE_SAME_16, 0) == 1)
		sdkp->ws16 = 1;

	if (scsi_report_opcode(sdev, buffer, SD_BUF_SIZE, WRITE_SAME, 0) == 1)
		sdkp->ws10 = 1;
}

static void sd_read_security(struct scsi_disk *sdkp, unsigned char *buffer)
{
	struct scsi_device *sdev = sdkp->device;

	if (!sdev->security_supported)
		return;

	if (scsi_report_opcode(sdev, buffer, SD_BUF_SIZE,
			SECURITY_PROTOCOL_IN, 0) == 1 &&
	    scsi_report_opcode(sdev, buffer, SD_BUF_SIZE,
			SECURITY_PROTOCOL_OUT, 0) == 1)
		sdkp->security = 1;
}

static inline sector_t sd64_to_sectors(struct scsi_disk *sdkp, u8 *buf)
{
	return logical_to_sectors(sdkp->device, get_unaligned_be64(buf));
}

/**
 * sd_read_cpr - Query concurrent positioning ranges
 * @sdkp:	disk to query
 */
static void sd_read_cpr(struct scsi_disk *sdkp)
{
	struct blk_independent_access_ranges *iars = NULL;
	unsigned char *buffer = NULL;
	unsigned int nr_cpr = 0;
	int i, vpd_len, buf_len = SD_BUF_SIZE;
	u8 *desc;

	/*
	 * We need to have the capacity set first for the block layer to be
	 * able to check the ranges.
	 */
	if (sdkp->first_scan)
		return;

	if (!sdkp->capacity)
		goto out;

	/*
	 * Concurrent Positioning Ranges VPD: there can be at most 256 ranges,
	 * leading to a maximum page size of 64 + 256*32 bytes.
	 */
	buf_len = 64 + 256*32;
	buffer = kmalloc(buf_len, GFP_KERNEL);
	if (!buffer || scsi_get_vpd_page(sdkp->device, 0xb9, buffer, buf_len))
		goto out;

	/* We must have at least a 64B header and one 32B range descriptor */
	vpd_len = get_unaligned_be16(&buffer[2]) + 4;
	if (vpd_len > buf_len || vpd_len < 64 + 32 || (vpd_len & 31)) {
		sd_printk(KERN_ERR, sdkp,
			  "Invalid Concurrent Positioning Ranges VPD page\n");
		goto out;
	}

	nr_cpr = (vpd_len - 64) / 32;
	if (nr_cpr == 1) {
		nr_cpr = 0;
		goto out;
	}

	iars = disk_alloc_independent_access_ranges(sdkp->disk, nr_cpr);
	if (!iars) {
		nr_cpr = 0;
		goto out;
	}

	desc = &buffer[64];
	for (i = 0; i < nr_cpr; i++, desc += 32) {
		if (desc[0] != i) {
			sd_printk(KERN_ERR, sdkp,
				"Invalid Concurrent Positioning Range number\n");
			nr_cpr = 0;
			break;
		}

		iars->ia_range[i].sector = sd64_to_sectors(sdkp, desc + 8);
		iars->ia_range[i].nr_sectors = sd64_to_sectors(sdkp, desc + 16);
	}

out:
	disk_set_independent_access_ranges(sdkp->disk, iars);
	if (nr_cpr && sdkp->nr_actuators != nr_cpr) {
		sd_printk(KERN_NOTICE, sdkp,
			  "%u concurrent positioning ranges\n", nr_cpr);
		sdkp->nr_actuators = nr_cpr;
	}

	kfree(buffer);
}

static bool sd_validate_min_xfer_size(struct scsi_disk *sdkp)
{
	struct scsi_device *sdp = sdkp->device;
	unsigned int min_xfer_bytes =
		logical_to_bytes(sdp, sdkp->min_xfer_blocks);

	if (sdkp->min_xfer_blocks == 0)
		return false;

	if (min_xfer_bytes & (sdkp->physical_block_size - 1)) {
		sd_first_printk(KERN_WARNING, sdkp,
				"Preferred minimum I/O size %u bytes not a " \
				"multiple of physical block size (%u bytes)\n",
				min_xfer_bytes, sdkp->physical_block_size);
		sdkp->min_xfer_blocks = 0;
		return false;
	}

	sd_first_printk(KERN_INFO, sdkp, "Preferred minimum I/O size %u bytes\n",
			min_xfer_bytes);
	return true;
}

/*
 * Determine the device's preferred I/O size for reads and writes
 * unless the reported value is unreasonably small, large, not a
 * multiple of the physical block size, or simply garbage.
 */
static bool sd_validate_opt_xfer_size(struct scsi_disk *sdkp,
				      unsigned int dev_max)
{
	struct scsi_device *sdp = sdkp->device;
	unsigned int opt_xfer_bytes =
		logical_to_bytes(sdp, sdkp->opt_xfer_blocks);
	unsigned int min_xfer_bytes =
		logical_to_bytes(sdp, sdkp->min_xfer_blocks);

	if (sdkp->opt_xfer_blocks == 0)
		return false;

	if (sdkp->opt_xfer_blocks > dev_max) {
		sd_first_printk(KERN_WARNING, sdkp,
				"Optimal transfer size %u logical blocks " \
				"> dev_max (%u logical blocks)\n",
				sdkp->opt_xfer_blocks, dev_max);
		return false;
	}

	if (sdkp->opt_xfer_blocks > SD_DEF_XFER_BLOCKS) {
		sd_first_printk(KERN_WARNING, sdkp,
				"Optimal transfer size %u logical blocks " \
				"> sd driver limit (%u logical blocks)\n",
				sdkp->opt_xfer_blocks, SD_DEF_XFER_BLOCKS);
		return false;
	}

	if (opt_xfer_bytes < PAGE_SIZE) {
		sd_first_printk(KERN_WARNING, sdkp,
				"Optimal transfer size %u bytes < " \
				"PAGE_SIZE (%u bytes)\n",
				opt_xfer_bytes, (unsigned int)PAGE_SIZE);
		return false;
	}

	if (min_xfer_bytes && opt_xfer_bytes % min_xfer_bytes) {
		sd_first_printk(KERN_WARNING, sdkp,
				"Optimal transfer size %u bytes not a " \
				"multiple of preferred minimum block " \
				"size (%u bytes)\n",
				opt_xfer_bytes, min_xfer_bytes);
		return false;
	}

	if (opt_xfer_bytes & (sdkp->physical_block_size - 1)) {
		sd_first_printk(KERN_WARNING, sdkp,
				"Optimal transfer size %u bytes not a " \
				"multiple of physical block size (%u bytes)\n",
				opt_xfer_bytes, sdkp->physical_block_size);
		return false;
	}

	sd_first_printk(KERN_INFO, sdkp, "Optimal transfer size %u bytes\n",
			opt_xfer_bytes);
	return true;
}

static void sd_read_block_zero(struct scsi_disk *sdkp)
{
<<<<<<< HEAD
	unsigned int buf_len = sdkp->device->sector_size;
	char *buffer, cmd[10] = { };
=======
	struct scsi_device *sdev = sdkp->device;
	unsigned int buf_len = sdev->sector_size;
	u8 *buffer, cmd[16] = { };
>>>>>>> 0c383648

	buffer = kmalloc(buf_len, GFP_KERNEL);
	if (!buffer)
		return;

<<<<<<< HEAD
	cmd[0] = READ_10;
	put_unaligned_be32(0, &cmd[2]); /* Logical block address 0 */
	put_unaligned_be16(1, &cmd[7]);	/* Transfer 1 logical block */
=======
	if (sdev->use_16_for_rw) {
		cmd[0] = READ_16;
		put_unaligned_be64(0, &cmd[2]); /* Logical block address 0 */
		put_unaligned_be32(1, &cmd[10]);/* Transfer 1 logical block */
	} else {
		cmd[0] = READ_10;
		put_unaligned_be32(0, &cmd[2]); /* Logical block address 0 */
		put_unaligned_be16(1, &cmd[7]);	/* Transfer 1 logical block */
	}
>>>>>>> 0c383648

	scsi_execute_cmd(sdkp->device, cmd, REQ_OP_DRV_IN, buffer, buf_len,
			 SD_TIMEOUT, sdkp->max_retries, NULL);
	kfree(buffer);
}

/**
 *	sd_revalidate_disk - called the first time a new disk is seen,
 *	performs disk spin up, read_capacity, etc.
 *	@disk: struct gendisk we care about
 **/
static int sd_revalidate_disk(struct gendisk *disk)
{
	struct scsi_disk *sdkp = scsi_disk(disk);
	struct scsi_device *sdp = sdkp->device;
	struct request_queue *q = sdkp->disk->queue;
	sector_t old_capacity = sdkp->capacity;
	unsigned char *buffer;
	unsigned int dev_max, rw_max;

	SCSI_LOG_HLQUEUE(3, sd_printk(KERN_INFO, sdkp,
				      "sd_revalidate_disk\n"));

	/*
	 * If the device is offline, don't try and read capacity or any
	 * of the other niceties.
	 */
	if (!scsi_device_online(sdp))
		goto out;

	buffer = kmalloc(SD_BUF_SIZE, GFP_KERNEL);
	if (!buffer) {
		sd_printk(KERN_WARNING, sdkp, "sd_revalidate_disk: Memory "
			  "allocation failure.\n");
		goto out;
	}

	sd_spinup_disk(sdkp);

	/*
	 * Without media there is no reason to ask; moreover, some devices
	 * react badly if we do.
	 */
	if (sdkp->media_present) {
		sd_read_capacity(sdkp, buffer);
		/*
		 * Some USB/UAS devices return generic values for mode pages
		 * until the media has been accessed. Trigger a READ operation
		 * to force the device to populate mode pages.
		 */
		if (sdp->read_before_ms)
			sd_read_block_zero(sdkp);
		/*
		 * set the default to rotational.  All non-rotational devices
		 * support the block characteristics VPD page, which will
		 * cause this to be updated correctly and any device which
		 * doesn't support it should be treated as rotational.
		 */
		blk_queue_flag_clear(QUEUE_FLAG_NONROT, q);
		blk_queue_flag_set(QUEUE_FLAG_ADD_RANDOM, q);

		if (scsi_device_supports_vpd(sdp)) {
			sd_read_block_provisioning(sdkp);
			sd_read_block_limits(sdkp);
			sd_read_block_limits_ext(sdkp);
			sd_read_block_characteristics(sdkp);
			sd_zbc_read_zones(sdkp, buffer);
			sd_read_cpr(sdkp);
		}

		sd_print_capacity(sdkp, old_capacity);

		sd_read_write_protect_flag(sdkp, buffer);
		sd_read_cache_type(sdkp, buffer);
		sd_read_io_hints(sdkp, buffer);
		sd_read_app_tag_own(sdkp, buffer);
		sd_read_write_same(sdkp, buffer);
		sd_read_security(sdkp, buffer);
		sd_config_protection(sdkp);
	}

	/*
	 * We now have all cache related info, determine how we deal
	 * with flush requests.
	 */
	sd_set_flush_flag(sdkp);

	/* Initial block count limit based on CDB TRANSFER LENGTH field size. */
	dev_max = sdp->use_16_for_rw ? SD_MAX_XFER_BLOCKS : SD_DEF_XFER_BLOCKS;

	/* Some devices report a maximum block count for READ/WRITE requests. */
	dev_max = min_not_zero(dev_max, sdkp->max_xfer_blocks);
	q->limits.max_dev_sectors = logical_to_sectors(sdp, dev_max);

	if (sd_validate_min_xfer_size(sdkp))
		blk_queue_io_min(sdkp->disk->queue,
				 logical_to_bytes(sdp, sdkp->min_xfer_blocks));
	else
		blk_queue_io_min(sdkp->disk->queue, 0);

	if (sd_validate_opt_xfer_size(sdkp, dev_max)) {
		q->limits.io_opt = logical_to_bytes(sdp, sdkp->opt_xfer_blocks);
		rw_max = logical_to_sectors(sdp, sdkp->opt_xfer_blocks);
	} else {
		q->limits.io_opt = 0;
		rw_max = min_not_zero(logical_to_sectors(sdp, dev_max),
				      (sector_t)BLK_DEF_MAX_SECTORS_CAP);
	}

	/*
	 * Limit default to SCSI host optimal sector limit if set. There may be
	 * an impact on performance for when the size of a request exceeds this
	 * host limit.
	 */
	rw_max = min_not_zero(rw_max, sdp->host->opt_sectors);

	/* Do not exceed controller limit */
	rw_max = min(rw_max, queue_max_hw_sectors(q));

	/*
	 * Only update max_sectors if previously unset or if the current value
	 * exceeds the capabilities of the hardware.
	 */
	if (sdkp->first_scan ||
	    q->limits.max_sectors > q->limits.max_dev_sectors ||
	    q->limits.max_sectors > q->limits.max_hw_sectors) {
		q->limits.max_sectors = rw_max;
		q->limits.max_user_sectors = rw_max;
	}

	sdkp->first_scan = 0;

	set_capacity_and_notify(disk, logical_to_sectors(sdp, sdkp->capacity));
	sd_config_write_same(sdkp);
	kfree(buffer);

	/*
	 * For a zoned drive, revalidating the zones can be done only once
	 * the gendisk capacity is set. So if this fails, set back the gendisk
	 * capacity to 0.
	 */
	if (sd_zbc_revalidate_zones(sdkp))
		set_capacity_and_notify(disk, 0);

 out:
	return 0;
}

/**
 *	sd_unlock_native_capacity - unlock native capacity
 *	@disk: struct gendisk to set capacity for
 *
 *	Block layer calls this function if it detects that partitions
 *	on @disk reach beyond the end of the device.  If the SCSI host
 *	implements ->unlock_native_capacity() method, it's invoked to
 *	give it a chance to adjust the device capacity.
 *
 *	CONTEXT:
 *	Defined by block layer.  Might sleep.
 */
static void sd_unlock_native_capacity(struct gendisk *disk)
{
	struct scsi_device *sdev = scsi_disk(disk)->device;

	if (sdev->host->hostt->unlock_native_capacity)
		sdev->host->hostt->unlock_native_capacity(sdev);
}

/**
 *	sd_format_disk_name - format disk name
 *	@prefix: name prefix - ie. "sd" for SCSI disks
 *	@index: index of the disk to format name for
 *	@buf: output buffer
 *	@buflen: length of the output buffer
 *
 *	SCSI disk names starts at sda.  The 26th device is sdz and the
 *	27th is sdaa.  The last one for two lettered suffix is sdzz
 *	which is followed by sdaaa.
 *
 *	This is basically 26 base counting with one extra 'nil' entry
 *	at the beginning from the second digit on and can be
 *	determined using similar method as 26 base conversion with the
 *	index shifted -1 after each digit is computed.
 *
 *	CONTEXT:
 *	Don't care.
 *
 *	RETURNS:
 *	0 on success, -errno on failure.
 */
static int sd_format_disk_name(char *prefix, int index, char *buf, int buflen)
{
	const int base = 'z' - 'a' + 1;
	char *begin = buf + strlen(prefix);
	char *end = buf + buflen;
	char *p;
	int unit;

	p = end - 1;
	*p = '\0';
	unit = base;
	do {
		if (p == begin)
			return -EINVAL;
		*--p = 'a' + (index % unit);
		index = (index / unit) - 1;
	} while (index >= 0);

	memmove(begin, p, end - p);
	memcpy(buf, prefix, strlen(prefix));

	return 0;
}

/**
 *	sd_probe - called during driver initialization and whenever a
 *	new scsi device is attached to the system. It is called once
 *	for each scsi device (not just disks) present.
 *	@dev: pointer to device object
 *
 *	Returns 0 if successful (or not interested in this scsi device 
 *	(e.g. scanner)); 1 when there is an error.
 *
 *	Note: this function is invoked from the scsi mid-level.
 *	This function sets up the mapping between a given 
 *	<host,channel,id,lun> (found in sdp) and new device name 
 *	(e.g. /dev/sda). More precisely it is the block device major 
 *	and minor number that is chosen here.
 *
 *	Assume sd_probe is not re-entrant (for time being)
 *	Also think about sd_probe() and sd_remove() running coincidentally.
 **/
static int sd_probe(struct device *dev)
{
	struct scsi_device *sdp = to_scsi_device(dev);
	struct scsi_disk *sdkp;
	struct gendisk *gd;
	int index;
	int error;

	scsi_autopm_get_device(sdp);
	error = -ENODEV;
	if (sdp->type != TYPE_DISK &&
	    sdp->type != TYPE_ZBC &&
	    sdp->type != TYPE_MOD &&
	    sdp->type != TYPE_RBC)
		goto out;

	if (!IS_ENABLED(CONFIG_BLK_DEV_ZONED) && sdp->type == TYPE_ZBC) {
		sdev_printk(KERN_WARNING, sdp,
			    "Unsupported ZBC host-managed device.\n");
		goto out;
	}

	SCSI_LOG_HLQUEUE(3, sdev_printk(KERN_INFO, sdp,
					"sd_probe\n"));

	error = -ENOMEM;
	sdkp = kzalloc(sizeof(*sdkp), GFP_KERNEL);
	if (!sdkp)
		goto out;

	gd = blk_mq_alloc_disk_for_queue(sdp->request_queue,
					 &sd_bio_compl_lkclass);
	if (!gd)
		goto out_free;

	index = ida_alloc(&sd_index_ida, GFP_KERNEL);
	if (index < 0) {
		sdev_printk(KERN_WARNING, sdp, "sd_probe: memory exhausted.\n");
		goto out_put;
	}

	error = sd_format_disk_name("sd", index, gd->disk_name, DISK_NAME_LEN);
	if (error) {
		sdev_printk(KERN_WARNING, sdp, "SCSI disk (sd) name length exceeded.\n");
		goto out_free_index;
	}

	sdkp->device = sdp;
	sdkp->disk = gd;
	sdkp->index = index;
	sdkp->max_retries = SD_MAX_RETRIES;
	atomic_set(&sdkp->openers, 0);
	atomic_set(&sdkp->device->ioerr_cnt, 0);

	if (!sdp->request_queue->rq_timeout) {
		if (sdp->type != TYPE_MOD)
			blk_queue_rq_timeout(sdp->request_queue, SD_TIMEOUT);
		else
			blk_queue_rq_timeout(sdp->request_queue,
					     SD_MOD_TIMEOUT);
	}

	device_initialize(&sdkp->disk_dev);
	sdkp->disk_dev.parent = get_device(dev);
	sdkp->disk_dev.class = &sd_disk_class;
	dev_set_name(&sdkp->disk_dev, "%s", dev_name(dev));

	error = device_add(&sdkp->disk_dev);
	if (error) {
		put_device(&sdkp->disk_dev);
		goto out;
	}

	dev_set_drvdata(dev, sdkp);

	gd->major = sd_major((index & 0xf0) >> 4);
	gd->first_minor = ((index & 0xf) << 4) | (index & 0xfff00);
	gd->minors = SD_MINORS;

	gd->fops = &sd_fops;
	gd->private_data = sdkp;

	/* defaults, until the device tells us otherwise */
	sdp->sector_size = 512;
	sdkp->capacity = 0;
	sdkp->media_present = 1;
	sdkp->write_prot = 0;
	sdkp->cache_override = 0;
	sdkp->WCE = 0;
	sdkp->RCD = 0;
	sdkp->ATO = 0;
	sdkp->first_scan = 1;
	sdkp->max_medium_access_timeouts = SD_MAX_MEDIUM_TIMEOUTS;

	sd_revalidate_disk(gd);

	if (sdp->removable) {
		gd->flags |= GENHD_FL_REMOVABLE;
		gd->events |= DISK_EVENT_MEDIA_CHANGE;
		gd->event_flags = DISK_EVENT_FLAG_POLL | DISK_EVENT_FLAG_UEVENT;
	}

	blk_pm_runtime_init(sdp->request_queue, dev);
	if (sdp->rpm_autosuspend) {
		pm_runtime_set_autosuspend_delay(dev,
			sdp->host->rpm_autosuspend_delay);
	}

	error = device_add_disk(dev, gd, NULL);
	if (error) {
		device_unregister(&sdkp->disk_dev);
		put_disk(gd);
		goto out;
	}

	if (sdkp->security) {
		sdkp->opal_dev = init_opal_dev(sdkp, &sd_sec_submit);
		if (sdkp->opal_dev)
			sd_printk(KERN_NOTICE, sdkp, "supports TCG Opal\n");
	}

	sd_printk(KERN_NOTICE, sdkp, "Attached SCSI %sdisk\n",
		  sdp->removable ? "removable " : "");
	scsi_autopm_put_device(sdp);

	return 0;

 out_free_index:
	ida_free(&sd_index_ida, index);
 out_put:
	put_disk(gd);
 out_free:
	kfree(sdkp);
 out:
	scsi_autopm_put_device(sdp);
	return error;
}

/**
 *	sd_remove - called whenever a scsi disk (previously recognized by
 *	sd_probe) is detached from the system. It is called (potentially
 *	multiple times) during sd module unload.
 *	@dev: pointer to device object
 *
 *	Note: this function is invoked from the scsi mid-level.
 *	This function potentially frees up a device name (e.g. /dev/sdc)
 *	that could be re-used by a subsequent sd_probe().
 *	This function is not called when the built-in sd driver is "exit-ed".
 **/
static int sd_remove(struct device *dev)
{
	struct scsi_disk *sdkp = dev_get_drvdata(dev);

	scsi_autopm_get_device(sdkp->device);

	device_del(&sdkp->disk_dev);
	del_gendisk(sdkp->disk);
	if (!sdkp->suspended)
		sd_shutdown(dev);

	put_disk(sdkp->disk);
	return 0;
}

static void scsi_disk_release(struct device *dev)
{
	struct scsi_disk *sdkp = to_scsi_disk(dev);

	ida_free(&sd_index_ida, sdkp->index);
	put_device(&sdkp->device->sdev_gendev);
	free_opal_dev(sdkp->opal_dev);

	kfree(sdkp);
}

static int sd_start_stop_device(struct scsi_disk *sdkp, int start)
{
	unsigned char cmd[6] = { START_STOP };	/* START_VALID */
	struct scsi_sense_hdr sshdr;
	const struct scsi_exec_args exec_args = {
		.sshdr = &sshdr,
		.req_flags = BLK_MQ_REQ_PM,
	};
	struct scsi_device *sdp = sdkp->device;
	int res;

	if (start)
		cmd[4] |= 1;	/* START */

	if (sdp->start_stop_pwr_cond)
		cmd[4] |= start ? 1 << 4 : 3 << 4;	/* Active or Standby */

	if (!scsi_device_online(sdp))
		return -ENODEV;

	res = scsi_execute_cmd(sdp, cmd, REQ_OP_DRV_IN, NULL, 0, SD_TIMEOUT,
			       sdkp->max_retries, &exec_args);
	if (res) {
		sd_print_result(sdkp, "Start/Stop Unit failed", res);
		if (res > 0 && scsi_sense_valid(&sshdr)) {
			sd_print_sense_hdr(sdkp, &sshdr);
			/* 0x3a is medium not present */
			if (sshdr.asc == 0x3a)
				res = 0;
		}
	}

	/* SCSI error codes must not go to the generic layer */
	if (res)
		return -EIO;

	return 0;
}

/*
 * Send a SYNCHRONIZE CACHE instruction down to the device through
 * the normal SCSI command structure.  Wait for the command to
 * complete.
 */
static void sd_shutdown(struct device *dev)
{
	struct scsi_disk *sdkp = dev_get_drvdata(dev);

	if (!sdkp)
		return;         /* this can happen */

	if (pm_runtime_suspended(dev))
		return;

	if (sdkp->WCE && sdkp->media_present) {
		sd_printk(KERN_NOTICE, sdkp, "Synchronizing SCSI cache\n");
		sd_sync_cache(sdkp);
	}

	if ((system_state != SYSTEM_RESTART &&
	     sdkp->device->manage_system_start_stop) ||
	    (system_state == SYSTEM_POWER_OFF &&
	     sdkp->device->manage_shutdown)) {
		sd_printk(KERN_NOTICE, sdkp, "Stopping disk\n");
		sd_start_stop_device(sdkp, 0);
	}
}

static inline bool sd_do_start_stop(struct scsi_device *sdev, bool runtime)
{
	return (sdev->manage_system_start_stop && !runtime) ||
		(sdev->manage_runtime_start_stop && runtime);
}

static int sd_suspend_common(struct device *dev, bool runtime)
{
	struct scsi_disk *sdkp = dev_get_drvdata(dev);
	int ret = 0;

	if (!sdkp)	/* E.g.: runtime suspend following sd_remove() */
		return 0;

	if (sdkp->WCE && sdkp->media_present) {
		if (!sdkp->device->silence_suspend)
			sd_printk(KERN_NOTICE, sdkp, "Synchronizing SCSI cache\n");
		ret = sd_sync_cache(sdkp);
		/* ignore OFFLINE device */
		if (ret == -ENODEV)
			return 0;

		if (ret)
			return ret;
	}

	if (sd_do_start_stop(sdkp->device, runtime)) {
		if (!sdkp->device->silence_suspend)
			sd_printk(KERN_NOTICE, sdkp, "Stopping disk\n");
		/* an error is not worth aborting a system sleep */
		ret = sd_start_stop_device(sdkp, 0);
		if (!runtime)
			ret = 0;
	}

	if (!ret)
		sdkp->suspended = true;

	return ret;
}

static int sd_suspend_system(struct device *dev)
{
	if (pm_runtime_suspended(dev))
		return 0;

	return sd_suspend_common(dev, false);
}

static int sd_suspend_runtime(struct device *dev)
{
	return sd_suspend_common(dev, true);
}

static int sd_resume(struct device *dev)
{
	struct scsi_disk *sdkp = dev_get_drvdata(dev);

<<<<<<< HEAD
	sd_printk(KERN_NOTICE, sdkp, "Starting disk\n");

=======
>>>>>>> 0c383648
	if (opal_unlock_from_suspend(sdkp->opal_dev)) {
		sd_printk(KERN_NOTICE, sdkp, "OPAL unlock failed\n");
		return -EIO;
	}

	return 0;
}

static int sd_resume_common(struct device *dev, bool runtime)
{
	struct scsi_disk *sdkp = dev_get_drvdata(dev);
	int ret;

	if (!sdkp)	/* E.g.: runtime resume at the start of sd_probe() */
		return 0;

<<<<<<< HEAD
=======
	sd_printk(KERN_NOTICE, sdkp, "Starting disk\n");

>>>>>>> 0c383648
	if (!sd_do_start_stop(sdkp->device, runtime)) {
		sdkp->suspended = false;
		return 0;
	}

<<<<<<< HEAD
	sd_printk(KERN_NOTICE, sdkp, "Starting disk\n");
=======
>>>>>>> 0c383648
	ret = sd_start_stop_device(sdkp, 1);
	if (!ret) {
		sd_resume(dev);
		sdkp->suspended = false;
	}

	return ret;
}

static int sd_resume_system(struct device *dev)
{
	if (pm_runtime_suspended(dev)) {
		struct scsi_disk *sdkp = dev_get_drvdata(dev);
		struct scsi_device *sdp = sdkp ? sdkp->device : NULL;

		if (sdp && sdp->force_runtime_start_on_system_start)
			pm_request_resume(dev);

		return 0;
	}

	return sd_resume_common(dev, false);
}

static int sd_resume_runtime(struct device *dev)
{
	struct scsi_disk *sdkp = dev_get_drvdata(dev);
	struct scsi_device *sdp;

	if (!sdkp)	/* E.g.: runtime resume at the start of sd_probe() */
		return 0;

	sdp = sdkp->device;

	if (sdp->ignore_media_change) {
		/* clear the device's sense data */
		static const u8 cmd[10] = { REQUEST_SENSE };
		const struct scsi_exec_args exec_args = {
			.req_flags = BLK_MQ_REQ_PM,
		};

		if (scsi_execute_cmd(sdp, cmd, REQ_OP_DRV_IN, NULL, 0,
				     sdp->request_queue->rq_timeout, 1,
				     &exec_args))
			sd_printk(KERN_NOTICE, sdkp,
				  "Failed to clear sense data\n");
	}

	return sd_resume_common(dev, true);
}

static const struct dev_pm_ops sd_pm_ops = {
	.suspend		= sd_suspend_system,
	.resume			= sd_resume_system,
	.poweroff		= sd_suspend_system,
	.restore		= sd_resume_system,
	.runtime_suspend	= sd_suspend_runtime,
	.runtime_resume		= sd_resume_runtime,
};

static struct scsi_driver sd_template = {
	.gendrv = {
		.name		= "sd",
<<<<<<< HEAD
		.owner		= THIS_MODULE,
=======
>>>>>>> 0c383648
		.probe		= sd_probe,
		.probe_type	= PROBE_PREFER_ASYNCHRONOUS,
		.remove		= sd_remove,
		.shutdown	= sd_shutdown,
		.pm		= &sd_pm_ops,
	},
	.rescan			= sd_rescan,
	.resume			= sd_resume,
	.init_command		= sd_init_command,
	.uninit_command		= sd_uninit_command,
	.done			= sd_done,
	.eh_action		= sd_eh_action,
	.eh_reset		= sd_eh_reset,
};

/**
 *	init_sd - entry point for this driver (both when built in or when
 *	a module).
 *
 *	Note: this function registers this driver with the scsi mid-level.
 **/
static int __init init_sd(void)
{
	int majors = 0, i, err;

	SCSI_LOG_HLQUEUE(3, printk("init_sd: sd driver entry point\n"));

	for (i = 0; i < SD_MAJORS; i++) {
		if (__register_blkdev(sd_major(i), "sd", sd_default_probe))
			continue;
		majors++;
	}

	if (!majors)
		return -ENODEV;

	err = class_register(&sd_disk_class);
	if (err)
		goto err_out;

	sd_page_pool = mempool_create_page_pool(SD_MEMPOOL_SIZE, 0);
	if (!sd_page_pool) {
		printk(KERN_ERR "sd: can't init discard page pool\n");
		err = -ENOMEM;
		goto err_out_class;
	}

	err = scsi_register_driver(&sd_template.gendrv);
	if (err)
		goto err_out_driver;

	return 0;

err_out_driver:
	mempool_destroy(sd_page_pool);
err_out_class:
	class_unregister(&sd_disk_class);
err_out:
	for (i = 0; i < SD_MAJORS; i++)
		unregister_blkdev(sd_major(i), "sd");
	return err;
}

/**
 *	exit_sd - exit point for this driver (when it is a module).
 *
 *	Note: this function unregisters this driver from the scsi mid-level.
 **/
static void __exit exit_sd(void)
{
	int i;

	SCSI_LOG_HLQUEUE(3, printk("exit_sd: exiting sd driver\n"));

	scsi_unregister_driver(&sd_template.gendrv);
	mempool_destroy(sd_page_pool);

	class_unregister(&sd_disk_class);

	for (i = 0; i < SD_MAJORS; i++)
		unregister_blkdev(sd_major(i), "sd");
}

module_init(init_sd);
module_exit(exit_sd);

void sd_print_sense_hdr(struct scsi_disk *sdkp, struct scsi_sense_hdr *sshdr)
{
	scsi_print_sense_hdr(sdkp->device,
			     sdkp->disk ? sdkp->disk->disk_name : NULL, sshdr);
}

void sd_print_result(const struct scsi_disk *sdkp, const char *msg, int result)
{
	const char *hb_string = scsi_hostbyte_string(result);

	if (hb_string)
		sd_printk(KERN_INFO, sdkp,
			  "%s: Result: hostbyte=%s driverbyte=%s\n", msg,
			  hb_string ? hb_string : "invalid",
			  "DRIVER_OK");
	else
		sd_printk(KERN_INFO, sdkp,
			  "%s: Result: hostbyte=0x%02x driverbyte=%s\n",
			  msg, host_byte(result), "DRIVER_OK");
}<|MERGE_RESOLUTION|>--- conflicted
+++ resolved
@@ -3119,12 +3119,9 @@
 	struct scsi_mode_data data;
 	int res;
 
-<<<<<<< HEAD
-=======
 	if (sdp->sdev_bflags & BLIST_SKIP_IO_HINTS)
 		return;
 
->>>>>>> 0c383648
 	res = scsi_mode_sense(sdp, /*dbd=*/0x8, /*modepage=*/0x0a,
 			      /*subpage=*/0x05, buffer, SD_BUF_SIZE, SD_TIMEOUT,
 			      sdkp->max_retries, &data, &sshdr);
@@ -3572,24 +3569,14 @@
 
 static void sd_read_block_zero(struct scsi_disk *sdkp)
 {
-<<<<<<< HEAD
-	unsigned int buf_len = sdkp->device->sector_size;
-	char *buffer, cmd[10] = { };
-=======
 	struct scsi_device *sdev = sdkp->device;
 	unsigned int buf_len = sdev->sector_size;
 	u8 *buffer, cmd[16] = { };
->>>>>>> 0c383648
 
 	buffer = kmalloc(buf_len, GFP_KERNEL);
 	if (!buffer)
 		return;
 
-<<<<<<< HEAD
-	cmd[0] = READ_10;
-	put_unaligned_be32(0, &cmd[2]); /* Logical block address 0 */
-	put_unaligned_be16(1, &cmd[7]);	/* Transfer 1 logical block */
-=======
 	if (sdev->use_16_for_rw) {
 		cmd[0] = READ_16;
 		put_unaligned_be64(0, &cmd[2]); /* Logical block address 0 */
@@ -3599,7 +3586,6 @@
 		put_unaligned_be32(0, &cmd[2]); /* Logical block address 0 */
 		put_unaligned_be16(1, &cmd[7]);	/* Transfer 1 logical block */
 	}
->>>>>>> 0c383648
 
 	scsi_execute_cmd(sdkp->device, cmd, REQ_OP_DRV_IN, buffer, buf_len,
 			 SD_TIMEOUT, sdkp->max_retries, NULL);
@@ -4133,11 +4119,6 @@
 {
 	struct scsi_disk *sdkp = dev_get_drvdata(dev);
 
-<<<<<<< HEAD
-	sd_printk(KERN_NOTICE, sdkp, "Starting disk\n");
-
-=======
->>>>>>> 0c383648
 	if (opal_unlock_from_suspend(sdkp->opal_dev)) {
 		sd_printk(KERN_NOTICE, sdkp, "OPAL unlock failed\n");
 		return -EIO;
@@ -4154,20 +4135,13 @@
 	if (!sdkp)	/* E.g.: runtime resume at the start of sd_probe() */
 		return 0;
 
-<<<<<<< HEAD
-=======
 	sd_printk(KERN_NOTICE, sdkp, "Starting disk\n");
 
->>>>>>> 0c383648
 	if (!sd_do_start_stop(sdkp->device, runtime)) {
 		sdkp->suspended = false;
 		return 0;
 	}
 
-<<<<<<< HEAD
-	sd_printk(KERN_NOTICE, sdkp, "Starting disk\n");
-=======
->>>>>>> 0c383648
 	ret = sd_start_stop_device(sdkp, 1);
 	if (!ret) {
 		sd_resume(dev);
@@ -4231,10 +4205,6 @@
 static struct scsi_driver sd_template = {
 	.gendrv = {
 		.name		= "sd",
-<<<<<<< HEAD
-		.owner		= THIS_MODULE,
-=======
->>>>>>> 0c383648
 		.probe		= sd_probe,
 		.probe_type	= PROBE_PREFER_ASYNCHRONOUS,
 		.remove		= sd_remove,
