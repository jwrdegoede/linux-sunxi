// SPDX-License-Identifier: GPL-2.0
/*
 * drivers/base/dd.c - The core device/driver interactions.
 *
 * This file contains the (sometimes tricky) code that controls the
 * interactions between devices and drivers, which primarily includes
 * driver binding and unbinding.
 *
 * All of this code used to exist in drivers/base/bus.c, but was
 * relocated to here in the name of compartmentalization (since it wasn't
 * strictly code just for the 'struct bus_type'.
 *
 * Copyright (c) 2002-5 Patrick Mochel
 * Copyright (c) 2002-3 Open Source Development Labs
 * Copyright (c) 2007-2009 Greg Kroah-Hartman <gregkh@suse.de>
 * Copyright (c) 2007-2009 Novell Inc.
 */

#include <linux/debugfs.h>
#include <linux/device.h>
#include <linux/delay.h>
#include <linux/dma-map-ops.h>
#include <linux/init.h>
#include <linux/module.h>
#include <linux/kthread.h>
#include <linux/wait.h>
#include <linux/async.h>
#include <linux/pm_runtime.h>
#include <linux/pinctrl/devinfo.h>
#include <linux/slab.h>

#include "base.h"
#include "power/power.h"

/*
 * Deferred Probe infrastructure.
 *
 * Sometimes driver probe order matters, but the kernel doesn't always have
 * dependency information which means some drivers will get probed before a
 * resource it depends on is available.  For example, an SDHCI driver may
 * first need a GPIO line from an i2c GPIO controller before it can be
 * initialized.  If a required resource is not available yet, a driver can
 * request probing to be deferred by returning -EPROBE_DEFER from its probe hook
 *
 * Deferred probe maintains two lists of devices, a pending list and an active
 * list.  A driver returning -EPROBE_DEFER causes the device to be added to the
 * pending list.  A successful driver probe will trigger moving all devices
 * from the pending to the active list so that the workqueue will eventually
 * retry them.
 *
 * The deferred_probe_mutex must be held any time the deferred_probe_*_list
 * of the (struct device*)->p->deferred_probe pointers are manipulated
 */
static DEFINE_MUTEX(deferred_probe_mutex);
static LIST_HEAD(deferred_probe_pending_list);
static LIST_HEAD(deferred_probe_active_list);
static atomic_t deferred_trigger_count = ATOMIC_INIT(0);
static bool initcalls_done;

/* Save the async probe drivers' name from kernel cmdline */
#define ASYNC_DRV_NAMES_MAX_LEN	256
static char async_probe_drv_names[ASYNC_DRV_NAMES_MAX_LEN];
static bool async_probe_default;

/*
 * In some cases, like suspend to RAM or hibernation, It might be reasonable
 * to prohibit probing of devices as it could be unsafe.
 * Once defer_all_probes is true all drivers probes will be forcibly deferred.
 */
static bool defer_all_probes;

static void __device_set_deferred_probe_reason(const struct device *dev, char *reason)
{
	kfree(dev->p->deferred_probe_reason);
	dev->p->deferred_probe_reason = reason;
}

/*
 * deferred_probe_work_func() - Retry probing devices in the active list.
 */
static void deferred_probe_work_func(struct work_struct *work)
{
	struct device *dev;
	struct device_private *private;
	/*
	 * This block processes every device in the deferred 'active' list.
	 * Each device is removed from the active list and passed to
	 * bus_probe_device() to re-attempt the probe.  The loop continues
	 * until every device in the active list is removed and retried.
	 *
	 * Note: Once the device is removed from the list and the mutex is
	 * released, it is possible for the device get freed by another thread
	 * and cause a illegal pointer dereference.  This code uses
	 * get/put_device() to ensure the device structure cannot disappear
	 * from under our feet.
	 */
	mutex_lock(&deferred_probe_mutex);
	while (!list_empty(&deferred_probe_active_list)) {
		private = list_first_entry(&deferred_probe_active_list,
					typeof(*dev->p), deferred_probe);
		dev = private->device;
		list_del_init(&private->deferred_probe);

		get_device(dev);

		__device_set_deferred_probe_reason(dev, NULL);

		/*
		 * Drop the mutex while probing each device; the probe path may
		 * manipulate the deferred list
		 */
		mutex_unlock(&deferred_probe_mutex);

		/*
		 * Force the device to the end of the dpm_list since
		 * the PM code assumes that the order we add things to
		 * the list is a good order for suspend but deferred
		 * probe makes that very unsafe.
		 */
		device_pm_move_to_tail(dev);

		dev_dbg(dev, "Retrying from deferred list\n");
		bus_probe_device(dev);
		mutex_lock(&deferred_probe_mutex);

		put_device(dev);
	}
	mutex_unlock(&deferred_probe_mutex);
}
static DECLARE_WORK(deferred_probe_work, deferred_probe_work_func);

void driver_deferred_probe_add(struct device *dev)
{
	if (!dev->can_match)
		return;

	mutex_lock(&deferred_probe_mutex);
	if (list_empty(&dev->p->deferred_probe)) {
		dev_dbg(dev, "Added to deferred list\n");
		list_add_tail(&dev->p->deferred_probe, &deferred_probe_pending_list);
	}
	mutex_unlock(&deferred_probe_mutex);
}

void driver_deferred_probe_del(struct device *dev)
{
	mutex_lock(&deferred_probe_mutex);
	if (!list_empty(&dev->p->deferred_probe)) {
		dev_dbg(dev, "Removed from deferred list\n");
		list_del_init(&dev->p->deferred_probe);
		__device_set_deferred_probe_reason(dev, NULL);
	}
	mutex_unlock(&deferred_probe_mutex);
}

static bool driver_deferred_probe_enable;
/**
 * driver_deferred_probe_trigger() - Kick off re-probing deferred devices
 *
 * This functions moves all devices from the pending list to the active
 * list and schedules the deferred probe workqueue to process them.  It
 * should be called anytime a driver is successfully bound to a device.
 *
 * Note, there is a race condition in multi-threaded probe. In the case where
 * more than one device is probing at the same time, it is possible for one
 * probe to complete successfully while another is about to defer. If the second
 * depends on the first, then it will get put on the pending list after the
 * trigger event has already occurred and will be stuck there.
 *
 * The atomic 'deferred_trigger_count' is used to determine if a successful
 * trigger has occurred in the midst of probing a driver. If the trigger count
 * changes in the midst of a probe, then deferred processing should be triggered
 * again.
 */
static void driver_deferred_probe_trigger(void)
{
	if (!driver_deferred_probe_enable)
		return;

	/*
	 * A successful probe means that all the devices in the pending list
	 * should be triggered to be reprobed.  Move all the deferred devices
	 * into the active list so they can be retried by the workqueue
	 */
	mutex_lock(&deferred_probe_mutex);
	atomic_inc(&deferred_trigger_count);
	list_splice_tail_init(&deferred_probe_pending_list,
			      &deferred_probe_active_list);
	mutex_unlock(&deferred_probe_mutex);

	/*
	 * Kick the re-probe thread.  It may already be scheduled, but it is
	 * safe to kick it again.
	 */
	queue_work(system_unbound_wq, &deferred_probe_work);
}

/**
 * device_block_probing() - Block/defer device's probes
 *
 *	It will disable probing of devices and defer their probes instead.
 */
void device_block_probing(void)
{
	defer_all_probes = true;
	/* sync with probes to avoid races. */
	wait_for_device_probe();
}

/**
 * device_unblock_probing() - Unblock/enable device's probes
 *
 *	It will restore normal behavior and trigger re-probing of deferred
 * devices.
 */
void device_unblock_probing(void)
{
	defer_all_probes = false;
	driver_deferred_probe_trigger();
}

/**
 * device_set_deferred_probe_reason() - Set defer probe reason message for device
 * @dev: the pointer to the struct device
 * @vaf: the pointer to va_format structure with message
 */
void device_set_deferred_probe_reason(const struct device *dev, struct va_format *vaf)
{
	const char *drv = dev_driver_string(dev);
	char *reason;

	mutex_lock(&deferred_probe_mutex);

	reason = kasprintf(GFP_KERNEL, "%s: %pV", drv, vaf);
	__device_set_deferred_probe_reason(dev, reason);

	mutex_unlock(&deferred_probe_mutex);
}

/*
 * deferred_devs_show() - Show the devices in the deferred probe pending list.
 */
static int deferred_devs_show(struct seq_file *s, void *data)
{
	struct device_private *curr;

	mutex_lock(&deferred_probe_mutex);

	list_for_each_entry(curr, &deferred_probe_pending_list, deferred_probe)
		seq_printf(s, "%s\t%s", dev_name(curr->device),
			   curr->device->p->deferred_probe_reason ?: "\n");

	mutex_unlock(&deferred_probe_mutex);

	return 0;
}
DEFINE_SHOW_ATTRIBUTE(deferred_devs);

int driver_deferred_probe_timeout;
EXPORT_SYMBOL_GPL(driver_deferred_probe_timeout);

static int __init deferred_probe_timeout_setup(char *str)
{
	int timeout;

	if (!kstrtoint(str, 10, &timeout))
		driver_deferred_probe_timeout = timeout;
	return 1;
}
__setup("deferred_probe_timeout=", deferred_probe_timeout_setup);

/**
 * driver_deferred_probe_check_state() - Check deferred probe state
 * @dev: device to check
 *
 * Return:
 * * -ENODEV if initcalls have completed and modules are disabled.
 * * -ETIMEDOUT if the deferred probe timeout was set and has expired
 *   and modules are enabled.
 * * -EPROBE_DEFER in other cases.
 *
 * Drivers or subsystems can opt-in to calling this function instead of directly
 * returning -EPROBE_DEFER.
 */
int driver_deferred_probe_check_state(struct device *dev)
{
	if (!IS_ENABLED(CONFIG_MODULES) && initcalls_done) {
		dev_warn(dev, "ignoring dependency for device, assuming no driver\n");
		return -ENODEV;
	}

	if (!driver_deferred_probe_timeout && initcalls_done) {
		dev_warn(dev, "deferred probe timeout, ignoring dependency\n");
		return -ETIMEDOUT;
	}

	return -EPROBE_DEFER;
}
EXPORT_SYMBOL_GPL(driver_deferred_probe_check_state);

static void deferred_probe_timeout_work_func(struct work_struct *work)
{
	struct device_private *p;

	fw_devlink_drivers_done();

	driver_deferred_probe_timeout = 0;
	driver_deferred_probe_trigger();
	flush_work(&deferred_probe_work);

	mutex_lock(&deferred_probe_mutex);
	list_for_each_entry(p, &deferred_probe_pending_list, deferred_probe)
		dev_info(p->device, "deferred probe pending\n");
	mutex_unlock(&deferred_probe_mutex);
}
static DECLARE_DELAYED_WORK(deferred_probe_timeout_work, deferred_probe_timeout_work_func);

void deferred_probe_extend_timeout(void)
{
	/*
	 * If the work hasn't been queued yet or if the work expired, don't
	 * start a new one.
	 */
	if (cancel_delayed_work(&deferred_probe_timeout_work)) {
		schedule_delayed_work(&deferred_probe_timeout_work,
				driver_deferred_probe_timeout * HZ);
		pr_debug("Extended deferred probe timeout by %d secs\n",
					driver_deferred_probe_timeout);
	}
}

/**
 * deferred_probe_initcall() - Enable probing of deferred devices
 *
 * We don't want to get in the way when the bulk of drivers are getting probed.
 * Instead, this initcall makes sure that deferred probing is delayed until
 * late_initcall time.
 */
static int deferred_probe_initcall(void)
{
	debugfs_create_file("devices_deferred", 0444, NULL, NULL,
			    &deferred_devs_fops);

	driver_deferred_probe_enable = true;
	driver_deferred_probe_trigger();
	/* Sort as many dependencies as possible before exiting initcalls */
	flush_work(&deferred_probe_work);
	initcalls_done = true;

	if (!IS_ENABLED(CONFIG_MODULES))
		fw_devlink_drivers_done();

	/*
	 * Trigger deferred probe again, this time we won't defer anything
	 * that is optional
	 */
	driver_deferred_probe_trigger();
	flush_work(&deferred_probe_work);

	if (driver_deferred_probe_timeout > 0) {
		schedule_delayed_work(&deferred_probe_timeout_work,
			driver_deferred_probe_timeout * HZ);
	}
	return 0;
}
late_initcall(deferred_probe_initcall);

static void __exit deferred_probe_exit(void)
{
	debugfs_remove_recursive(debugfs_lookup("devices_deferred", NULL));
}
__exitcall(deferred_probe_exit);

/**
 * device_is_bound() - Check if device is bound to a driver
 * @dev: device to check
 *
 * Returns true if passed device has already finished probing successfully
 * against a driver.
 *
 * This function must be called with the device lock held.
 */
bool device_is_bound(struct device *dev)
{
	return dev->p && klist_node_attached(&dev->p->knode_driver);
}

static void driver_bound(struct device *dev)
{
	if (device_is_bound(dev)) {
		pr_warn("%s: device %s already bound\n",
			__func__, kobject_name(&dev->kobj));
		return;
	}

	pr_debug("driver: '%s': %s: bound to device '%s'\n", dev->driver->name,
		 __func__, dev_name(dev));

	klist_add_tail(&dev->p->knode_driver, &dev->driver->p->klist_devices);
	device_links_driver_bound(dev);

	device_pm_check_callbacks(dev);

	/*
	 * Make sure the device is no longer in one of the deferred lists and
	 * kick off retrying all pending devices
	 */
	driver_deferred_probe_del(dev);
	driver_deferred_probe_trigger();

	if (dev->bus)
		blocking_notifier_call_chain(&dev->bus->p->bus_notifier,
					     BUS_NOTIFY_BOUND_DRIVER, dev);

	kobject_uevent(&dev->kobj, KOBJ_BIND);
}

static ssize_t coredump_store(struct device *dev, struct device_attribute *attr,
			    const char *buf, size_t count)
{
	device_lock(dev);
	dev->driver->coredump(dev);
	device_unlock(dev);

	return count;
}
static DEVICE_ATTR_WO(coredump);

static int driver_sysfs_add(struct device *dev)
{
	int ret;

	if (dev->bus)
		blocking_notifier_call_chain(&dev->bus->p->bus_notifier,
					     BUS_NOTIFY_BIND_DRIVER, dev);

	ret = sysfs_create_link(&dev->driver->p->kobj, &dev->kobj,
				kobject_name(&dev->kobj));
	if (ret)
		goto fail;

	ret = sysfs_create_link(&dev->kobj, &dev->driver->p->kobj,
				"driver");
	if (ret)
		goto rm_dev;

	if (!IS_ENABLED(CONFIG_DEV_COREDUMP) || !dev->driver->coredump)
		return 0;

	ret = device_create_file(dev, &dev_attr_coredump);
	if (!ret)
		return 0;

	sysfs_remove_link(&dev->kobj, "driver");

rm_dev:
	sysfs_remove_link(&dev->driver->p->kobj,
			  kobject_name(&dev->kobj));

fail:
	return ret;
}

static void driver_sysfs_remove(struct device *dev)
{
	struct device_driver *drv = dev->driver;

	if (drv) {
		if (drv->coredump)
			device_remove_file(dev, &dev_attr_coredump);
		sysfs_remove_link(&drv->p->kobj, kobject_name(&dev->kobj));
		sysfs_remove_link(&dev->kobj, "driver");
	}
}

/**
 * device_bind_driver - bind a driver to one device.
 * @dev: device.
 *
 * Allow manual attachment of a driver to a device.
 * Caller must have already set @dev->driver.
 *
 * Note that this does not modify the bus reference count.
 * Please verify that is accounted for before calling this.
 * (It is ok to call with no other effort from a driver's probe() method.)
 *
 * This function must be called with the device lock held.
 *
 * Callers should prefer to use device_driver_attach() instead.
 */
int device_bind_driver(struct device *dev)
{
	int ret;

	ret = driver_sysfs_add(dev);
	if (!ret) {
		device_links_force_bind(dev);
		driver_bound(dev);
	}
	else if (dev->bus)
		blocking_notifier_call_chain(&dev->bus->p->bus_notifier,
					     BUS_NOTIFY_DRIVER_NOT_BOUND, dev);
	return ret;
}
EXPORT_SYMBOL_GPL(device_bind_driver);

static atomic_t probe_count = ATOMIC_INIT(0);
static DECLARE_WAIT_QUEUE_HEAD(probe_waitqueue);

static ssize_t state_synced_show(struct device *dev,
				 struct device_attribute *attr, char *buf)
{
	bool val;

	device_lock(dev);
	val = dev->state_synced;
	device_unlock(dev);

	return sysfs_emit(buf, "%u\n", val);
}
static DEVICE_ATTR_RO(state_synced);

static void device_unbind_cleanup(struct device *dev)
{
	devres_release_all(dev);
	arch_teardown_dma_ops(dev);
	kfree(dev->dma_range_map);
	dev->dma_range_map = NULL;
	dev->driver = NULL;
	dev_set_drvdata(dev, NULL);
	if (dev->pm_domain && dev->pm_domain->dismiss)
		dev->pm_domain->dismiss(dev);
	pm_runtime_reinit(dev);
	dev_pm_set_driver_flags(dev, 0);
}

static void device_remove(struct device *dev)
{
	device_remove_file(dev, &dev_attr_state_synced);
	device_remove_groups(dev, dev->driver->dev_groups);

	if (dev->bus && dev->bus->remove)
		dev->bus->remove(dev);
	else if (dev->driver->remove)
		dev->driver->remove(dev);
}

static int call_driver_probe(struct device *dev, struct device_driver *drv)
{
	int ret = 0;

	if (dev->bus->probe)
		ret = dev->bus->probe(dev);
	else if (drv->probe)
		ret = drv->probe(dev);

	switch (ret) {
	case 0:
		break;
	case -EPROBE_DEFER:
		/* Driver requested deferred probing */
		dev_dbg(dev, "Driver %s requests probe deferral\n", drv->name);
		break;
	case -ENODEV:
	case -ENXIO:
		pr_debug("%s: probe of %s rejects match %d\n",
			 drv->name, dev_name(dev), ret);
		break;
	default:
		/* driver matched but the probe failed */
		pr_warn("%s: probe of %s failed with error %d\n",
			drv->name, dev_name(dev), ret);
		break;
	}

	return ret;
}

static int really_probe(struct device *dev, struct device_driver *drv)
{
	bool test_remove = IS_ENABLED(CONFIG_DEBUG_TEST_DRIVER_REMOVE) &&
			   !drv->suppress_bind_attrs;
	int ret;

	if (defer_all_probes) {
		/*
		 * Value of defer_all_probes can be set only by
		 * device_block_probing() which, in turn, will call
		 * wait_for_device_probe() right after that to avoid any races.
		 */
		dev_dbg(dev, "Driver %s force probe deferral\n", drv->name);
		return -EPROBE_DEFER;
	}

	ret = device_links_check_suppliers(dev);
	if (ret)
		return ret;

	pr_debug("bus: '%s': %s: probing driver %s with device %s\n",
		 drv->bus->name, __func__, drv->name, dev_name(dev));
	if (!list_empty(&dev->devres_head)) {
		dev_crit(dev, "Resources present before probing\n");
		ret = -EBUSY;
		goto done;
	}

re_probe:
	dev->driver = drv;

	/* If using pinctrl, bind pins now before probing */
	ret = pinctrl_bind_pins(dev);
	if (ret)
		goto pinctrl_bind_failed;

	if (dev->bus->dma_configure) {
		ret = dev->bus->dma_configure(dev);
		if (ret)
			goto pinctrl_bind_failed;
	}

	ret = driver_sysfs_add(dev);
	if (ret) {
		pr_err("%s: driver_sysfs_add(%s) failed\n",
		       __func__, dev_name(dev));
		goto sysfs_failed;
	}

	if (dev->pm_domain && dev->pm_domain->activate) {
		ret = dev->pm_domain->activate(dev);
		if (ret)
			goto probe_failed;
	}

	ret = call_driver_probe(dev, drv);
	if (ret) {
		/*
		 * Return probe errors as positive values so that the callers
		 * can distinguish them from other errors.
		 */
		ret = -ret;
		goto probe_failed;
	}

	ret = device_add_groups(dev, drv->dev_groups);
	if (ret) {
		dev_err(dev, "device_add_groups() failed\n");
		goto dev_groups_failed;
	}

	if (dev_has_sync_state(dev)) {
		ret = device_create_file(dev, &dev_attr_state_synced);
		if (ret) {
			dev_err(dev, "state_synced sysfs add failed\n");
			goto dev_sysfs_state_synced_failed;
		}
	}

	if (test_remove) {
		test_remove = false;

		device_remove(dev);
		driver_sysfs_remove(dev);
		device_unbind_cleanup(dev);

		goto re_probe;
	}

	pinctrl_init_done(dev);

	if (dev->pm_domain && dev->pm_domain->sync)
		dev->pm_domain->sync(dev);

	driver_bound(dev);
	pr_debug("bus: '%s': %s: bound device %s to driver %s\n",
		 drv->bus->name, __func__, dev_name(dev), drv->name);
	goto done;

dev_sysfs_state_synced_failed:
dev_groups_failed:
	device_remove(dev);
probe_failed:
	driver_sysfs_remove(dev);
sysfs_failed:
	if (dev->bus)
		blocking_notifier_call_chain(&dev->bus->p->bus_notifier,
					     BUS_NOTIFY_DRIVER_NOT_BOUND, dev);
	if (dev->bus && dev->bus->dma_cleanup)
		dev->bus->dma_cleanup(dev);
pinctrl_bind_failed:
	device_links_no_driver(dev);
	device_unbind_cleanup(dev);
done:
	return ret;
}

/*
 * For initcall_debug, show the driver probe time.
 */
static int really_probe_debug(struct device *dev, struct device_driver *drv)
{
	ktime_t calltime, rettime;
	int ret;

	calltime = ktime_get();
	ret = really_probe(dev, drv);
	rettime = ktime_get();
	pr_debug("probe of %s returned %d after %lld usecs\n",
		 dev_name(dev), ret, ktime_us_delta(rettime, calltime));
	return ret;
}

/**
 * driver_probe_done
 * Determine if the probe sequence is finished or not.
 *
 * Should somehow figure out how to use a semaphore, not an atomic variable...
 */
int driver_probe_done(void)
{
	int local_probe_count = atomic_read(&probe_count);

	pr_debug("%s: probe_count = %d\n", __func__, local_probe_count);
	if (local_probe_count)
		return -EBUSY;
	return 0;
}

/**
 * wait_for_device_probe
 * Wait for device probing to be completed.
 */
void wait_for_device_probe(void)
{
	/* wait for the deferred probe workqueue to finish */
	flush_work(&deferred_probe_work);

	/* wait for the known devices to complete their probing */
	wait_event(probe_waitqueue, atomic_read(&probe_count) == 0);
	async_synchronize_full();
}
EXPORT_SYMBOL_GPL(wait_for_device_probe);

static int __driver_probe_device(struct device_driver *drv, struct device *dev)
{
	int ret = 0;

	if (dev->p->dead || !device_is_registered(dev))
		return -ENODEV;
	if (dev->driver)
		return -EBUSY;

	dev->can_match = true;
	pr_debug("bus: '%s': %s: matched device %s with driver %s\n",
		 drv->bus->name, __func__, dev_name(dev), drv->name);

	pm_runtime_get_suppliers(dev);
	if (dev->parent)
		pm_runtime_get_sync(dev->parent);

	pm_runtime_barrier(dev);
	if (initcall_debug)
		ret = really_probe_debug(dev, drv);
	else
		ret = really_probe(dev, drv);
	pm_request_idle(dev);

	if (dev->parent)
		pm_runtime_put(dev->parent);

	pm_runtime_put_suppliers(dev);
	return ret;
}

/**
 * driver_probe_device - attempt to bind device & driver together
 * @drv: driver to bind a device to
 * @dev: device to try to bind to the driver
 *
 * This function returns -ENODEV if the device is not registered, -EBUSY if it
 * already has a driver, 0 if the device is bound successfully and a positive
 * (inverted) error code for failures from the ->probe method.
 *
 * This function must be called with @dev lock held.  When called for a
 * USB interface, @dev->parent lock must be held as well.
 *
 * If the device has a parent, runtime-resume the parent before driver probing.
 */
static int driver_probe_device(struct device_driver *drv, struct device *dev)
{
	int trigger_count = atomic_read(&deferred_trigger_count);
	int ret;

	atomic_inc(&probe_count);
	ret = __driver_probe_device(drv, dev);
	if (ret == -EPROBE_DEFER || ret == EPROBE_DEFER) {
		driver_deferred_probe_add(dev);

		/*
		 * Did a trigger occur while probing? Need to re-trigger if yes
		 */
		if (trigger_count != atomic_read(&deferred_trigger_count) &&
		    !defer_all_probes)
			driver_deferred_probe_trigger();
	}
	atomic_dec(&probe_count);
	wake_up_all(&probe_waitqueue);
	return ret;
}

static inline bool cmdline_requested_async_probing(const char *drv_name)
{
	bool async_drv;

	async_drv = parse_option_str(async_probe_drv_names, drv_name);

	return (async_probe_default != async_drv);
}

/* The option format is "driver_async_probe=drv_name1,drv_name2,..." */
static int __init save_async_options(char *buf)
{
	if (strlen(buf) >= ASYNC_DRV_NAMES_MAX_LEN)
		pr_warn("Too long list of driver names for 'driver_async_probe'!\n");

	strlcpy(async_probe_drv_names, buf, ASYNC_DRV_NAMES_MAX_LEN);
<<<<<<< HEAD
=======
	async_probe_default = parse_option_str(async_probe_drv_names, "*");

>>>>>>> 88084a3d
	return 1;
}
__setup("driver_async_probe=", save_async_options);

bool driver_allows_async_probing(struct device_driver *drv)
{
	switch (drv->probe_type) {
	case PROBE_PREFER_ASYNCHRONOUS:
		return true;

	case PROBE_FORCE_SYNCHRONOUS:
		return false;

	default:
		if (cmdline_requested_async_probing(drv->name))
			return true;

		if (module_requested_async_probing(drv->owner))
			return true;

		return false;
	}
}

struct device_attach_data {
	struct device *dev;

	/*
	 * Indicates whether we are considering asynchronous probing or
	 * not. Only initial binding after device or driver registration
	 * (including deferral processing) may be done asynchronously, the
	 * rest is always synchronous, as we expect it is being done by
	 * request from userspace.
	 */
	bool check_async;

	/*
	 * Indicates if we are binding synchronous or asynchronous drivers.
	 * When asynchronous probing is enabled we'll execute 2 passes
	 * over drivers: first pass doing synchronous probing and second
	 * doing asynchronous probing (if synchronous did not succeed -
	 * most likely because there was no driver requiring synchronous
	 * probing - and we found asynchronous driver during first pass).
	 * The 2 passes are done because we can't shoot asynchronous
	 * probe for given device and driver from bus_for_each_drv() since
	 * driver pointer is not guaranteed to stay valid once
	 * bus_for_each_drv() iterates to the next driver on the bus.
	 */
	bool want_async;

	/*
	 * We'll set have_async to 'true' if, while scanning for matching
	 * driver, we'll encounter one that requests asynchronous probing.
	 */
	bool have_async;
};

static int __device_attach_driver(struct device_driver *drv, void *_data)
{
	struct device_attach_data *data = _data;
	struct device *dev = data->dev;
	bool async_allowed;
	int ret;

	ret = driver_match_device(drv, dev);
	if (ret == 0) {
		/* no match */
		return 0;
	} else if (ret == -EPROBE_DEFER) {
		dev_dbg(dev, "Device match requests probe deferral\n");
		dev->can_match = true;
		driver_deferred_probe_add(dev);
	} else if (ret < 0) {
		dev_dbg(dev, "Bus failed to match device: %d\n", ret);
		return ret;
	} /* ret > 0 means positive match */

	async_allowed = driver_allows_async_probing(drv);

	if (async_allowed)
		data->have_async = true;

	if (data->check_async && async_allowed != data->want_async)
		return 0;

	/*
	 * Ignore errors returned by ->probe so that the next driver can try
	 * its luck.
	 */
	ret = driver_probe_device(drv, dev);
	if (ret < 0)
		return ret;
	return ret == 0;
}

static void __device_attach_async_helper(void *_dev, async_cookie_t cookie)
{
	struct device *dev = _dev;
	struct device_attach_data data = {
		.dev		= dev,
		.check_async	= true,
		.want_async	= true,
	};

	device_lock(dev);

	/*
	 * Check if device has already been removed or claimed. This may
	 * happen with driver loading, device discovery/registration,
	 * and deferred probe processing happens all at once with
	 * multiple threads.
	 */
	if (dev->p->dead || dev->driver)
		goto out_unlock;

	if (dev->parent)
		pm_runtime_get_sync(dev->parent);

	bus_for_each_drv(dev->bus, NULL, &data, __device_attach_driver);
	dev_dbg(dev, "async probe completed\n");

	pm_request_idle(dev);

	if (dev->parent)
		pm_runtime_put(dev->parent);
out_unlock:
	device_unlock(dev);

	put_device(dev);
}

static int __device_attach(struct device *dev, bool allow_async)
{
	int ret = 0;
	bool async = false;

	device_lock(dev);
	if (dev->p->dead) {
		goto out_unlock;
	} else if (dev->driver) {
		if (device_is_bound(dev)) {
			ret = 1;
			goto out_unlock;
		}
		ret = device_bind_driver(dev);
		if (ret == 0)
			ret = 1;
		else {
			dev->driver = NULL;
			ret = 0;
		}
	} else {
		struct device_attach_data data = {
			.dev = dev,
			.check_async = allow_async,
			.want_async = false,
		};

		if (dev->parent)
			pm_runtime_get_sync(dev->parent);

		ret = bus_for_each_drv(dev->bus, NULL, &data,
					__device_attach_driver);
		if (!ret && allow_async && data.have_async) {
			/*
			 * If we could not find appropriate driver
			 * synchronously and we are allowed to do
			 * async probes and there are drivers that
			 * want to probe asynchronously, we'll
			 * try them.
			 */
			dev_dbg(dev, "scheduling asynchronous probe\n");
			get_device(dev);
			async = true;
		} else {
			pm_request_idle(dev);
		}

		if (dev->parent)
			pm_runtime_put(dev->parent);
	}
out_unlock:
	device_unlock(dev);
	if (async)
		async_schedule_dev(__device_attach_async_helper, dev);
	return ret;
}

/**
 * device_attach - try to attach device to a driver.
 * @dev: device.
 *
 * Walk the list of drivers that the bus has and call
 * driver_probe_device() for each pair. If a compatible
 * pair is found, break out and return.
 *
 * Returns 1 if the device was bound to a driver;
 * 0 if no matching driver was found;
 * -ENODEV if the device is not registered.
 *
 * When called for a USB interface, @dev->parent lock must be held.
 */
int device_attach(struct device *dev)
{
	return __device_attach(dev, false);
}
EXPORT_SYMBOL_GPL(device_attach);

void device_initial_probe(struct device *dev)
{
	__device_attach(dev, true);
}

/*
 * __device_driver_lock - acquire locks needed to manipulate dev->drv
 * @dev: Device we will update driver info for
 * @parent: Parent device. Needed if the bus requires parent lock
 *
 * This function will take the required locks for manipulating dev->drv.
 * Normally this will just be the @dev lock, but when called for a USB
 * interface, @parent lock will be held as well.
 */
static void __device_driver_lock(struct device *dev, struct device *parent)
{
	if (parent && dev->bus->need_parent_lock)
		device_lock(parent);
	device_lock(dev);
}

/*
 * __device_driver_unlock - release locks needed to manipulate dev->drv
 * @dev: Device we will update driver info for
 * @parent: Parent device. Needed if the bus requires parent lock
 *
 * This function will release the required locks for manipulating dev->drv.
 * Normally this will just be the @dev lock, but when called for a
 * USB interface, @parent lock will be released as well.
 */
static void __device_driver_unlock(struct device *dev, struct device *parent)
{
	device_unlock(dev);
	if (parent && dev->bus->need_parent_lock)
		device_unlock(parent);
}

/**
 * device_driver_attach - attach a specific driver to a specific device
 * @drv: Driver to attach
 * @dev: Device to attach it to
 *
 * Manually attach driver to a device. Will acquire both @dev lock and
 * @dev->parent lock if needed. Returns 0 on success, -ERR on failure.
 */
int device_driver_attach(struct device_driver *drv, struct device *dev)
{
	int ret;

	__device_driver_lock(dev, dev->parent);
	ret = __driver_probe_device(drv, dev);
	__device_driver_unlock(dev, dev->parent);

	/* also return probe errors as normal negative errnos */
	if (ret > 0)
		ret = -ret;
	if (ret == -EPROBE_DEFER)
		return -EAGAIN;
	return ret;
}
EXPORT_SYMBOL_GPL(device_driver_attach);

static void __driver_attach_async_helper(void *_dev, async_cookie_t cookie)
{
	struct device *dev = _dev;
	struct device_driver *drv;
	int ret;

	__device_driver_lock(dev, dev->parent);
	drv = dev->p->async_driver;
	dev->p->async_driver = NULL;
	ret = driver_probe_device(drv, dev);
	__device_driver_unlock(dev, dev->parent);

	dev_dbg(dev, "driver %s async attach completed: %d\n", drv->name, ret);

	put_device(dev);
}

static int __driver_attach(struct device *dev, void *data)
{
	struct device_driver *drv = data;
	int ret;

	/*
	 * Lock device and try to bind to it. We drop the error
	 * here and always return 0, because we need to keep trying
	 * to bind to devices and some drivers will return an error
	 * simply if it didn't support the device.
	 *
	 * driver_probe_device() will spit a warning if there
	 * is an error.
	 */

	ret = driver_match_device(drv, dev);
	if (ret == 0) {
		/* no match */
		return 0;
	} else if (ret == -EPROBE_DEFER) {
		dev_dbg(dev, "Device match requests probe deferral\n");
		dev->can_match = true;
		driver_deferred_probe_add(dev);
	} else if (ret < 0) {
		dev_dbg(dev, "Bus failed to match device: %d\n", ret);
		return ret;
	} /* ret > 0 means positive match */

	if (driver_allows_async_probing(drv)) {
		/*
		 * Instead of probing the device synchronously we will
		 * probe it asynchronously to allow for more parallelism.
		 *
		 * We only take the device lock here in order to guarantee
		 * that the dev->driver and async_driver fields are protected
		 */
		dev_dbg(dev, "probing driver %s asynchronously\n", drv->name);
		device_lock(dev);
		if (!dev->driver && !dev->p->async_driver) {
			get_device(dev);
			dev->p->async_driver = drv;
			async_schedule_dev(__driver_attach_async_helper, dev);
		}
		device_unlock(dev);
		return 0;
	}

	__device_driver_lock(dev, dev->parent);
	driver_probe_device(drv, dev);
	__device_driver_unlock(dev, dev->parent);

	return 0;
}

/**
 * driver_attach - try to bind driver to devices.
 * @drv: driver.
 *
 * Walk the list of devices that the bus has on it and try to
 * match the driver with each one.  If driver_probe_device()
 * returns 0 and the @dev->driver is set, we've found a
 * compatible pair.
 */
int driver_attach(struct device_driver *drv)
{
	return bus_for_each_dev(drv->bus, NULL, drv, __driver_attach);
}
EXPORT_SYMBOL_GPL(driver_attach);

/*
 * __device_release_driver() must be called with @dev lock held.
 * When called for a USB interface, @dev->parent lock must be held as well.
 */
static void __device_release_driver(struct device *dev, struct device *parent)
{
	struct device_driver *drv;

	drv = dev->driver;
	if (drv) {
		pm_runtime_get_sync(dev);

		while (device_links_busy(dev)) {
			__device_driver_unlock(dev, parent);

			device_links_unbind_consumers(dev);

			__device_driver_lock(dev, parent);
			/*
			 * A concurrent invocation of the same function might
			 * have released the driver successfully while this one
			 * was waiting, so check for that.
			 */
			if (dev->driver != drv) {
				pm_runtime_put(dev);
				return;
			}
		}

		driver_sysfs_remove(dev);

		if (dev->bus)
			blocking_notifier_call_chain(&dev->bus->p->bus_notifier,
						     BUS_NOTIFY_UNBIND_DRIVER,
						     dev);

		pm_runtime_put_sync(dev);

		device_remove(dev);
<<<<<<< HEAD
=======

		if (dev->bus && dev->bus->dma_cleanup)
			dev->bus->dma_cleanup(dev);
>>>>>>> 88084a3d

		device_links_driver_cleanup(dev);
		device_unbind_cleanup(dev);

		klist_remove(&dev->p->knode_driver);
		device_pm_check_callbacks(dev);
		if (dev->bus)
			blocking_notifier_call_chain(&dev->bus->p->bus_notifier,
						     BUS_NOTIFY_UNBOUND_DRIVER,
						     dev);

		kobject_uevent(&dev->kobj, KOBJ_UNBIND);
	}
}

void device_release_driver_internal(struct device *dev,
				    struct device_driver *drv,
				    struct device *parent)
{
	__device_driver_lock(dev, parent);

	if (!drv || drv == dev->driver)
		__device_release_driver(dev, parent);

	__device_driver_unlock(dev, parent);
}

/**
 * device_release_driver - manually detach device from driver.
 * @dev: device.
 *
 * Manually detach device from driver.
 * When called for a USB interface, @dev->parent lock must be held.
 *
 * If this function is to be called with @dev->parent lock held, ensure that
 * the device's consumers are unbound in advance or that their locks can be
 * acquired under the @dev->parent lock.
 */
void device_release_driver(struct device *dev)
{
	/*
	 * If anyone calls device_release_driver() recursively from
	 * within their ->remove callback for the same device, they
	 * will deadlock right here.
	 */
	device_release_driver_internal(dev, NULL, NULL);
}
EXPORT_SYMBOL_GPL(device_release_driver);

/**
 * device_driver_detach - detach driver from a specific device
 * @dev: device to detach driver from
 *
 * Detach driver from device. Will acquire both @dev lock and @dev->parent
 * lock if needed.
 */
void device_driver_detach(struct device *dev)
{
	device_release_driver_internal(dev, NULL, dev->parent);
}

/**
 * driver_detach - detach driver from all devices it controls.
 * @drv: driver.
 */
void driver_detach(struct device_driver *drv)
{
	struct device_private *dev_prv;
	struct device *dev;

	if (driver_allows_async_probing(drv))
		async_synchronize_full();

	for (;;) {
		spin_lock(&drv->p->klist_devices.k_lock);
		if (list_empty(&drv->p->klist_devices.k_list)) {
			spin_unlock(&drv->p->klist_devices.k_lock);
			break;
		}
		dev_prv = list_last_entry(&drv->p->klist_devices.k_list,
				     struct device_private,
				     knode_driver.n_node);
		dev = dev_prv->device;
		get_device(dev);
		spin_unlock(&drv->p->klist_devices.k_lock);
		device_release_driver_internal(dev, drv, dev->parent);
		put_device(dev);
	}
}<|MERGE_RESOLUTION|>--- conflicted
+++ resolved
@@ -823,11 +823,8 @@
 		pr_warn("Too long list of driver names for 'driver_async_probe'!\n");
 
 	strlcpy(async_probe_drv_names, buf, ASYNC_DRV_NAMES_MAX_LEN);
-<<<<<<< HEAD
-=======
 	async_probe_default = parse_option_str(async_probe_drv_names, "*");
 
->>>>>>> 88084a3d
 	return 1;
 }
 __setup("driver_async_probe=", save_async_options);
@@ -1223,12 +1220,9 @@
 		pm_runtime_put_sync(dev);
 
 		device_remove(dev);
-<<<<<<< HEAD
-=======
 
 		if (dev->bus && dev->bus->dma_cleanup)
 			dev->bus->dma_cleanup(dev);
->>>>>>> 88084a3d
 
 		device_links_driver_cleanup(dev);
 		device_unbind_cleanup(dev);
