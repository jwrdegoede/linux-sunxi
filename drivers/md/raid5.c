--- conflicted
+++ resolved
@@ -2256,11 +2256,7 @@
 static int drop_one_stripe(struct r5conf *conf)
 {
 	struct stripe_head *sh;
-<<<<<<< HEAD
-	int hash = (conf->max_nr_stripes - 1) % NR_STRIPE_HASH_LOCKS;
-=======
 	int hash = (conf->max_nr_stripes - 1) & STRIPE_HASH_LOCKS_MASK;
->>>>>>> 2c6625cd
 
 	spin_lock_irq(conf->hash_locks + hash);
 	sh = get_free_stripe(conf, hash);
@@ -6392,12 +6388,8 @@
 
 	if (mutex_trylock(&conf->cache_size_mutex)) {
 		ret= 0;
-<<<<<<< HEAD
-		while (ret < sc->nr_to_scan) {
-=======
 		while (ret < sc->nr_to_scan &&
 		       conf->max_nr_stripes > conf->min_nr_stripes) {
->>>>>>> 2c6625cd
 			if (drop_one_stripe(conf) == 0) {
 				ret = SHRINK_STOP;
 				break;
