--- conflicted
+++ resolved
@@ -104,8 +104,6 @@
 	return bp->rx_buffers + bp->rx_buffer_size * macb_rx_ring_wrap(index);
 }
 
-<<<<<<< HEAD
-=======
 /* I/O accessors */
 static u32 hw_readl_native(struct macb *bp, int offset)
 {
@@ -157,7 +155,6 @@
 	return MACB_BFEXT(IDNUM, id) >= 0x2;
 }
 
->>>>>>> 2c6625cd
 static void macb_set_hwaddr(struct macb *bp)
 {
 	u32 bottom;
@@ -508,13 +505,8 @@
 
 	WARN_ON((unsigned long)(end - p - 1) != (MACB_TPF - MACB_PFR) / 4);
 
-<<<<<<< HEAD
-	for(; p < end; p++, reg++)
-		*p += readl_relaxed(reg);
-=======
 	for(; p < end; p++, offset += 4)
 		*p += bp->macb_reg_readl(bp, offset);
->>>>>>> 2c6625cd
 }
 
 static int macb_halt_tx(struct macb *bp)
@@ -1655,7 +1647,6 @@
 static void macb_configure_dma(struct macb *bp)
 {
 	u32 dmacfg;
-	u32 tmp, ncr;
 
 	if (macb_is_gem(bp)) {
 		dmacfg = gem_readl(bp, DMACFG) & ~GEM_BF(RXBS, -1L);
@@ -1665,29 +1656,11 @@
 		dmacfg |= GEM_BIT(TXPBMS) | GEM_BF(RXBMS, -1L);
 		dmacfg &= ~GEM_BIT(ENDIA_PKT);
 
-<<<<<<< HEAD
-		/* Find the CPU endianness by using the loopback bit of net_ctrl
-		 * register. save it first. When the CPU is in big endian we
-		 * need to program swaped mode for management descriptor access.
-		 */
-		ncr = macb_readl(bp, NCR);
-		__raw_writel(MACB_BIT(LLB), bp->regs + MACB_NCR);
-		tmp =  __raw_readl(bp->regs + MACB_NCR);
-
-		if (tmp == MACB_BIT(LLB))
-=======
 		if (bp->native_io)
->>>>>>> 2c6625cd
 			dmacfg &= ~GEM_BIT(ENDIA_DESC);
 		else
 			dmacfg |= GEM_BIT(ENDIA_DESC); /* CPU in big endian */
 
-<<<<<<< HEAD
-		/* Restore net_ctrl */
-		macb_writel(bp, NCR, ncr);
-
-=======
->>>>>>> 2c6625cd
 		if (bp->dev->features & NETIF_F_HW_CSUM)
 			dmacfg |= GEM_BIT(TXCOEN);
 		else
@@ -1961,22 +1934,14 @@
 
 	for (i = 0; i < GEM_STATS_LEN; ++i, ++p) {
 		u32 offset = gem_statistics[i].offset;
-<<<<<<< HEAD
-		u64 val = readl_relaxed(bp->regs + offset);
-=======
 		u64 val = bp->macb_reg_readl(bp, offset);
->>>>>>> 2c6625cd
 
 		bp->ethtool_stats[i] += val;
 		*p += val;
 
 		if (offset == GEM_OCTTXL || offset == GEM_OCTRXL) {
 			/* Add GEM_OCTTXH, GEM_OCTRXH */
-<<<<<<< HEAD
-			val = readl_relaxed(bp->regs + offset + 4);
-=======
 			val = bp->macb_reg_readl(bp, offset + 4);
->>>>>>> 2c6625cd
 			bp->ethtool_stats[i] += ((u64)val) << 32;
 			*(++p) += val;
 		}
@@ -2253,19 +2218,11 @@
 static void macb_configure_caps(struct macb *bp, const struct macb_config *dt_conf)
 {
 	u32 dcfg;
-<<<<<<< HEAD
 
 	if (dt_conf)
 		bp->caps = dt_conf->caps;
 
-	if (macb_is_gem_hw(bp->regs)) {
-=======
-
-	if (dt_conf)
-		bp->caps = dt_conf->caps;
-
 	if (hw_is_gem(bp->regs, bp->native_io)) {
->>>>>>> 2c6625cd
 		bp->caps |= MACB_CAPS_MACB_IS_GEM;
 
 		dcfg = gem_readl(bp, DCFG1);
@@ -2295,11 +2252,7 @@
 	 * we are early in the probe process and don't have the
 	 * MACB_CAPS_MACB_IS_GEM flag positioned
 	 */
-<<<<<<< HEAD
-	if (!macb_is_gem_hw(mem))
-=======
 	if (!hw_is_gem(mem, native_io))
->>>>>>> 2c6625cd
 		return;
 
 	/* bit 0 is never set but queue 0 always exists */
@@ -2646,7 +2599,6 @@
 		} else {
 			lp->stats.rx_dropped++;
 		}
-<<<<<<< HEAD
 
 		if (lp->rx_ring[lp->rx_tail].ctrl & MACB_BIT(RX_MHASH_MATCH))
 			lp->stats.multicast++;
@@ -2808,169 +2760,6 @@
 	.init = macb_init,
 };
 
-=======
-
-		if (lp->rx_ring[lp->rx_tail].ctrl & MACB_BIT(RX_MHASH_MATCH))
-			lp->stats.multicast++;
-
-		/* reset ownership bit */
-		lp->rx_ring[lp->rx_tail].addr &= ~MACB_BIT(RX_USED);
-
-		/* wrap after last buffer */
-		if (lp->rx_tail == AT91ETHER_MAX_RX_DESCR - 1)
-			lp->rx_tail = 0;
-		else
-			lp->rx_tail++;
-	}
-}
-
-/* MAC interrupt handler */
-static irqreturn_t at91ether_interrupt(int irq, void *dev_id)
-{
-	struct net_device *dev = dev_id;
-	struct macb *lp = netdev_priv(dev);
-	u32 intstatus, ctl;
-
-	/* MAC Interrupt Status register indicates what interrupts are pending.
-	 * It is automatically cleared once read.
-	 */
-	intstatus = macb_readl(lp, ISR);
-
-	/* Receive complete */
-	if (intstatus & MACB_BIT(RCOMP))
-		at91ether_rx(dev);
-
-	/* Transmit complete */
-	if (intstatus & MACB_BIT(TCOMP)) {
-		/* The TCOM bit is set even if the transmission failed */
-		if (intstatus & (MACB_BIT(ISR_TUND) | MACB_BIT(ISR_RLE)))
-			lp->stats.tx_errors++;
-
-		if (lp->skb) {
-			dev_kfree_skb_irq(lp->skb);
-			lp->skb = NULL;
-			dma_unmap_single(NULL, lp->skb_physaddr,
-					 lp->skb_length, DMA_TO_DEVICE);
-			lp->stats.tx_packets++;
-			lp->stats.tx_bytes += lp->skb_length;
-		}
-		netif_wake_queue(dev);
-	}
-
-	/* Work-around for EMAC Errata section 41.3.1 */
-	if (intstatus & MACB_BIT(RXUBR)) {
-		ctl = macb_readl(lp, NCR);
-		macb_writel(lp, NCR, ctl & ~MACB_BIT(RE));
-		macb_writel(lp, NCR, ctl | MACB_BIT(RE));
-	}
-
-	if (intstatus & MACB_BIT(ISR_ROVR))
-		netdev_err(dev, "ROVR error\n");
-
-	return IRQ_HANDLED;
-}
-
-#ifdef CONFIG_NET_POLL_CONTROLLER
-static void at91ether_poll_controller(struct net_device *dev)
-{
-	unsigned long flags;
-
-	local_irq_save(flags);
-	at91ether_interrupt(dev->irq, dev);
-	local_irq_restore(flags);
-}
-#endif
-
-static const struct net_device_ops at91ether_netdev_ops = {
-	.ndo_open		= at91ether_open,
-	.ndo_stop		= at91ether_close,
-	.ndo_start_xmit		= at91ether_start_xmit,
-	.ndo_get_stats		= macb_get_stats,
-	.ndo_set_rx_mode	= macb_set_rx_mode,
-	.ndo_set_mac_address	= eth_mac_addr,
-	.ndo_do_ioctl		= macb_ioctl,
-	.ndo_validate_addr	= eth_validate_addr,
-	.ndo_change_mtu		= eth_change_mtu,
-#ifdef CONFIG_NET_POLL_CONTROLLER
-	.ndo_poll_controller	= at91ether_poll_controller,
-#endif
-};
-
-static int at91ether_clk_init(struct platform_device *pdev, struct clk **pclk,
-			      struct clk **hclk, struct clk **tx_clk)
-{
-	int err;
-
-	*hclk = NULL;
-	*tx_clk = NULL;
-
-	*pclk = devm_clk_get(&pdev->dev, "ether_clk");
-	if (IS_ERR(*pclk))
-		return PTR_ERR(*pclk);
-
-	err = clk_prepare_enable(*pclk);
-	if (err) {
-		dev_err(&pdev->dev, "failed to enable pclk (%u)\n", err);
-		return err;
-	}
-
-	return 0;
-}
-
-static int at91ether_init(struct platform_device *pdev)
-{
-	struct net_device *dev = platform_get_drvdata(pdev);
-	struct macb *bp = netdev_priv(dev);
-	int err;
-	u32 reg;
-
-	dev->netdev_ops = &at91ether_netdev_ops;
-	dev->ethtool_ops = &macb_ethtool_ops;
-
-	err = devm_request_irq(&pdev->dev, dev->irq, at91ether_interrupt,
-			       0, dev->name, dev);
-	if (err)
-		return err;
-
-	macb_writel(bp, NCR, 0);
-
-	reg = MACB_BF(CLK, MACB_CLK_DIV32) | MACB_BIT(BIG);
-	if (bp->phy_interface == PHY_INTERFACE_MODE_RMII)
-		reg |= MACB_BIT(RM9200_RMII);
-
-	macb_writel(bp, NCFGR, reg);
-
-	return 0;
-}
-
-static const struct macb_config at91sam9260_config = {
-	.caps = MACB_CAPS_USRIO_HAS_CLKEN | MACB_CAPS_USRIO_DEFAULT_IS_MII,
-	.clk_init = macb_clk_init,
-	.init = macb_init,
-};
-
-static const struct macb_config pc302gem_config = {
-	.caps = MACB_CAPS_SG_DISABLED | MACB_CAPS_GIGABIT_MODE_AVAILABLE,
-	.dma_burst_length = 16,
-	.clk_init = macb_clk_init,
-	.init = macb_init,
-};
-
-static const struct macb_config sama5d2_config = {
-	.caps = 0,
-	.dma_burst_length = 16,
-	.clk_init = macb_clk_init,
-	.init = macb_init,
-};
-
-static const struct macb_config sama5d3_config = {
-	.caps = MACB_CAPS_SG_DISABLED | MACB_CAPS_GIGABIT_MODE_AVAILABLE,
-	.dma_burst_length = 16,
-	.clk_init = macb_clk_init,
-	.init = macb_init,
-};
-
->>>>>>> 2c6625cd
 static const struct macb_config sama5d4_config = {
 	.caps = 0,
 	.dma_burst_length = 4,
@@ -3030,10 +2819,7 @@
 	struct clk *pclk, *hclk, *tx_clk;
 	unsigned int queue_mask, num_queues;
 	struct macb_platform_data *pdata;
-<<<<<<< HEAD
-=======
 	bool native_io;
->>>>>>> 2c6625cd
 	struct phy_device *phydev;
 	struct net_device *dev;
 	struct resource *regs;
@@ -3042,14 +2828,11 @@
 	struct macb *bp;
 	int err;
 
-<<<<<<< HEAD
-=======
 	regs = platform_get_resource(pdev, IORESOURCE_MEM, 0);
 	mem = devm_ioremap_resource(&pdev->dev, regs);
 	if (IS_ERR(mem))
 		return PTR_ERR(mem);
 
->>>>>>> 2c6625cd
 	if (np) {
 		const struct of_device_id *match;
 
@@ -3065,20 +2848,9 @@
 	if (err)
 		return err;
 
-<<<<<<< HEAD
-	regs = platform_get_resource(pdev, IORESOURCE_MEM, 0);
-	mem = devm_ioremap_resource(&pdev->dev, regs);
-	if (IS_ERR(mem)) {
-		err = PTR_ERR(mem);
-		goto err_disable_clocks;
-	}
-
-	macb_probe_queues(mem, &queue_mask, &num_queues);
-=======
 	native_io = hw_is_native_io(mem);
 
 	macb_probe_queues(mem, native_io, &queue_mask, &num_queues);
->>>>>>> 2c6625cd
 	dev = alloc_etherdev_mq(sizeof(*bp), num_queues);
 	if (!dev) {
 		err = -ENOMEM;
@@ -3093,8 +2865,6 @@
 	bp->pdev = pdev;
 	bp->dev = dev;
 	bp->regs = mem;
-<<<<<<< HEAD
-=======
 	bp->native_io = native_io;
 	if (native_io) {
 		bp->macb_reg_readl = hw_readl_native;
@@ -3103,7 +2873,6 @@
 		bp->macb_reg_readl = hw_readl;
 		bp->macb_reg_writel = hw_writel;
 	}
->>>>>>> 2c6625cd
 	bp->num_queues = num_queues;
 	bp->queue_mask = queue_mask;
 	if (macb_config)
@@ -3111,14 +2880,8 @@
 	bp->pclk = pclk;
 	bp->hclk = hclk;
 	bp->tx_clk = tx_clk;
-<<<<<<< HEAD
-	if (macb_config->jumbo_max_len) {
-		bp->jumbo_max_len = macb_config->jumbo_max_len;
-	}
-=======
 	if (macb_config)
 		bp->jumbo_max_len = macb_config->jumbo_max_len;
->>>>>>> 2c6625cd
 
 	spin_lock_init(&bp->lock);
 
