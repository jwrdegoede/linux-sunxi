--- conflicted
+++ resolved
@@ -1145,21 +1145,12 @@
 	tmp |= KNAV_DMA_DESC_HAS_EPIB |
 		((netcp->tx_compl_qid & KNAV_DMA_DESC_RETQ_MASK) <<
 		KNAV_DMA_DESC_RETQ_SHIFT);
-<<<<<<< HEAD
 
 	if (!(tx_pipe->flags & SWITCH_TO_PORT_IN_TAGINFO)) {
 		tmp |= ((tx_pipe->switch_to_port & KNAV_DMA_DESC_PSFLAG_MASK) <<
 			KNAV_DMA_DESC_PSFLAG_SHIFT);
 	}
 
-=======
-
-	if (!(tx_pipe->flags & SWITCH_TO_PORT_IN_TAGINFO)) {
-		tmp |= ((tx_pipe->switch_to_port & KNAV_DMA_DESC_PSFLAG_MASK) <<
-			KNAV_DMA_DESC_PSFLAG_SHIFT);
-	}
-
->>>>>>> 2c6625cd
 	set_words(&tmp, 1, &desc->packet_info);
 	set_words((u32 *)&skb, 1, &desc->pad[0]);
 
