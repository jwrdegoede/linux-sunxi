--- conflicted
+++ resolved
@@ -1267,10 +1267,7 @@
  * @rx_write: Write RX descriptors and doorbell
  * @rx_defer_refill: Generate a refill reminder event
  * @rx_packet: Receive the queued RX buffer on a channel
-<<<<<<< HEAD
-=======
  * @rx_buf_hash_valid: Determine whether the RX prefix contains a valid hash
->>>>>>> d012a719
  * @ev_probe: Allocate resources for event queue
  * @ev_init: Initialise event queue on the NIC
  * @ev_fini: Deinitialise event queue on the NIC
@@ -1415,10 +1412,7 @@
 	void (*rx_write)(struct efx_rx_queue *rx_queue);
 	void (*rx_defer_refill)(struct efx_rx_queue *rx_queue);
 	void (*rx_packet)(struct efx_channel *channel);
-<<<<<<< HEAD
-=======
 	bool (*rx_buf_hash_valid)(const u8 *prefix);
->>>>>>> d012a719
 	int (*ev_probe)(struct efx_channel *channel);
 	int (*ev_init)(struct efx_channel *channel);
 	void (*ev_fini)(struct efx_channel *channel);
