/*
 * This file is part of the Chelsio T4 Ethernet driver for Linux.
 *
 * Copyright (c) 2016 Chelsio Communications, Inc. All rights reserved.
 *
 * This software is available to you under a choice of one of two
 * licenses.  You may choose to be licensed under the terms of the GNU
 * General Public License (GPL) Version 2, available from the file
 * COPYING in the main directory of this source tree, or the
 * OpenIB.org BSD license below:
 *
 *     Redistribution and use in source and binary forms, with or
 *     without modification, are permitted provided that the following
 *     conditions are met:
 *
 *      - Redistributions of source code must retain the above
 *        copyright notice, this list of conditions and the following
 *        disclaimer.
 *
 *      - Redistributions in binary form must reproduce the above
 *        copyright notice, this list of conditions and the following
 *        disclaimer in the documentation and/or other materials
 *        provided with the distribution.
 *
 * THE SOFTWARE IS PROVIDED "AS IS", WITHOUT WARRANTY OF ANY KIND,
 * EXPRESS OR IMPLIED, INCLUDING BUT NOT LIMITED TO THE WARRANTIES OF
 * MERCHANTABILITY, FITNESS FOR A PARTICULAR PURPOSE AND
 * NONINFRINGEMENT. IN NO EVENT SHALL THE AUTHORS OR COPYRIGHT HOLDERS
 * BE LIABLE FOR ANY CLAIM, DAMAGES OR OTHER LIABILITY, WHETHER IN AN
 * ACTION OF CONTRACT, TORT OR OTHERWISE, ARISING FROM, OUT OF OR IN
 * CONNECTION WITH THE SOFTWARE OR THE USE OR OTHER DEALINGS IN THE
 * SOFTWARE.
 */

#include <linux/module.h>
#include <linux/netdevice.h>

#include "cxgb4.h"
#include "sched.h"

static int t4_sched_class_fw_cmd(struct port_info *pi,
				 struct ch_sched_params *p,
				 enum sched_fw_ops op)
{
	struct adapter *adap = pi->adapter;
	struct sched_table *s = pi->sched_tbl;
	struct sched_class *e;
	int err = 0;

	e = &s->tab[p->u.params.class];
	switch (op) {
	case SCHED_FW_OP_ADD:
	case SCHED_FW_OP_DEL:
		err = t4_sched_params(adap, p->type,
				      p->u.params.level, p->u.params.mode,
				      p->u.params.rateunit,
				      p->u.params.ratemode,
				      p->u.params.channel, e->idx,
				      p->u.params.minrate, p->u.params.maxrate,
				      p->u.params.weight, p->u.params.pktsize);
		break;
	default:
		err = -ENOTSUPP;
		break;
	}

	return err;
}

static int t4_sched_bind_unbind_op(struct port_info *pi, void *arg,
				   enum sched_bind_type type, bool bind)
{
	struct adapter *adap = pi->adapter;
	u32 fw_mnem, fw_class, fw_param;
	unsigned int pf = adap->pf;
	unsigned int vf = 0;
	int err = 0;

	switch (type) {
	case SCHED_QUEUE: {
		struct sched_queue_entry *qe;

		qe = (struct sched_queue_entry *)arg;

		/* Create a template for the FW_PARAMS_CMD mnemonic and
		 * value (TX Scheduling Class in this case).
		 */
		fw_mnem = (FW_PARAMS_MNEM_V(FW_PARAMS_MNEM_DMAQ) |
			   FW_PARAMS_PARAM_X_V(
				   FW_PARAMS_PARAM_DMAQ_EQ_SCHEDCLASS_ETH));
		fw_class = bind ? qe->param.class : FW_SCHED_CLS_NONE;
		fw_param = (fw_mnem | FW_PARAMS_PARAM_YZ_V(qe->cntxt_id));

		pf = adap->pf;
		vf = 0;

		err = t4_set_params(adap, adap->mbox, pf, vf, 1,
				    &fw_param, &fw_class);
		break;
	}
	case SCHED_FLOWC: {
		struct sched_flowc_entry *fe;

		fe = (struct sched_flowc_entry *)arg;

		fw_class = bind ? fe->param.class : FW_SCHED_CLS_NONE;
		err = cxgb4_ethofld_send_flowc(adap->port[pi->port_id],
					       fe->param.tid, fw_class);
		break;
	}
	default:
		err = -ENOTSUPP;
		break;
	}

	return err;
}

static void *t4_sched_entry_lookup(struct port_info *pi,
				   enum sched_bind_type type,
				   const u32 val)
{
	struct sched_table *s = pi->sched_tbl;
	struct sched_class *e, *end;
	void *found = NULL;

	/* Look for an entry with matching @val */
	end = &s->tab[s->sched_size];
	for (e = &s->tab[0]; e != end; ++e) {
		if (e->state == SCHED_STATE_UNUSED ||
		    e->bind_type != type)
			continue;

		switch (type) {
		case SCHED_QUEUE: {
			struct sched_queue_entry *qe;

			list_for_each_entry(qe, &e->entry_list, list) {
				if (qe->cntxt_id == val) {
					found = qe;
					break;
				}
<<<<<<< HEAD
			}
			break;
		}
		case SCHED_FLOWC: {
			struct sched_flowc_entry *fe;

			list_for_each_entry(fe, &e->entry_list, list) {
				if (fe->param.tid == val) {
					found = fe;
					break;
				}
			}
			break;
		}
=======
			}
			break;
		}
		case SCHED_FLOWC: {
			struct sched_flowc_entry *fe;

			list_for_each_entry(fe, &e->entry_list, list) {
				if (fe->param.tid == val) {
					found = fe;
					break;
				}
			}
			break;
		}
>>>>>>> a7196caf
		default:
			return NULL;
		}

		if (found)
			break;
	}

	return found;
}

struct sched_class *cxgb4_sched_queue_lookup(struct net_device *dev,
					     struct ch_sched_queue *p)
{
<<<<<<< HEAD
=======
	struct port_info *pi = netdev2pinfo(dev);
	struct sched_queue_entry *qe = NULL;
	struct adapter *adap = pi->adapter;
	struct sge_eth_txq *txq;

	if (p->queue < 0 || p->queue >= pi->nqsets)
		return NULL;

	txq = &adap->sge.ethtxq[pi->first_qset + p->queue];
	qe = t4_sched_entry_lookup(pi, SCHED_QUEUE, txq->q.cntxt_id);
	return qe ? &pi->sched_tbl->tab[qe->param.class] : NULL;
}

static int t4_sched_queue_unbind(struct port_info *pi, struct ch_sched_queue *p)
{
>>>>>>> a7196caf
	struct sched_queue_entry *qe = NULL;
	struct adapter *adap = pi->adapter;
	struct sge_eth_txq *txq;
	struct sched_class *e;
	int err = 0;

	if (p->queue < 0 || p->queue >= pi->nqsets)
		return -ERANGE;

	txq = &adap->sge.ethtxq[pi->first_qset + p->queue];

	/* Find the existing entry that the queue is bound to */
	qe = t4_sched_entry_lookup(pi, SCHED_QUEUE, txq->q.cntxt_id);
	if (qe) {
		err = t4_sched_bind_unbind_op(pi, (void *)qe, SCHED_QUEUE,
					      false);
		if (err)
			return err;

		e = &pi->sched_tbl->tab[qe->param.class];
		list_del(&qe->list);
		kvfree(qe);
		if (atomic_dec_and_test(&e->refcnt))
			cxgb4_sched_class_free(adap->port[pi->port_id], e->idx);
	}
	return err;
}

static int t4_sched_queue_bind(struct port_info *pi, struct ch_sched_queue *p)
{
	struct sched_table *s = pi->sched_tbl;
	struct sched_queue_entry *qe = NULL;
	struct adapter *adap = pi->adapter;
	struct sge_eth_txq *txq;
	struct sched_class *e;
	unsigned int qid;
	int err = 0;

	if (p->queue < 0 || p->queue >= pi->nqsets)
		return -ERANGE;

	qe = kvzalloc(sizeof(struct sched_queue_entry), GFP_KERNEL);
	if (!qe)
		return -ENOMEM;

	txq = &adap->sge.ethtxq[pi->first_qset + p->queue];
	qid = txq->q.cntxt_id;

	/* Unbind queue from any existing class */
	err = t4_sched_queue_unbind(pi, p);
	if (err)
		goto out_err;

	/* Bind queue to specified class */
	qe->cntxt_id = qid;
	memcpy(&qe->param, p, sizeof(qe->param));

	e = &s->tab[qe->param.class];
	err = t4_sched_bind_unbind_op(pi, (void *)qe, SCHED_QUEUE, true);
	if (err)
		goto out_err;

	list_add_tail(&qe->list, &e->entry_list);
	e->bind_type = SCHED_QUEUE;
	atomic_inc(&e->refcnt);
	return err;

out_err:
	kvfree(qe);
	return err;
}

static int t4_sched_flowc_unbind(struct port_info *pi, struct ch_sched_flowc *p)
{
	struct sched_flowc_entry *fe = NULL;
	struct adapter *adap = pi->adapter;
	struct sched_class *e;
	int err = 0;

	if (p->tid < 0 || p->tid >= adap->tids.neotids)
		return -ERANGE;

	/* Find the existing entry that the flowc is bound to */
	fe = t4_sched_entry_lookup(pi, SCHED_FLOWC, p->tid);
	if (fe) {
		err = t4_sched_bind_unbind_op(pi, (void *)fe, SCHED_FLOWC,
					      false);
		if (err)
			return err;

		e = &pi->sched_tbl->tab[fe->param.class];
		list_del(&fe->list);
		kvfree(fe);
		if (atomic_dec_and_test(&e->refcnt))
			cxgb4_sched_class_free(adap->port[pi->port_id], e->idx);
	}
	return err;
}

static int t4_sched_flowc_bind(struct port_info *pi, struct ch_sched_flowc *p)
{
	struct sched_table *s = pi->sched_tbl;
	struct sched_flowc_entry *fe = NULL;
	struct adapter *adap = pi->adapter;
	struct sched_class *e;
	int err = 0;

	if (p->tid < 0 || p->tid >= adap->tids.neotids)
		return -ERANGE;

	fe = kvzalloc(sizeof(*fe), GFP_KERNEL);
	if (!fe)
		return -ENOMEM;

	/* Unbind flowc from any existing class */
	err = t4_sched_flowc_unbind(pi, p);
	if (err)
		goto out_err;

	/* Bind flowc to specified class */
	memcpy(&fe->param, p, sizeof(fe->param));

	e = &s->tab[fe->param.class];
	err = t4_sched_bind_unbind_op(pi, (void *)fe, SCHED_FLOWC, true);
	if (err)
		goto out_err;

	list_add_tail(&fe->list, &e->entry_list);
	e->bind_type = SCHED_FLOWC;
	atomic_inc(&e->refcnt);
	return err;

out_err:
	kvfree(fe);
	return err;
}

static void t4_sched_class_unbind_all(struct port_info *pi,
				      struct sched_class *e,
				      enum sched_bind_type type)
{
	if (!e)
		return;

	switch (type) {
	case SCHED_QUEUE: {
		struct sched_queue_entry *qe;

		list_for_each_entry(qe, &e->entry_list, list)
			t4_sched_queue_unbind(pi, &qe->param);
		break;
	}
	case SCHED_FLOWC: {
		struct sched_flowc_entry *fe;

		list_for_each_entry(fe, &e->entry_list, list)
			t4_sched_flowc_unbind(pi, &fe->param);
		break;
	}
	default:
		break;
	}
}

static int t4_sched_class_bind_unbind_op(struct port_info *pi, void *arg,
					 enum sched_bind_type type, bool bind)
{
	int err = 0;

	if (!arg)
		return -EINVAL;

	switch (type) {
	case SCHED_QUEUE: {
		struct ch_sched_queue *qe = (struct ch_sched_queue *)arg;

		if (bind)
			err = t4_sched_queue_bind(pi, qe);
		else
			err = t4_sched_queue_unbind(pi, qe);
		break;
	}
	case SCHED_FLOWC: {
		struct ch_sched_flowc *fe = (struct ch_sched_flowc *)arg;

		if (bind)
			err = t4_sched_flowc_bind(pi, fe);
		else
			err = t4_sched_flowc_unbind(pi, fe);
		break;
	}
	default:
		err = -ENOTSUPP;
		break;
	}

	return err;
}

/**
 * cxgb4_sched_class_bind - Bind an entity to a scheduling class
 * @dev: net_device pointer
 * @arg: Entity opaque data
 * @type: Entity type (Queue)
 *
 * Binds an entity (queue) to a scheduling class.  If the entity
 * is bound to another class, it will be unbound from the other class
 * and bound to the class specified in @arg.
 */
int cxgb4_sched_class_bind(struct net_device *dev, void *arg,
			   enum sched_bind_type type)
{
	struct port_info *pi = netdev2pinfo(dev);
	u8 class_id;

	if (!can_sched(dev))
		return -ENOTSUPP;

	if (!arg)
		return -EINVAL;

	switch (type) {
	case SCHED_QUEUE: {
		struct ch_sched_queue *qe = (struct ch_sched_queue *)arg;

		class_id = qe->class;
		break;
	}
	case SCHED_FLOWC: {
		struct ch_sched_flowc *fe = (struct ch_sched_flowc *)arg;

		class_id = fe->class;
		break;
	}
	default:
		return -ENOTSUPP;
	}

	if (!valid_class_id(dev, class_id))
		return -EINVAL;

	if (class_id == SCHED_CLS_NONE)
		return -ENOTSUPP;

	return t4_sched_class_bind_unbind_op(pi, arg, type, true);

}

/**
 * cxgb4_sched_class_unbind - Unbind an entity from a scheduling class
 * @dev: net_device pointer
 * @arg: Entity opaque data
 * @type: Entity type (Queue)
 *
 * Unbinds an entity (queue) from a scheduling class.
 */
int cxgb4_sched_class_unbind(struct net_device *dev, void *arg,
			     enum sched_bind_type type)
{
	struct port_info *pi = netdev2pinfo(dev);
	u8 class_id;

	if (!can_sched(dev))
		return -ENOTSUPP;

	if (!arg)
		return -EINVAL;

	switch (type) {
	case SCHED_QUEUE: {
		struct ch_sched_queue *qe = (struct ch_sched_queue *)arg;

		class_id = qe->class;
		break;
	}
	case SCHED_FLOWC: {
		struct ch_sched_flowc *fe = (struct ch_sched_flowc *)arg;

		class_id = fe->class;
		break;
	}
	default:
		return -ENOTSUPP;
	}

	if (!valid_class_id(dev, class_id))
		return -EINVAL;

	return t4_sched_class_bind_unbind_op(pi, arg, type, false);
}

/* If @p is NULL, fetch any available unused class */
static struct sched_class *t4_sched_class_lookup(struct port_info *pi,
						const struct ch_sched_params *p)
{
	struct sched_table *s = pi->sched_tbl;
	struct sched_class *found = NULL;
	struct sched_class *e, *end;

	if (!p) {
		/* Get any available unused class */
		end = &s->tab[s->sched_size];
		for (e = &s->tab[0]; e != end; ++e) {
			if (e->state == SCHED_STATE_UNUSED) {
				found = e;
				break;
			}
		}
	} else {
		/* Look for a class with matching scheduling parameters */
		struct ch_sched_params info;
		struct ch_sched_params tp;

		memcpy(&tp, p, sizeof(tp));
		/* Don't try to match class parameter */
		tp.u.params.class = SCHED_CLS_NONE;

		end = &s->tab[s->sched_size];
		for (e = &s->tab[0]; e != end; ++e) {
			if (e->state == SCHED_STATE_UNUSED)
				continue;

			memcpy(&info, &e->info, sizeof(info));
			/* Don't try to match class parameter */
			info.u.params.class = SCHED_CLS_NONE;

			if ((info.type == tp.type) &&
			    (!memcmp(&info.u.params, &tp.u.params,
				     sizeof(info.u.params)))) {
				found = e;
				break;
			}
		}
	}

	return found;
}

static struct sched_class *t4_sched_class_alloc(struct port_info *pi,
						struct ch_sched_params *p)
{
	struct sched_class *e = NULL;
	u8 class_id;
	int err;

	if (!p)
		return NULL;

	class_id = p->u.params.class;

	/* Only accept search for existing class with matching params
	 * or allocation of new class with specified params
	 */
	if (class_id != SCHED_CLS_NONE)
		return NULL;

	/* See if there's an exisiting class with same requested sched
	 * params. Classes can only be shared among FLOWC types. For
	 * other types, always request a new class.
	 */
	if (p->u.params.mode == SCHED_CLASS_MODE_FLOW)
		e = t4_sched_class_lookup(pi, p);

	if (!e) {
		struct ch_sched_params np;

		/* Fetch any available unused class */
		e = t4_sched_class_lookup(pi, NULL);
		if (!e)
			return NULL;

		memcpy(&np, p, sizeof(np));
		np.u.params.class = e->idx;
		/* New class */
		err = t4_sched_class_fw_cmd(pi, &np, SCHED_FW_OP_ADD);
		if (err)
			return NULL;
		memcpy(&e->info, &np, sizeof(e->info));
		atomic_set(&e->refcnt, 0);
		e->state = SCHED_STATE_ACTIVE;
	}

	return e;
}

/**
 * cxgb4_sched_class_alloc - allocate a scheduling class
 * @dev: net_device pointer
 * @p: new scheduling class to create.
 *
 * Returns pointer to the scheduling class created.  If @p is NULL, then
 * it allocates and returns any available unused scheduling class. If a
 * scheduling class with matching @p is found, then the matching class is
 * returned.
 */
struct sched_class *cxgb4_sched_class_alloc(struct net_device *dev,
					    struct ch_sched_params *p)
{
	struct port_info *pi = netdev2pinfo(dev);
	u8 class_id;

	if (!can_sched(dev))
		return NULL;

	class_id = p->u.params.class;
	if (!valid_class_id(dev, class_id))
		return NULL;

	return t4_sched_class_alloc(pi, p);
}

/**
 * cxgb4_sched_class_free - free a scheduling class
 * @dev: net_device pointer
 * @e: scheduling class
 *
 * Frees a scheduling class if there are no users.
 */
void cxgb4_sched_class_free(struct net_device *dev, u8 classid)
<<<<<<< HEAD
{
	struct port_info *pi = netdev2pinfo(dev);
	struct sched_table *s = pi->sched_tbl;
	struct ch_sched_params p;
	struct sched_class *e;
	u32 speed;
	int ret;

	e = &s->tab[classid];
	if (!atomic_read(&e->refcnt) && e->state != SCHED_STATE_UNUSED) {
		/* Port based rate limiting needs explicit reset back
		 * to max rate. But, we'll do explicit reset for all
		 * types, instead of just port based type, to be on
		 * the safer side.
		 */
		memcpy(&p, &e->info, sizeof(p));
		/* Always reset mode to 0. Otherwise, FLOWC mode will
		 * still be enabled even after resetting the traffic
		 * class.
		 */
		p.u.params.mode = 0;
		p.u.params.minrate = 0;
		p.u.params.pktsize = 0;

		ret = t4_get_link_params(pi, NULL, &speed, NULL);
		if (!ret)
			p.u.params.maxrate = speed * 1000; /* Mbps to Kbps */
		else
			p.u.params.maxrate = SCHED_MAX_RATE_KBPS;

		t4_sched_class_fw_cmd(pi, &p, SCHED_FW_OP_DEL);

		e->state = SCHED_STATE_UNUSED;
		memset(&e->info, 0, sizeof(e->info));
	}
}

static void t4_sched_class_free(struct net_device *dev, struct sched_class *e)
{
	struct port_info *pi = netdev2pinfo(dev);
=======
{
	struct port_info *pi = netdev2pinfo(dev);
	struct sched_table *s = pi->sched_tbl;
	struct ch_sched_params p;
	struct sched_class *e;
	u32 speed;
	int ret;

	e = &s->tab[classid];
	if (!atomic_read(&e->refcnt) && e->state != SCHED_STATE_UNUSED) {
		/* Port based rate limiting needs explicit reset back
		 * to max rate. But, we'll do explicit reset for all
		 * types, instead of just port based type, to be on
		 * the safer side.
		 */
		memcpy(&p, &e->info, sizeof(p));
		/* Always reset mode to 0. Otherwise, FLOWC mode will
		 * still be enabled even after resetting the traffic
		 * class.
		 */
		p.u.params.mode = 0;
		p.u.params.minrate = 0;
		p.u.params.pktsize = 0;

		ret = t4_get_link_params(pi, NULL, &speed, NULL);
		if (!ret)
			p.u.params.maxrate = speed * 1000; /* Mbps to Kbps */
		else
			p.u.params.maxrate = SCHED_MAX_RATE_KBPS;

		t4_sched_class_fw_cmd(pi, &p, SCHED_FW_OP_DEL);

		e->state = SCHED_STATE_UNUSED;
		memset(&e->info, 0, sizeof(e->info));
	}
}

static void t4_sched_class_free(struct net_device *dev, struct sched_class *e)
{
	struct port_info *pi = netdev2pinfo(dev);
>>>>>>> a7196caf

	t4_sched_class_unbind_all(pi, e, e->bind_type);
	cxgb4_sched_class_free(dev, e->idx);
}

struct sched_table *t4_init_sched(unsigned int sched_size)
{
	struct sched_table *s;
	unsigned int i;

	s = kvzalloc(struct_size(s, tab, sched_size), GFP_KERNEL);
	if (!s)
		return NULL;

	s->sched_size = sched_size;

	for (i = 0; i < s->sched_size; i++) {
		memset(&s->tab[i], 0, sizeof(struct sched_class));
		s->tab[i].idx = i;
		s->tab[i].state = SCHED_STATE_UNUSED;
		INIT_LIST_HEAD(&s->tab[i].entry_list);
		atomic_set(&s->tab[i].refcnt, 0);
	}
	return s;
}

void t4_cleanup_sched(struct adapter *adap)
{
	struct sched_table *s;
	unsigned int j, i;

	for_each_port(adap, j) {
		struct port_info *pi = netdev2pinfo(adap->port[j]);

		s = pi->sched_tbl;
		if (!s)
			continue;

		for (i = 0; i < s->sched_size; i++) {
			struct sched_class *e;

			e = &s->tab[i];
			if (e->state == SCHED_STATE_ACTIVE)
				t4_sched_class_free(adap->port[j], e);
		}
		kvfree(s);
	}
}<|MERGE_RESOLUTION|>--- conflicted
+++ resolved
@@ -140,7 +140,6 @@
 					found = qe;
 					break;
 				}
-<<<<<<< HEAD
 			}
 			break;
 		}
@@ -155,22 +154,6 @@
 			}
 			break;
 		}
-=======
-			}
-			break;
-		}
-		case SCHED_FLOWC: {
-			struct sched_flowc_entry *fe;
-
-			list_for_each_entry(fe, &e->entry_list, list) {
-				if (fe->param.tid == val) {
-					found = fe;
-					break;
-				}
-			}
-			break;
-		}
->>>>>>> a7196caf
 		default:
 			return NULL;
 		}
@@ -185,8 +168,6 @@
 struct sched_class *cxgb4_sched_queue_lookup(struct net_device *dev,
 					     struct ch_sched_queue *p)
 {
-<<<<<<< HEAD
-=======
 	struct port_info *pi = netdev2pinfo(dev);
 	struct sched_queue_entry *qe = NULL;
 	struct adapter *adap = pi->adapter;
@@ -202,7 +183,6 @@
 
 static int t4_sched_queue_unbind(struct port_info *pi, struct ch_sched_queue *p)
 {
->>>>>>> a7196caf
 	struct sched_queue_entry *qe = NULL;
 	struct adapter *adap = pi->adapter;
 	struct sge_eth_txq *txq;
@@ -622,7 +602,6 @@
  * Frees a scheduling class if there are no users.
  */
 void cxgb4_sched_class_free(struct net_device *dev, u8 classid)
-<<<<<<< HEAD
 {
 	struct port_info *pi = netdev2pinfo(dev);
 	struct sched_table *s = pi->sched_tbl;
@@ -663,48 +642,6 @@
 static void t4_sched_class_free(struct net_device *dev, struct sched_class *e)
 {
 	struct port_info *pi = netdev2pinfo(dev);
-=======
-{
-	struct port_info *pi = netdev2pinfo(dev);
-	struct sched_table *s = pi->sched_tbl;
-	struct ch_sched_params p;
-	struct sched_class *e;
-	u32 speed;
-	int ret;
-
-	e = &s->tab[classid];
-	if (!atomic_read(&e->refcnt) && e->state != SCHED_STATE_UNUSED) {
-		/* Port based rate limiting needs explicit reset back
-		 * to max rate. But, we'll do explicit reset for all
-		 * types, instead of just port based type, to be on
-		 * the safer side.
-		 */
-		memcpy(&p, &e->info, sizeof(p));
-		/* Always reset mode to 0. Otherwise, FLOWC mode will
-		 * still be enabled even after resetting the traffic
-		 * class.
-		 */
-		p.u.params.mode = 0;
-		p.u.params.minrate = 0;
-		p.u.params.pktsize = 0;
-
-		ret = t4_get_link_params(pi, NULL, &speed, NULL);
-		if (!ret)
-			p.u.params.maxrate = speed * 1000; /* Mbps to Kbps */
-		else
-			p.u.params.maxrate = SCHED_MAX_RATE_KBPS;
-
-		t4_sched_class_fw_cmd(pi, &p, SCHED_FW_OP_DEL);
-
-		e->state = SCHED_STATE_UNUSED;
-		memset(&e->info, 0, sizeof(e->info));
-	}
-}
-
-static void t4_sched_class_free(struct net_device *dev, struct sched_class *e)
-{
-	struct port_info *pi = netdev2pinfo(dev);
->>>>>>> a7196caf
 
 	t4_sched_class_unbind_all(pi, e, e->bind_type);
 	cxgb4_sched_class_free(dev, e->idx);
