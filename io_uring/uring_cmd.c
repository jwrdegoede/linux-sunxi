// SPDX-License-Identifier: GPL-2.0
#include <linux/kernel.h>
#include <linux/errno.h>
#include <linux/file.h>
#include <linux/io_uring/cmd.h>
#include <linux/io_uring/net.h>
#include <linux/security.h>
#include <linux/nospec.h>
#include <net/sock.h>

#include <uapi/linux/io_uring.h>
#include <asm/ioctls.h>

#include "io_uring.h"
#include "alloc_cache.h"
#include "rsrc.h"
#include "uring_cmd.h"

static void io_req_uring_cleanup(struct io_kiocb *req, unsigned int issue_flags)
{
	struct io_uring_cmd *ioucmd = io_kiocb_to_cmd(req, struct io_uring_cmd);
	struct io_uring_cmd_data *cache = req->async_data;

	if (cache->op_data) {
		kfree(cache->op_data);
		cache->op_data = NULL;
	}

	if (issue_flags & IO_URING_F_UNLOCKED)
		return;
	if (io_alloc_cache_put(&req->ctx->uring_cache, cache)) {
		ioucmd->sqe = NULL;
		req->async_data = NULL;
		req->flags &= ~REQ_F_ASYNC_DATA;
	}
}

bool io_uring_try_cancel_uring_cmd(struct io_ring_ctx *ctx,
				   struct io_uring_task *tctx, bool cancel_all)
{
	struct hlist_node *tmp;
	struct io_kiocb *req;
	bool ret = false;

	lockdep_assert_held(&ctx->uring_lock);

	hlist_for_each_entry_safe(req, tmp, &ctx->cancelable_uring_cmd,
			hash_node) {
		struct io_uring_cmd *cmd = io_kiocb_to_cmd(req,
				struct io_uring_cmd);
		struct file *file = req->file;

		if (!cancel_all && req->tctx != tctx)
			continue;

		if (cmd->flags & IORING_URING_CMD_CANCELABLE) {
			file->f_op->uring_cmd(cmd, IO_URING_F_CANCEL |
						   IO_URING_F_COMPLETE_DEFER);
			ret = true;
		}
	}
	io_submit_flush_completions(ctx);
	return ret;
}

static void io_uring_cmd_del_cancelable(struct io_uring_cmd *cmd,
		unsigned int issue_flags)
{
	struct io_kiocb *req = cmd_to_io_kiocb(cmd);
	struct io_ring_ctx *ctx = req->ctx;

	if (!(cmd->flags & IORING_URING_CMD_CANCELABLE))
		return;

	cmd->flags &= ~IORING_URING_CMD_CANCELABLE;
	io_ring_submit_lock(ctx, issue_flags);
	hlist_del(&req->hash_node);
	io_ring_submit_unlock(ctx, issue_flags);
}

/*
 * Mark this command as concelable, then io_uring_try_cancel_uring_cmd()
 * will try to cancel this issued command by sending ->uring_cmd() with
 * issue_flags of IO_URING_F_CANCEL.
 *
 * The command is guaranteed to not be done when calling ->uring_cmd()
 * with IO_URING_F_CANCEL, but it is driver's responsibility to deal
 * with race between io_uring canceling and normal completion.
 */
void io_uring_cmd_mark_cancelable(struct io_uring_cmd *cmd,
		unsigned int issue_flags)
{
	struct io_kiocb *req = cmd_to_io_kiocb(cmd);
	struct io_ring_ctx *ctx = req->ctx;

	if (!(cmd->flags & IORING_URING_CMD_CANCELABLE)) {
		cmd->flags |= IORING_URING_CMD_CANCELABLE;
		io_ring_submit_lock(ctx, issue_flags);
		hlist_add_head(&req->hash_node, &ctx->cancelable_uring_cmd);
		io_ring_submit_unlock(ctx, issue_flags);
	}
}
EXPORT_SYMBOL_GPL(io_uring_cmd_mark_cancelable);

static void io_uring_cmd_work(struct io_kiocb *req, struct io_tw_state *ts)
{
	struct io_uring_cmd *ioucmd = io_kiocb_to_cmd(req, struct io_uring_cmd);
	unsigned int flags = IO_URING_F_COMPLETE_DEFER;

	if (io_should_terminate_tw())
		flags |= IO_URING_F_TASK_DEAD;

	/* task_work executor checks the deffered list completion */
	ioucmd->task_work_cb(ioucmd, flags);
}

void __io_uring_cmd_do_in_task(struct io_uring_cmd *ioucmd,
			void (*task_work_cb)(struct io_uring_cmd *, unsigned),
			unsigned flags)
{
	struct io_kiocb *req = cmd_to_io_kiocb(ioucmd);

	ioucmd->task_work_cb = task_work_cb;
	req->io_task_work.func = io_uring_cmd_work;
	__io_req_task_work_add(req, flags);
}
EXPORT_SYMBOL_GPL(__io_uring_cmd_do_in_task);

static inline void io_req_set_cqe32_extra(struct io_kiocb *req,
					  u64 extra1, u64 extra2)
{
	req->big_cqe.extra1 = extra1;
	req->big_cqe.extra2 = extra2;
}

/*
 * Called by consumers of io_uring_cmd, if they originally returned
 * -EIOCBQUEUED upon receiving the command.
 */
void io_uring_cmd_done(struct io_uring_cmd *ioucmd, ssize_t ret, u64 res2,
		       unsigned issue_flags)
{
	struct io_kiocb *req = cmd_to_io_kiocb(ioucmd);

	io_uring_cmd_del_cancelable(ioucmd, issue_flags);

	if (ret < 0)
		req_set_fail(req);

	io_req_set_res(req, ret, 0);
	if (req->ctx->flags & IORING_SETUP_CQE32)
		io_req_set_cqe32_extra(req, res2, 0);
	io_req_uring_cleanup(req, issue_flags);
	if (req->ctx->flags & IORING_SETUP_IOPOLL) {
		/* order with io_iopoll_req_issued() checking ->iopoll_complete */
		smp_store_release(&req->iopoll_completed, 1);
	} else if (issue_flags & IO_URING_F_COMPLETE_DEFER) {
		if (WARN_ON_ONCE(issue_flags & IO_URING_F_UNLOCKED))
			return;
		io_req_complete_defer(req);
	} else {
		req->io_task_work.func = io_req_task_complete;
		io_req_task_work_add(req);
	}
}
EXPORT_SYMBOL_GPL(io_uring_cmd_done);

static int io_uring_cmd_prep_setup(struct io_kiocb *req,
				   const struct io_uring_sqe *sqe)
{
	struct io_uring_cmd *ioucmd = io_kiocb_to_cmd(req, struct io_uring_cmd);
	struct io_uring_cmd_data *cache;

	cache = io_uring_alloc_async_data(&req->ctx->uring_cache, req);
	if (!cache)
		return -ENOMEM;
	cache->op_data = NULL;

<<<<<<< HEAD
	if (!(req->flags & REQ_F_FORCE_ASYNC)) {
		/* defer memcpy until we need it */
		ioucmd->sqe = sqe;
		return 0;
	}

=======
	/*
	 * Unconditionally cache the SQE for now - this is only needed for
	 * requests that go async, but prep handlers must ensure that any
	 * sqe data is stable beyond prep. Since uring_cmd is special in
	 * that it doesn't read in per-op data, play it safe and ensure that
	 * any SQE data is stable beyond prep. This can later get relaxed.
	 */
>>>>>>> fe0fb583
	memcpy(cache->sqes, sqe, uring_sqe_size(req->ctx));
	ioucmd->sqe = cache->sqes;
	return 0;
}

int io_uring_cmd_prep(struct io_kiocb *req, const struct io_uring_sqe *sqe)
{
	struct io_uring_cmd *ioucmd = io_kiocb_to_cmd(req, struct io_uring_cmd);

	if (sqe->__pad1)
		return -EINVAL;

	ioucmd->flags = READ_ONCE(sqe->uring_cmd_flags);
	if (ioucmd->flags & ~IORING_URING_CMD_MASK)
		return -EINVAL;

	if (ioucmd->flags & IORING_URING_CMD_FIXED) {
		struct io_ring_ctx *ctx = req->ctx;
		struct io_rsrc_node *node;
		u16 index = READ_ONCE(sqe->buf_index);

		node = io_rsrc_node_lookup(&ctx->buf_table, index);
		if (unlikely(!node))
			return -EFAULT;
		/*
		 * Pi node upfront, prior to io_uring_cmd_import_fixed()
		 * being called. This prevents destruction of the mapped buffer
		 * we'll need at actual import time.
		 */
		io_req_assign_buf_node(req, node);
	}
	ioucmd->cmd_op = READ_ONCE(sqe->cmd_op);

	return io_uring_cmd_prep_setup(req, sqe);
}

int io_uring_cmd(struct io_kiocb *req, unsigned int issue_flags)
{
	struct io_uring_cmd *ioucmd = io_kiocb_to_cmd(req, struct io_uring_cmd);
	struct io_ring_ctx *ctx = req->ctx;
	struct file *file = req->file;
	int ret;

	if (!file->f_op->uring_cmd)
		return -EOPNOTSUPP;

	ret = security_uring_cmd(ioucmd);
	if (ret)
		return ret;

	if (ctx->flags & IORING_SETUP_SQE128)
		issue_flags |= IO_URING_F_SQE128;
	if (ctx->flags & IORING_SETUP_CQE32)
		issue_flags |= IO_URING_F_CQE32;
	if (ctx->compat)
		issue_flags |= IO_URING_F_COMPAT;
	if (ctx->flags & IORING_SETUP_IOPOLL) {
		if (!file->f_op->uring_cmd_iopoll)
			return -EOPNOTSUPP;
		issue_flags |= IO_URING_F_IOPOLL;
		req->iopoll_completed = 0;
	}

	ret = file->f_op->uring_cmd(ioucmd, issue_flags);
<<<<<<< HEAD
	if (ret == -EAGAIN) {
		struct io_uring_cmd_data *cache = req->async_data;

		if (ioucmd->sqe != (void *) cache)
			memcpy(cache->sqes, ioucmd->sqe, uring_sqe_size(req->ctx));
		return -EAGAIN;
	} else if (ret == -EIOCBQUEUED) {
		return -EIOCBQUEUED;
	}

=======
	if (ret == -EAGAIN || ret == -EIOCBQUEUED)
		return ret;
>>>>>>> fe0fb583
	if (ret < 0)
		req_set_fail(req);
	io_req_uring_cleanup(req, issue_flags);
	io_req_set_res(req, ret, 0);
	return IOU_OK;
}

int io_uring_cmd_import_fixed(u64 ubuf, unsigned long len, int rw,
			      struct iov_iter *iter, void *ioucmd)
{
	struct io_kiocb *req = cmd_to_io_kiocb(ioucmd);
	struct io_rsrc_node *node = req->buf_node;

	/* Must have had rsrc_node assigned at prep time */
	if (node)
		return io_import_fixed(rw, iter, node->buf, ubuf, len);

	return -EFAULT;
}
EXPORT_SYMBOL_GPL(io_uring_cmd_import_fixed);

void io_uring_cmd_issue_blocking(struct io_uring_cmd *ioucmd)
{
	struct io_kiocb *req = cmd_to_io_kiocb(ioucmd);

	io_req_queue_iowq(req);
}

static inline int io_uring_cmd_getsockopt(struct socket *sock,
					  struct io_uring_cmd *cmd,
					  unsigned int issue_flags)
{
	bool compat = !!(issue_flags & IO_URING_F_COMPAT);
	int optlen, optname, level, err;
	void __user *optval;

	level = READ_ONCE(cmd->sqe->level);
	if (level != SOL_SOCKET)
		return -EOPNOTSUPP;

	optval = u64_to_user_ptr(READ_ONCE(cmd->sqe->optval));
	optname = READ_ONCE(cmd->sqe->optname);
	optlen = READ_ONCE(cmd->sqe->optlen);

	err = do_sock_getsockopt(sock, compat, level, optname,
				 USER_SOCKPTR(optval),
				 KERNEL_SOCKPTR(&optlen));
	if (err)
		return err;

	/* On success, return optlen */
	return optlen;
}

static inline int io_uring_cmd_setsockopt(struct socket *sock,
					  struct io_uring_cmd *cmd,
					  unsigned int issue_flags)
{
	bool compat = !!(issue_flags & IO_URING_F_COMPAT);
	int optname, optlen, level;
	void __user *optval;
	sockptr_t optval_s;

	optval = u64_to_user_ptr(READ_ONCE(cmd->sqe->optval));
	optname = READ_ONCE(cmd->sqe->optname);
	optlen = READ_ONCE(cmd->sqe->optlen);
	level = READ_ONCE(cmd->sqe->level);
	optval_s = USER_SOCKPTR(optval);

	return do_sock_setsockopt(sock, compat, level, optname, optval_s,
				  optlen);
}

#if defined(CONFIG_NET)
int io_uring_cmd_sock(struct io_uring_cmd *cmd, unsigned int issue_flags)
{
	struct socket *sock = cmd->file->private_data;
	struct sock *sk = sock->sk;
	struct proto *prot = READ_ONCE(sk->sk_prot);
	int ret, arg = 0;

	if (!prot || !prot->ioctl)
		return -EOPNOTSUPP;

	switch (cmd->cmd_op) {
	case SOCKET_URING_OP_SIOCINQ:
		ret = prot->ioctl(sk, SIOCINQ, &arg);
		if (ret)
			return ret;
		return arg;
	case SOCKET_URING_OP_SIOCOUTQ:
		ret = prot->ioctl(sk, SIOCOUTQ, &arg);
		if (ret)
			return ret;
		return arg;
	case SOCKET_URING_OP_GETSOCKOPT:
		return io_uring_cmd_getsockopt(sock, cmd, issue_flags);
	case SOCKET_URING_OP_SETSOCKOPT:
		return io_uring_cmd_setsockopt(sock, cmd, issue_flags);
	default:
		return -EOPNOTSUPP;
	}
}
EXPORT_SYMBOL_GPL(io_uring_cmd_sock);
#endif<|MERGE_RESOLUTION|>--- conflicted
+++ resolved
@@ -176,14 +176,6 @@
 		return -ENOMEM;
 	cache->op_data = NULL;
 
-<<<<<<< HEAD
-	if (!(req->flags & REQ_F_FORCE_ASYNC)) {
-		/* defer memcpy until we need it */
-		ioucmd->sqe = sqe;
-		return 0;
-	}
-
-=======
 	/*
 	 * Unconditionally cache the SQE for now - this is only needed for
 	 * requests that go async, but prep handlers must ensure that any
@@ -191,7 +183,6 @@
 	 * that it doesn't read in per-op data, play it safe and ensure that
 	 * any SQE data is stable beyond prep. This can later get relaxed.
 	 */
->>>>>>> fe0fb583
 	memcpy(cache->sqes, sqe, uring_sqe_size(req->ctx));
 	ioucmd->sqe = cache->sqes;
 	return 0;
@@ -256,21 +247,8 @@
 	}
 
 	ret = file->f_op->uring_cmd(ioucmd, issue_flags);
-<<<<<<< HEAD
-	if (ret == -EAGAIN) {
-		struct io_uring_cmd_data *cache = req->async_data;
-
-		if (ioucmd->sqe != (void *) cache)
-			memcpy(cache->sqes, ioucmd->sqe, uring_sqe_size(req->ctx));
-		return -EAGAIN;
-	} else if (ret == -EIOCBQUEUED) {
-		return -EIOCBQUEUED;
-	}
-
-=======
 	if (ret == -EAGAIN || ret == -EIOCBQUEUED)
 		return ret;
->>>>>>> fe0fb583
 	if (ret < 0)
 		req_set_fail(req);
 	io_req_uring_cleanup(req, issue_flags);
